--- conflicted
+++ resolved
@@ -3,13 +3,9 @@
 import Base: isapprox, exp, log, eltype, similar, +, -, *
 import LinearAlgebra: dot, norm
 import Markdown: @doc_str
-<<<<<<< HEAD
 using SimpleTraits
-=======
-
 """
     Manifold
->>>>>>> 48912ef5
 
 A manifold type. The `Manifold` is used to dispatch to different exponential
 and logarithmic maps as well as other function on manifold.
@@ -17,29 +13,6 @@
 abstract type Manifold end
 
 """
-<<<<<<< HEAD
-    IsDecoratorManifold
-
-A `Trait` to mark a manifold as a decorator type. For any function that is only
-implemented for a decorator (i.e. a Manifold with `@traitimpl
-IsDecoratorManifold{M}`), a specific function should be implemented as a
-`@traitfn`, that transparently passes down through decorators, i.e.
-
-```
-@traitfn myFeature(M::Mt, k...) where {Mt; IsDecoratorManifold{Mt}} = myFeature(M.manifold, k...)
-```
-or the shorter version
-```
-@traitfn myFeature(M::::IsDecoratorManifold, k...) = myFeature(M.manifold, k...)
-```
-such that decorators act just as pass throughs for other decorator functions and
-```
-myFeature(M::MyManifold, k...) = #... my explicit implementation
-```
-then implements the feature itself.
-"""
-@traitdef IsDecoratorManifold{M}
-=======
     MPoint
 
 Type for a point on a manifold. While a [`Manifold`](@ref) not necessarily
@@ -71,7 +44,30 @@
 representations of cotangent vectors and their types on a manifold.
 """
 abstract type CoTVector end
->>>>>>> 48912ef5
+
+"""
+    IsDecoratorManifold
+
+A `Trait` to mark a manifold as a decorator type. For any function that is only
+implemented for a decorator (i.e. a Manifold with `@traitimpl
+IsDecoratorManifold{M}`), a specific function should be implemented as a
+`@traitfn`, that transparently passes down through decorators, i.e.
+
+```
+@traitfn myFeature(M::Mt, k...) where {Mt; IsDecoratorManifold{Mt}} = myFeature(M.manifold, k...)
+```
+or the shorter version
+```
+@traitfn myFeature(M::::IsDecoratorManifold, k...) = myFeature(M.manifold, k...)
+```
+such that decorators act just as pass throughs for other decorator functions and
+```
+myFeature(M::MyManifold, k...) = #... my explicit implementation
+```
+then implements the feature itself.
+"""
+@traitdef IsDecoratorManifold{M}
+
 
 """
     isapprox(M::Manifold, x, y; kwargs...)
@@ -172,11 +168,7 @@
     return v
 end
 
-<<<<<<< HEAD
-dimension(M::Manifold) = error("Not implemented")
-=======
 manifold_dimension(M::Manifold) = error("manifold_dimension not implemented for a $(typeof(M)).")
->>>>>>> 48912ef5
 
 vector_transport!(M::Manifold, vto, x, v, y) = project_tangent!(M, vto, x, v)
 
