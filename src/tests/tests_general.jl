--- conflicted
+++ resolved
@@ -79,13 +79,8 @@
 - `vector_transport_direction = [ true for _ in 1:length(vector_transport_methods)]`: whether
    to check the `direction` variant of vector transport
 """
-<<<<<<< HEAD
 function test_manifold(
-    M::Manifold,
-=======
-function ManifoldTests.test_manifold(
     M::AbstractManifold,
->>>>>>> eb296b51
     pts::AbstractVector;
     basis_has_specialized_diagonalizing_get=false,
     basis_types_to_from=(),
@@ -189,29 +184,17 @@
 
     Test.@testset "is_point" begin
         for pt in pts
-<<<<<<< HEAD
             atol = is_point_atol_multiplier * find_eps(pt)
-            Test.@test is_manifold_point(M, pt; atol=atol)
-            Test.@test check_manifold_point(M, pt; atol=atol) === nothing
-=======
-            atol = is_point_atol_multiplier * ManifoldTests.find_eps(pt)
             Test.@test is_point(M, pt; atol=atol)
             Test.@test check_point(M, pt; atol=atol) === nothing
->>>>>>> eb296b51
         end
     end
 
     test_is_tangent && Test.@testset "is_vector" begin
         for (p, X) in zip(pts, tv)
-<<<<<<< HEAD
             atol = is_tangent_atol_multiplier * find_eps(p)
-            if !(check_tangent_vector(M, p, X; atol=atol) === nothing)
-                print(check_tangent_vector(M, p, X; atol=atol))
-=======
-            atol = is_tangent_atol_multiplier * ManifoldTests.find_eps(p)
             if !(check_vector(M, p, X; atol=atol) === nothing)
                 print(check_vector(M, p, X; atol=atol))
->>>>>>> eb296b51
             end
             Test.@test is_vector(M, p, X; atol=atol)
             Test.@test check_vector(M, p, X; atol=atol) === nothing
@@ -364,18 +347,7 @@
 
     Test.@testset "basic linear algebra in tangent space" begin
         for (p, X) in zip(pts, tv)
-            Test.@test isapprox(
-                M,
-                p,
-                0 * X,
-<<<<<<< HEAD
-                zero_tangent_vector(M, p);
-                atol=find_eps(pts[1]),
-=======
-                zero_vector(M, p);
-                atol=ManifoldTests.find_eps(pts[1]),
->>>>>>> eb296b51
-            )
+            Test.@test isapprox(M, p, 0 * X, zero_vector(M, p); atol=find_eps(pts[1]))
             Test.@test isapprox(M, p, 2 * X, X + X)
             Test.@test isapprox(M, p, 0 * X, X - X)
             Test.@test isapprox(M, p, (-1) * X, -X)
@@ -707,13 +679,8 @@
             Test.@test supp isa Manifolds.FVectorSupport{TangentBundleFibers{typeof(M)}}
             for _ in 1:10
                 randtv = rand(tvd)
-<<<<<<< HEAD
                 atol = rand_tvector_atol_multiplier * find_eps(randtv)
-                Test.@test is_tangent_vector(M, supp.point, randtv; atol=atol)
-=======
-                atol = rand_tvector_atol_multiplier * ManifoldTests.find_eps(randtv)
                 Test.@test is_vector(M, supp.point, randtv; atol=atol)
->>>>>>> eb296b51
             end
         end
     end
