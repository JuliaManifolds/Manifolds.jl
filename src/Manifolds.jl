--- conflicted
+++ resolved
@@ -53,13 +53,10 @@
     AbstractRetractionMethod,
     AbstractInverseRetractionMethod,
     AbstractVectorTransportMethod,
-<<<<<<< HEAD
     ExponentialRetraction,
     LogarithmicInverseRetraction
-=======
     ParallelTransport,
-    ProjectionTransport#
->>>>>>> b3212547
+    ProjectionTransport
 import ManifoldsBase: base_manifold,
     check_manifold_point,
     check_tangent_vector,
@@ -108,7 +105,6 @@
 using UnsafeArrays
 using Einsum: @einsum
 
-<<<<<<< HEAD
 abstract type AbstractMethod end
 
 """
@@ -125,8 +121,6 @@
 """
 struct CyclicProximalPointMethod <: AbstractMethod end
 
-hat!(M::Manifold, v, x, vⁱ) = error("hat! operator not defined for manifold $(typeof(M)), vector $(typeof(vⁱ)), and matrix $(typeof(v))")
-=======
 """
     QRRetraction
 
@@ -157,7 +151,7 @@
 """
 struct PolarInverseRetraction <: AbstractInverseRetractionMethod end
 
->>>>>>> b3212547
+hat!(M::Manifold, v, x, vⁱ) = error("hat! operator not defined for manifold $(typeof(M)), vector $(typeof(vⁱ)), and matrix $(typeof(v))")
 
 @doc doc"""
     hat(M::Manifold, x, vⁱ)
@@ -290,14 +284,11 @@
     PolarInverseRetraction
 export base_manifold,
     bundle_projection,
-<<<<<<< HEAD
-    cov,
-=======
     christoffel_symbols_first,
     christoffel_symbols_second,
     christoffel_symbols_second_jacobian,
+    cov,
     det_local_metric,
->>>>>>> b3212547
     distance,
     einstein_tensor,
     exp,
@@ -318,14 +309,11 @@
     is_default_metric,
     is_manifold_point,
     is_tangent_vector,
-<<<<<<< HEAD
     isapprox,
     inner,
     kurtosis,
-=======
     local_metric,
     local_metric_jacobian,
->>>>>>> b3212547
     log,
     log!,
     log_local_metric_density,
@@ -351,14 +339,11 @@
     representation_size,
     retract,
     retract!,
-<<<<<<< HEAD
-    skewness,
-=======
     riemann_tensor,
     sharp,
     sharp!,
     shortest_geodesic,
->>>>>>> b3212547
+    skewness,
     std,
     submanifold,
     submanifold_component,
