module Manifolds

import ManifoldsBase:
    @trait_function,
    _access_nested,
    _get_basis,
    _injectivity_radius,
    _inverse_retract,
    _inverse_retract!,
    _read,
    _retract,
    _retract!,
    _write,
    active_traits,
    allocate,
    allocate_coordinates,
    allocate_result,
    allocate_result_type,
    allocation_promotion_function,
    array_value,
    base_manifold,
    check_point,
    check_size,
    check_vector,
    copy,
    copyto!,
    default_inverse_retraction_method,
    default_retraction_method,
    default_vector_transport_method,
    decorated_manifold,
    distance,
    dual_basis,
    embed,
    embed!,
    exp,
    exp!,
    get_basis,
    get_basis_default,
    get_basis_diagonalizing,
    get_basis_orthogonal,
    get_basis_orthonormal,
    get_basis_vee,
    get_component,
    get_coordinates,
    get_coordinates!,
    get_coordinates_diagonalizing,
    get_coordinates_diagonalizing!,
    get_coordinates_orthogonal,
    get_coordinates_orthonormal,
    get_coordinates_orthogonal!,
    get_coordinates_orthonormal!,
    get_coordinates_vee!,
    get_embedding,
    get_iterator,
    get_vector,
    get_vector!,
    get_vector_diagonalizing,
    get_vector_diagonalizing!,
    get_vector_orthogonal,
    get_vector_orthonormal,
    get_vector_orthogonal!,
    get_vector_orthonormal!,
    get_vectors,
    gram_schmidt,
    hat,
    hat!,
    injectivity_radius,
    _injectivity_radius,
    injectivity_radius_exp,
    inner,
    isapprox,
    is_point,
    is_vector,
    inverse_retract,
    inverse_retract!,
    _inverse_retract,
    _inverse_retract!,
    inverse_retract_caley!,
    inverse_retract_embedded!,
    inverse_retract_nlsolve!,
    inverse_retract_pade!,
    inverse_retract_polar!,
    inverse_retract_project!,
    inverse_retract_qr!,
    inverse_retract_softmax!,
    log,
    log!,
    manifold_dimension,
    mid_point,
    mid_point!,
    norm,
    number_eltype,
    number_of_coordinates,
    parallel_transport_along,
    parallel_transport_along!,
    parallel_transport_direction,
    parallel_transport_direction!,
    parallel_transport_to,
    parallel_transport_to!,
    parent_trait,
    power_dimensions,
    project,
    project!,
    representation_size,
    retract,
    retract!,
    retract_caley!,
    retract_exp_ode!,
    retract_pade!,
    retract_polar!,
    retract_project!,
    retract_qr!,
    retract_softmax!,
    set_component!,
    vector_space_dimension,
    vector_transport_along, # just specified in Euclidean - the next 5 as well
    vector_transport_along_diff,
    vector_transport_along_project,
    vector_transport_along!,
    vector_transport_along_diff!,
    vector_transport_along_project!,
    vector_transport_direction,
    vector_transport_direction_diff,
    vector_transport_direction!,
    vector_transport_direction_diff!,
    vector_transport_to,
    vector_transport_to_diff,
    vector_transport_to_project,
    vector_transport_to!,
    vector_transport_to_diff!,
    vector_transport_to_project!, # some overwrite layer 2
    _vector_transport_direction,
    _vector_transport_direction!,
    _vector_transport_to,
    _vector_transport_to!,
    vee,
    vee!,
    zero_vector,
    zero_vector!,
    CotangentSpace,
    TangentSpace
import Base:
    angle,
    copyto!,
    convert,
    foreach,
    identity,
    in,
    inv,
    isempty,
    length,
    ndims,
    show,
    showerror,
    size,
    transpose

using Base.Iterators: repeated
using Colors: RGBA
using Distributions
using Einsum: @einsum
using HybridArrays
using Kronecker
using Graphs
using LinearAlgebra
using ManifoldsBase:
    ℝ,
    ℂ,
    ℍ,
    AbstractBasis,
    AbstractDecoratorManifold,
    AbstractInverseRetractionMethod,
    AbstractManifold,
    AbstractManifoldPoint,
    AbstractNumbers,
    AbstractOrthogonalBasis,
    AbstractOrthonormalBasis,
    AbstractPowerManifold,
    AbstractPowerRepresentation,
    AbstractRetractionMethod,
    AbstractTrait,
    AbstractVectorTransportMethod,
    AbstractLinearVectorTransportMethod,
    ApproximateInverseRetraction,
    ApproximateRetraction,
    CachedBasis,
    CayleyRetraction,
    CayleyInverseRetraction,
    ComplexNumbers,
    ComponentManifoldError,
    CompositeManifoldError,
    CotangentSpaceType,
    CoTFVector,
    DefaultBasis,
    DefaultOrthogonalBasis,
    DefaultOrthonormalBasis,
    DefaultOrDiagonalizingBasis,
    DiagonalizingBasisData,
    DiagonalizingOrthonormalBasis,
    DifferentiatedRetractionVectorTransport,
    EmbeddedManifold,
    EmptyTrait,
    ExponentialRetraction,
    FVector,
    IsIsometricEmbeddedManifold,
    IsEmbeddedManifold,
    IsEmbeddedSubmanifold,
    IsExplicitDecorator,
    LogarithmicInverseRetraction,
    ManifoldsBase,
    NestedPowerRepresentation,
    NestedReplacingPowerRepresentation,
    TraitList,
    NLSolveInverseRetraction,
    ODEExponentialRetraction,
    OutOfInjectivityRadiusError,
    PadeRetraction,
    PadeInverseRetraction,
    ParallelTransport,
    PolarInverseRetraction,
    PolarRetraction,
    PoleLadderTransport,
    PowerManifold,
    PowerManifoldNested,
    PowerManifoldNestedReplacing,
    ProjectedOrthonormalBasis,
    ProjectionInverseRetraction,
    ProjectionRetraction,
    ProjectionTransport,
    QuaternionNumbers,
    QRInverseRetraction,
    QRRetraction,
    RealNumbers,
    ScaledVectorTransport,
    SchildsLadderTransport,
    SoftmaxRetraction,
    SoftmaxInverseRetraction,
    TangentSpaceType,
    TCoTSpaceType,
    TFVector,
    TVector,
    ValidationManifold,
    ValidationMPoint,
    ValidationTVector,
    VectorSpaceType,
    VeeOrthogonalBasis,
    @invoke_maker,
    _euclidean_basis_vector,
    combine_allocation_promotion_functions,
    default_inverse_retraction_method,
    geodesic,
    merge_traits,
    next_trait,
    number_system,
    real_dimension,
    rep_size_to_colons,
    shortest_geodesic,
    size_to_tuple,
    trait
using Markdown: @doc_str
using MatrixEquations: lyapc
using Random
using RecipesBase
using RecipesBase: @recipe, @series
using RecursiveArrayTools: ArrayPartition
using Requires
using SimpleWeightedGraphs: AbstractSimpleWeightedGraph, get_weight
using StaticArrays
using Statistics
using StatsBase
using StatsBase: AbstractWeights

include("utils.jl")

include("product_representations.jl")
include("differentiation/differentiation.jl")
include("differentiation/riemannian_diff.jl")
include("differentiation/embedded_diff.jl")

# Main Meta Manifolds
include("manifolds/ConnectionManifold.jl")
include("manifolds/MetricManifold.jl")
include("manifolds/QuotientManifold.jl")
include("manifolds/VectorBundle.jl")
include("groups/group.jl")

# Features I: Which are extended on Meta Manifolds
include("distributions.jl")
include("projected_distribution.jl")
include("statistics.jl")

# Meta Manifolds II: Products
include("manifolds/ProductManifold.jl")

METAMANIFOLDS = [
    AbstractManifold,
    AbstractDecoratorManifold,
    AbstractPowerManifold,
    PowerManifoldNested,
    PowerManifoldNestedReplacing,
    ProductManifold,
    TangentSpaceAtPoint,
    ValidationManifold,
    VectorBundle,
]

# Features II: That require metas
include("atlases.jl")
include("cotangent_space.jl")

# Meta Manifolds II: Power Manifolds
include("manifolds/PowerManifold.jl")
include("manifolds/GraphManifold.jl")

#
# Manifolds
#
include("manifolds/Euclidean.jl")
include("manifolds/Lorentz.jl")

include("manifolds/CenteredMatrices.jl")
include("manifolds/CholeskySpace.jl")
include("manifolds/Circle.jl")
include("manifolds/Elliptope.jl")
include("manifolds/FixedRankMatrices.jl")
include("manifolds/GeneralizedGrassmann.jl")
include("manifolds/GeneralizedStiefel.jl")
include("manifolds/Hyperbolic.jl")
include("manifolds/MultinomialDoublyStochastic.jl")
include("manifolds/MultinomialSymmetric.jl")
include("manifolds/ProbabilitySimplex.jl")
include("manifolds/PositiveNumbers.jl")
include("manifolds/ProjectiveSpace.jl")
include("manifolds/SkewHermitian.jl")
include("manifolds/Spectrahedron.jl")
include("manifolds/Stiefel.jl")
include("manifolds/StiefelEuclideanMetric.jl")
include("manifolds/StiefelCanonicalMetric.jl")
include("manifolds/Sphere.jl")
include("manifolds/SphereSymmetricMatrices.jl")
include("manifolds/Symmetric.jl")
include("manifolds/SymmetricPositiveDefinite.jl")
include("manifolds/SymmetricPositiveDefiniteBuresWasserstein.jl")
include("manifolds/SymmetricPositiveDefiniteGeneralizedBuresWasserstein.jl")
include("manifolds/SymmetricPositiveDefiniteLinearAffine.jl")
include("manifolds/SymmetricPositiveDefiniteLogCholesky.jl")
include("manifolds/SymmetricPositiveDefiniteLogEuclidean.jl")
include("manifolds/SymmetricPositiveSemidefiniteFixedRank.jl")
include("manifolds/Symplectic.jl")
include("manifolds/SymplecticStiefel.jl")
include("manifolds/Tucker.jl")
#
include("manifolds/GeneralUnitaryMatrices.jl")
include("manifolds/Unitary.jl")
include("manifolds/Rotations.jl")
include("manifolds/Orthogonal.jl")

# Introduce the quotient, Grassmann, only after Stiefel
include("manifolds/Grassmann.jl")

# Product or power based manifolds
include("manifolds/Torus.jl")
include("manifolds/Multinomial.jl")
include("manifolds/Oblique.jl")
include("manifolds/EssentialManifold.jl")

#
# Group Manifolds
include("groups/GroupManifold.jl")

# a) generics
include("groups/addition_operation.jl")
include("groups/multiplication_operation.jl")
include("groups/connections.jl")
include("groups/metric.jl")
include("groups/group_action.jl")
include("groups/group_operation_action.jl")
include("groups/validation_group.jl")
include("groups/product_group.jl")
include("groups/semidirect_product_group.jl")
include("groups/power_group.jl")

# generic group - commopn (special) unitary/orthogonal functions
include("groups/general_unitary_groups.jl")
# Special Group Manifolds
include("groups/general_linear.jl")
include("groups/special_linear.jl")
include("groups/translation_group.jl")
include("groups/unitary.jl")
include("groups/orthogonal.jl")
include("groups/special_unitary.jl")
include("groups/special_orthogonal.jl")
include("groups/circle_group.jl")
include("groups/heisenberg.jl")

include("groups/translation_action.jl")
include("groups/rotation_action.jl")

include("groups/special_euclidean.jl")

@doc raw"""
    Base.in(p, M::AbstractManifold; kwargs...)
    p ∈ M

Check, whether a point `p` is a valid point (i.e. in) a [`AbstractManifold`](https://juliamanifolds.github.io/ManifoldsBase.jl/stable/types.html#ManifoldsBase.AbstractManifold)  `M`.
This method employs [`is_point`](https://juliamanifolds.github.io/ManifoldsBase.jl/stable/functions.html#ManifoldsBase.is_point) deactivating the error throwing option.
"""
Base.in(p, M::AbstractManifold; kwargs...) = is_point(M, p, false; kwargs...)

@doc raw"""
    Base.in(p, TpM::TangentSpaceAtPoint; kwargs...)
    X ∈ TangentSpaceAtPoint(M,p)

Check whether `X` is a tangent vector from (in) the tangent space $T_p\mathcal M$, i.e.
the [`TangentSpaceAtPoint`](@ref) at `p` on the [`AbstractManifold`](https://juliamanifolds.github.io/ManifoldsBase.jl/stable/types.html#ManifoldsBase.AbstractManifold)  `M`.
This method uses [`is_vector`](https://juliamanifolds.github.io/ManifoldsBase.jl/stable/functions.html#ManifoldsBase.is_vector) deactivating the error throw option.
"""
function Base.in(X, TpM::TangentSpaceAtPoint; kwargs...)
    return is_vector(base_manifold(TpM), TpM.point, X, false; kwargs...)
end

function __init__()
    @require FiniteDifferences = "26cc04aa-876d-5657-8c51-4c34ba976000" begin
        using .FiniteDifferences
        include("differentiation/finite_differences.jl")
    end

    @require OrdinaryDiffEq = "1dea7af3-3e70-54e6-95c3-0bf5283fa5ed" begin
        using .OrdinaryDiffEq: ODEProblem, AutoVern9, Rodas5, solve
        include("differentiation/ode.jl")
    end

    @require NLsolve = "2774e3e8-f4cf-5e23-947b-6d7e65073b56" begin
        using .NLsolve: NLsolve
        include("nlsolve.jl")
    end

    @require Test = "8dfed614-e22c-5e08-85e1-65c5234f0b40" begin
        using .Test: Test
        include("tests/tests_general.jl")
        export test_manifold
        include("tests/tests_group.jl")
        export test_group, test_action
    end

    @require Plots = "91a5bcdd-55d7-5caf-9e0b-520d859cae80" begin
        using RecipesBase: @recipe, @series
        using Colors: RGBA
        include("recipes.jl")
    end

    @require RecipesBase = "3cdcf5f2-1ef4-517c-9805-6587b60abb01" begin
        @require Colors = "5ae59095-9a9b-59fe-a467-6f913c188581" begin
            using .RecipesBase: @recipe, @series
            using Colors: RGBA
            include("recipes.jl")
        end
    end

    return nothing
end

#
export CoTVector, AbstractManifold, AbstractManifoldPoint, TVector
export AbstractSphere, AbstractProjectiveSpace
export Euclidean,
    ArrayProjectiveSpace,
    ArraySphere,
    CenteredMatrices,
    CholeskySpace,
    Circle,
    Elliptope,
    EssentialManifold,
    FixedRankMatrices,
    GeneralizedGrassmann,
    GeneralizedStiefel,
    Grassmann,
    HeisenbergGroup,
    Hyperbolic,
    Lorentz,
    MultinomialDoubleStochastic,
    MultinomialMatrices,
    MultinomialSymmetric,
    Oblique,
    OrthogonalMatrices,
    PositiveArrays,
    PositiveMatrices,
    PositiveNumbers,
    PositiveVectors,
    ProbabilitySimplex,
    ProjectiveSpace,
    Rotations,
    SkewHermitianMatrices,
    SkewSymmetricMatrices,
    Spectrahedron,
    Sphere,
    SphereSymmetricMatrices,
    Stiefel,
    SymmetricMatrices,
    SymmetricPositiveDefinite,
    SymmetricPositiveSemidefiniteFixedRank,
    Symplectic,
    SymplecticStiefel,
    SymplecticMatrix,
    Torus,
<<<<<<< HEAD
    Tucker,
    UnitaryMatrices
export HyperboloidPoint, PoincareBallPoint, PoincareHalfSpacePoint, SVDMPoint, TuckerPoint
=======
    Tucker
# Point representation types
export HyperboloidPoint,
    PoincareBallPoint,
    PoincareHalfSpacePoint,
    SVDMPoint,
    TuckerPoint,
    StiefelPoint,
    ProjectorPoint
# Tangent vector representation types
>>>>>>> fed9d049
export HyperboloidTVector,
    PoincareBallTVector,
    PoincareHalfSpaceTVector,
    TuckerTVector,
    UMVTVector,
    ProjectorTVector,
    StiefelTVector
export AbstractNumbers, ℝ, ℂ, ℍ

# decorator manifolds
export AbstractDecoratorManifold
export IsIsometricEmbeddedManifold, IsEmbeddedManifold, IsEmbeddedSubmanifold
export IsDefaultMetric, IsDefaultConnection, IsMetricManifold, IsConnectionManifold
export ValidationManifold, ValidationMPoint, ValidationTVector, ValidationCoTVector
export CotangentBundle,
    CotangentSpaceAtPoint, CotangentBundleFibers, CotangentSpace, FVector
export AbstractPowerManifold,
    AbstractPowerRepresentation,
    ArrayPowerRepresentation,
    NestedPowerRepresentation,
    NestedReplacingPowerRepresentation,
    PowerManifold,
    QuotientManifold
export ProductManifold, EmbeddedManifold
export GraphManifold, GraphManifoldType, VertexManifold, EdgeManifold
export ProjectedPointDistribution, ProductRepr, TangentBundle, TangentBundleFibers
export TangentSpace, TangentSpaceAtPoint, VectorSpaceAtPoint, VectorSpaceType, VectorBundle
export VectorBundleFibers
export AbstractVectorTransportMethod,
    DifferentiatedRetractionVectorTransport, ParallelTransport, ProjectedPointDistribution
export PoleLadderTransport, SchildsLadderTransport
export ProductVectorTransport
export AbstractAffineConnection,
    AbstractConnectionManifold, ConnectionManifold, LeviCivitaConnection
export AbstractCartanSchoutenConnection,
    CartanSchoutenMinus, CartanSchoutenPlus, CartanSchoutenZero
export MetricManifold
# Metric types
export AbstractMetric,
    RiemannianMetric,
    LorentzMetric,
    BuresWassersteinMetric,
    EuclideanMetric,
    GeneralizedBuresWassersteinMetric,
    LinearAffineMetric,
    LogCholeskyMetric,
    LogEuclideanMetric,
    MinkowskiMetric,
    PowerMetric,
    ProductMetric,
    RealSymplecticMetric,
    ExtendedSymplecticMetric,
    CanonicalMetric
export AbstractAtlas, RetractionAtlas
# Vector transport types
export AbstractVectorTransportMethod, ParallelTransport, ProjectionTransport
# Retraction types
export AbstractRetractionMethod,
    CayleyRetraction,
    ExponentialRetraction,
    QRRetraction,
    PolarRetraction,
    ProjectionRetraction,
    SoftmaxRetraction,
    ODEExponentialRetraction,
    PadeRetraction,
    ProductRetraction,
    PowerRetraction
# Inverse Retraction types
export AbstractInverseRetractionMethod,
    ApproximateInverseRetraction,
    ApproximateLogarithmicMap,
    CayleyInverseRetraction,
    LogarithmicInverseRetraction,
    QRInverseRetraction,
    PolarInverseRetraction,
    ProjectionInverseRetraction,
    SoftmaxInverseRetraction
# Estimation methods for median and mean
export AbstractEstimationMethod,
    GradientDescentEstimation,
    CyclicProximalPointEstimation,
    GeodesicInterpolation,
    GeodesicInterpolationWithinRadius,
    ExtrinsicEstimation
# Tangent space bases
export CachedBasis,
    DefaultBasis,
    DefaultOrthogonalBasis,
    DefaultOrthonormalBasis,
    DiagonalizingOrthonormalBasis,
    InducedBasis,
    ProjectedOrthonormalBasis
# Errors on Manifolds
export ComponentManifoldError, CompositeManifoldError
# Functions on Manifolds
export ×,
    allocate,
    allocate_result,
    base_manifold,
    bundle_projection,
    canonical_project,
    canonical_project!,
    change_metric,
    change_metric!,
    change_representer,
    change_representer!,
    check_point,
    check_vector,
    christoffel_symbols_first,
    christoffel_symbols_second,
    christoffel_symbols_second_jacobian,
    convert,
    complex_dot,
    decorated_manifold,
    det_local_metric,
    differential_canonical_project,
    differential_canonical_project!,
    distance,
    dual_basis,
    einstein_tensor,
    embed,
    embed!,
    equiv,
    exp,
    exp!,
    flat,
    flat!,
    gaussian_curvature,
    geodesic,
    get_default_atlas,
    get_component,
    get_embedding,
    get_orbit_action,
    get_total_space,
    grad_euclidean_to_manifold,
    grad_euclidean_to_manifold!,
    hat,
    hat!,
    horizontal_lift,
    horizontal_lift!,
    identity_element,
    identity_element!,
    induced_basis,
    incident_log,
    injectivity_radius,
    inner,
    inverse_local_metric,
    inverse_retract,
    inverse_retract!,
    isapprox,
    is_default_connection,
    is_default_metric,
    is_group_manifold,
    is_identity,
    is_point,
    is_vector,
    kurtosis,
    local_metric,
    local_metric_jacobian,
    log,
    log!,
    log_local_metric_density,
    manifold_dimension,
    metric,
    mean,
    mean!,
    mean_and_var,
    mean_and_std,
    median,
    median!,
    mid_point,
    mid_point!,
    minkowski_metric,
    moment,
    norm,
    normal_tvector_distribution,
    number_eltype,
    one,
    power_dimensions,
    parallel_transport_along,
    parallel_transport_along!,
    parallel_transport_direction,
    parallel_transport_direction!,
    parallel_transport_to,
    parallel_transport_to!,
    project,
    project!,
    projected_distribution,
    real_dimension,
    ricci_curvature,
    ricci_tensor,
    representation_size,
    retract,
    retract!,
    riemann_tensor,
    set_component!,
    sharp,
    sharp!,
    shortest_geodesic,
    skewness,
    std,
    sym_rem,
    symplectic_inverse_times,
    symplectic_inverse_times!,
    submanifold,
    submanifold_component,
    submanifold_components,
    uniform_distribution,
    var,
    vector_space_dimension,
    vector_transport_along,
    vector_transport_along!,
    vector_transport_direction,
    vector_transport_direction!,
    vector_transport_to,
    vector_transport_to!,
    vee,
    vee!,
    zero_vector,
    zero_vector!
# Lie group types & functions
export AbstractGroupAction,
    AbstractGroupOperation,
    ActionDirection,
    AdditionOperation,
    CircleGroup,
    GeneralLinear,
    GroupManifold,
    GroupOperationAction,
    Identity,
    InvariantMetric,
    LeftAction,
    LeftInvariantMetric,
    MultiplicationOperation,
<<<<<<< HEAD
    Orthogonal,
=======
    PowerGroup,
>>>>>>> fed9d049
    ProductGroup,
    ProductOperation,
    RealCircleGroup,
    RightAction,
    RightInvariantMetric,
    RotationAction,
    SemidirectProductGroup,
    SpecialEuclidean,
    SpecialLinear,
    SpecialOrthogonal,
    SpecialUnitary,
    TranslationGroup,
    TranslationAction,
    Unitary
export AbstractInvarianceTrait
export IsMetricManifold, IsConnectionManifold
export IsGroupManifold,
    HasLeftInvariantMetric, HasRightInvariantMetric, HasBiinvariantMetric
export adjoint_action,
    adjoint_action!,
    affine_matrix,
    apply,
    apply!,
    apply_diff,
    apply_diff!,
    base_group,
    center_of_orbit,
    has_approx_invariant_metric,
    compose,
    compose!,
    direction,
    exp_lie,
    exp_lie!,
    group_manifold,
    geodesic,
    get_coordinates_lie,
    get_coordinates_lie!,
    get_coordinates_orthogonal,
    get_coordinates_orthonormal,
    get_coordinates_orthogonal!,
    get_coordinates_orthonormal!,
    get_coordinates_vee!,
    get_vector_diagonalizing!,
    get_vector_lie,
    get_vector_lie!,
    get_vector_orthogonal,
    get_vector_orthonormal,
    has_biinvariant_metric,
    has_invariant_metric,
    identity_element,
    identity_element!,
    inv,
    inv!,
    inverse_apply,
    inverse_apply!,
    inverse_apply_diff,
    inverse_apply_diff!,
    inverse_translate,
    inverse_translate!,
    inverse_translate_diff,
    inverse_translate_diff!,
    lie_bracket,
    lie_bracket!,
    log_lie,
    log_lie!,
    optimal_alignment,
    optimal_alignment!,
    screw_matrix,
    switch_direction,
    translate,
    translate!,
    translate_diff,
    translate_diff!
# Orthonormal bases
export AbstractBasis,
    AbstractOrthonormalBasis,
    DefaultOrthonormalBasis,
    DiagonalizingOrthonormalBasis,
    ProjectedOrthonormalBasis,
    CachedBasis,
    DiagonalizingBasisData,
    ProductBasisData,
    PowerBasisData
export OutOfInjectivityRadiusError
export get_basis,
    get_coordinates, get_coordinates!, get_vector, get_vector!, get_vectors, number_system

# atlases and charts
export get_point, get_point!, get_parameters, get_parameters!

end # module<|MERGE_RESOLUTION|>--- conflicted
+++ resolved
@@ -503,12 +503,8 @@
     SymplecticStiefel,
     SymplecticMatrix,
     Torus,
-<<<<<<< HEAD
     Tucker,
     UnitaryMatrices
-export HyperboloidPoint, PoincareBallPoint, PoincareHalfSpacePoint, SVDMPoint, TuckerPoint
-=======
-    Tucker
 # Point representation types
 export HyperboloidPoint,
     PoincareBallPoint,
@@ -518,7 +514,6 @@
     StiefelPoint,
     ProjectorPoint
 # Tangent vector representation types
->>>>>>> fed9d049
 export HyperboloidTVector,
     PoincareBallTVector,
     PoincareHalfSpaceTVector,
@@ -754,11 +749,8 @@
     LeftAction,
     LeftInvariantMetric,
     MultiplicationOperation,
-<<<<<<< HEAD
     Orthogonal,
-=======
     PowerGroup,
->>>>>>> fed9d049
     ProductGroup,
     ProductOperation,
     RealCircleGroup,
