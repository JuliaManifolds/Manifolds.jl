--- conflicted
+++ resolved
@@ -87,12 +87,8 @@
 end
 function get_embedding(M::SymplecticGrassmann{Tuple{Int, Int}}, ::ProjectorPoint)
     n, _ = get_parameter(M.size)
-<<<<<<< HEAD
-    return Euclidean(2n, 2n; parameter=:field)
+    return Euclidean(2n, 2n; parameter = :field)
 end
 function ManifoldsBase.get_embedding_type(::SymplecticGrassmann, ::ProjectorPoint)
     return ManifoldsBase.EmbeddedManifoldType(ManifoldsBase.NeedsEmbedding())
-=======
-    return Euclidean(2n, 2n; parameter = :field)
->>>>>>> b026c2a4
 end