@doc raw"""
    ProductManifold{𝔽,TM<:Tuple} <: AbstractManifold{𝔽}

Product manifold $M_1 × M_2 × …  × M_n$ with product geometry.

# Constructor

    ProductManifold(M_1, M_2, ..., M_n)

generates the product manifold $M_1 × M_2 × … × M_n$.
Alternatively, the same manifold can be contructed using the `×` operator:
`M_1 × M_2 × M_3`.
"""
struct ProductManifold{𝔽,TM<:Tuple} <: AbstractDecoratorManifold{𝔽}
    manifolds::TM
end

function ProductManifold(manifolds::AbstractManifold...)
    𝔽 = ManifoldsBase._unify_number_systems((number_system.(manifolds))...)
    return ProductManifold{𝔽,typeof(manifolds)}(manifolds)
end

"""
    getindex(M::ProductManifold, i)
    M[i]

access the `i`th manifold component from the [`ProductManifold`](@ref) `M`.
"""
@inline Base.getindex(M::ProductManifold, i::Integer) = M.manifolds[i]

ProductManifold() = throw(MethodError("No method matching ProductManifold()."))

const PRODUCT_BASIS_LIST = [
    VeeOrthogonalBasis,
    DefaultBasis,
    DefaultBasis{<:Any,TangentSpaceType},
    DefaultOrthogonalBasis,
    DefaultOrthogonalBasis{<:Any,TangentSpaceType},
    DefaultOrthonormalBasis,
    DefaultOrthonormalBasis{<:Any,TangentSpaceType},
    ProjectedOrthonormalBasis{:gram_schmidt,ℝ},
    ProjectedOrthonormalBasis{:svd,ℝ},
]

"""
    ProductBasisData

A typed tuple to store tuples of data of stored/precomputed bases for a [`ProductManifold`](@ref).
"""
struct ProductBasisData{T<:Tuple}
    parts::T
end

const PRODUCT_BASIS_LIST_CACHED = [CachedBasis]

"""
    ProductMetric <: AbstractMetric

A type to represent the product of metrics for a [`ProductManifold`](@ref).
"""
struct ProductMetric <: AbstractMetric end

"""
    ProductFVectorDistribution([type::VectorBundleFibers], [x], distrs...)

Generates a random vector at point `x` from vector space (a fiber of a tangent
bundle) of type `type` using the product distribution of given distributions.

Vector space type and `x` can be automatically inferred from distributions `distrs`.
"""
struct ProductFVectorDistribution{
    TSpace<:VectorBundleFibers{<:VectorSpaceType,<:ProductManifold},
    TD<:(NTuple{N,Distribution} where {N}),
    TX,
} <: FVectorDistribution{TSpace,TX}
    type::TSpace
    x::TX
    distributions::TD
end

"""
    ProductPointDistribution(M::ProductManifold, distributions)

Product distribution on manifold `M`, combined from `distributions`.
"""
struct ProductPointDistribution{
    TM<:ProductManifold,
    TD<:(NTuple{N,Distribution} where {N}),
} <: MPointDistribution{TM}
    manifold::TM
    distributions::TD
end

"""
    ProductRetraction(retractions::AbstractRetractionMethod...)

Product retraction of `retractions`. Works on [`ProductManifold`](@ref).
"""
struct ProductRetraction{TR<:Tuple} <: AbstractRetractionMethod
    retractions::TR
end

function ProductRetraction(retractions::AbstractRetractionMethod...)
    return ProductRetraction{typeof(retractions)}(retractions)
end

"""
    InverseProductRetraction(retractions::AbstractInverseRetractionMethod...)

Product inverse retraction of `inverse retractions`. Works on [`ProductManifold`](@ref).
"""
struct InverseProductRetraction{TR<:Tuple} <: AbstractInverseRetractionMethod
    inverse_retractions::TR
end

function InverseProductRetraction(inverse_retractions::AbstractInverseRetractionMethod...)
    return InverseProductRetraction{typeof(inverse_retractions)}(inverse_retractions)
end

@inline function allocate_result(M::ProductManifold, f)
    return ProductRepr(map(N -> allocate_result(N, f), M.manifolds))
end

function allocation_promotion_function(M::ProductManifold, f, args::Tuple)
    apfs = map(MM -> allocation_promotion_function(MM, f, args), M.manifolds)
    return reduce(combine_allocation_promotion_functions, apfs)
end

"""
    ProductVectorTransport(methods::AbstractVectorTransportMethod...)

Product vector transport type of `methods`. Works on [`ProductManifold`](@ref).
"""
struct ProductVectorTransport{TR<:Tuple} <: AbstractVectorTransportMethod
    methods::TR
end

function ProductVectorTransport(methods::AbstractVectorTransportMethod...)
    return ProductVectorTransport{typeof(methods)}(methods)
end

<<<<<<< HEAD
function active_traits(f, ::ProductManifold, args...)
    return merge_traits(IsDefaultMetric(ProductMetric()))
=======
function allocate_coordinates(M::AbstractManifold, p::ArrayPartition, T, n::Int)
    return allocate_coordinates(M, p.x[1], T, n)
>>>>>>> 7853736f
end

"""
    change_representer(M::ProductManifold, ::AbstractMetric, p, X)

Since the metric on a product manifold decouples, the change of a representer can be done elementwise
"""
change_representer(::ProductManifold, ::AbstractMetric, ::Any, ::Any)

function change_representer!(M::ProductManifold, Y, G::AbstractMetric, p, X)
    map(
        (m, y, P, x) -> change_representer!(m, y, G, P, x),
        M.manifolds,
        submanifold_components(M, Y),
        submanifold_components(M, p),
        submanifold_components(M, X),
    )
    return Y
end

"""
    change_metric(M::ProductManifold, ::AbstractMetric, p, X)

Since the metric on a product manifold decouples, the change of metric can be done elementwise.
"""
change_metric(::ProductManifold, ::AbstractMetric, ::Any, ::Any)

function change_metric!(M::ProductManifold, Y, G::AbstractMetric, p, X)
    map(
        (m, y, P, x) -> change_metric!(m, y, G, P, x),
        M.manifolds,
        submanifold_components(M, Y),
        submanifold_components(M, p),
        submanifold_components(M, X),
    )
    return Y
end

"""
    check_point(M::ProductManifold, p; kwargs...)

Check whether `p` is a valid point on the [`ProductManifold`](@ref) `M`.
If `p` is not a point on `M` a [`CompositeManifoldError`](@ref) consisting of all error messages of the
components, for which the tests fail is returned.

The tolerance for the last test can be set using the `kwargs...`.
"""
function check_point(M::ProductManifold, p::Union{ProductRepr,ArrayPartition}; kwargs...)
    ts = ziptuples(Tuple(1:length(M.manifolds)), M.manifolds, submanifold_components(M, p))
    e = [(t[1], check_point(t[2:end]...; kwargs...)) for t in ts]
    errors = filter((x) -> !(x[2] === nothing), e)
    cerr = [ComponentManifoldError(er...) for er in errors]
    (length(errors) > 1) && return CompositeManifoldError(cerr)
    (length(errors) == 1) && return cerr[1]
    return nothing
end
function check_point(M::ProductManifold, p; kwargs...)
    return DomainError(
        typeof(p),
        "The point $p is not a point on $M, since currently only ProductRepr and ArrayPartition are supported types for points on arbitrary product manifolds",
    )
end

"""
    check_size(M::ProductManifold, p; kwargs...)

Check whether `p` is of valid size on the [`ProductManifold`](@ref) `M`.
If `p` has components of wrong size a [`CompositeManifoldError`](@ref) consisting of all error messages of the
components, for which the tests fail is returned.

The tolerance for the last test can be set using the `kwargs...`.
"""
function check_size(M::ProductManifold, p::Union{ProductRepr,ArrayPartition})
    ts = ziptuples(Tuple(1:length(M.manifolds)), M.manifolds, submanifold_components(M, p))
    e = [(t[1], check_size(t[2:end]...)) for t in ts]
    errors = filter((x) -> !(x[2] === nothing), e)
    cerr = [ComponentManifoldError(er...) for er in errors]
    (length(errors) > 1) && return CompositeManifoldError(cerr)
    (length(errors) == 1) && return cerr[1]
    return nothing
end
function check_size(M::ProductManifold, p; kwargs...)
    return DomainError(
        typeof(p),
        "The point $p is not a point on $M, since currently only ProductRepr and ArrayPartition are supported types for points on arbitrary product manifolds",
    )
end
function check_size(
    M::ProductManifold,
    p::Union{ProductRepr,ArrayPartition},
    X::Union{ProductRepr,ArrayPartition},
)
    ts = ziptuples(
        Tuple(1:length(M.manifolds)),
        M.manifolds,
        submanifold_components(M, p),
        submanifold_components(M, X),
    )
    e = [(t[1], check_size(t[2:end]...)) for t in ts]
    errors = filter(x -> !(x[2] === nothing), e)
    cerr = [ComponentManifoldError(er...) for er in errors]
    (length(errors) > 1) && return CompositeManifoldError(cerr)
    (length(errors) == 1) && return cerr[1]
    return nothing
end
function check_size(M::ProductManifold, p, X; kwargs...)
    return DomainError(
        typeof(X),
        "The vector $X is not a tangent vector to any tangent space on $M, since currently only ProductRepr and ArrayPartition are supported types for tangent vectors on arbitrary product manifolds",
    )
end
"""
    check_vector(M::ProductManifold, p, X; kwargs... )

Check whether `X` is a tangent vector to `p` on the [`ProductManifold`](@ref)
`M`, i.e. all projections to base manifolds must be respective tangent vectors.
If `X` is not a tangent vector to `p` on `M` a [`CompositeManifoldError`](@ref) consisting
of all error messages of the components, for which the tests fail is returned.

The tolerance for the last test can be set using the `kwargs...`.
"""
function check_vector(
    M::ProductManifold,
    p::Union{ProductRepr,ArrayPartition},
    X::Union{ProductRepr,ArrayPartition};
    kwargs...,
)
    ts = ziptuples(
        Tuple(1:length(M.manifolds)),
        M.manifolds,
        submanifold_components(M, p),
        submanifold_components(M, X),
    )
    e = [(t[1], check_vector(t[2:end]...; kwargs...)) for t in ts]
    errors = filter(x -> !(x[2] === nothing), e)
    cerr = [ComponentManifoldError(er...) for er in errors]
    (length(errors) > 1) && return CompositeManifoldError(cerr)
    (length(errors) == 1) && return cerr[1]
    return nothing
end
function check_vector(M::ProductManifold, p, X; kwargs...)
    return DomainError(
        typeof(X),
        "The vector $X is not a tangent vector to any tangent space on $M, since currently only ProductRepr and ArrayPartition are supported types for tangent vectors on arbitrary product manifolds",
    )
end

for TP in [ProductRepr, ArrayPartition]
    eval(
        quote
            function copyto!(M::ProductManifold, q::$TP, p::$TP)
                map(
                    copyto!,
                    M.manifolds,
                    submanifold_components(q),
                    submanifold_components(p),
                )
                return q
            end
            function copyto!(M::ProductManifold, Y::$TP, p::$TP, X::$TP)
                map(
                    copyto!,
                    M.manifolds,
                    submanifold_components(Y),
                    submanifold_components(p),
                    submanifold_components(X),
                )
                return Y
            end
        end,
    )
end

@doc raw"""
    cross(M, N)
    cross(M1, M2, M3,...)

Return the [`ProductManifold`](@ref) For two [`AbstractManifold`](@ref)s `M` and `N`,
where for the case that one of them is a [`ProductManifold`](@ref) itself,
the other is either prepended (if `N` is a product) or appenden (if `M`) is.
If both are product manifold, they are combined into one product manifold,
keeping the order.

For the case that more than one is a product manifold of these is build with the
same approach as above
"""
cross(::AbstractManifold...)
LinearAlgebra.cross(M1::AbstractManifold, M2::AbstractManifold) = ProductManifold(M1, M2)
function LinearAlgebra.cross(M1::ProductManifold, M2::AbstractManifold)
    return ProductManifold(M1.manifolds..., M2)
end
function LinearAlgebra.cross(M1::AbstractManifold, M2::ProductManifold)
    return ProductManifold(M1, M2.manifolds...)
end
function LinearAlgebra.cross(M1::ProductManifold, M2::ProductManifold)
    return ProductManifold(M1.manifolds..., M2.manifolds...)
end

@doc raw"""
    distance(M::ProductManifold, p, q)

Compute the distance between two points `p` and `q` on the [`ProductManifold`](@ref) `M`, which is
the 2-norm of the elementwise distances on the internal manifolds that build `M`.
"""
function distance(M::ProductManifold, p, q)
    return sqrt(
        sum(
            map(
                distance,
                M.manifolds,
                submanifold_components(M, p),
                submanifold_components(M, q),
            ) .^ 2,
        ),
    )
end

@doc raw"""
    exp(M::ProductManifold, p, X)

compute the exponential map from `p` in the direction of `X` on the [`ProductManifold`](@ref) `M`,
which is the elementwise exponential map on the internal manifolds that build `M`.
"""
exp(::ProductManifold, ::Any...)
function Base.exp(M::ProductManifold, p::ProductRepr, X::ProductRepr)
    return ProductRepr(
        map(
            exp,
            M.manifolds,
            submanifold_components(M, p),
            submanifold_components(M, X),
        )...,
    )
end
function Base.exp(M::ProductManifold, p::ArrayPartition, X::ArrayPartition)
    return ArrayPartition(
        map(
            exp,
            M.manifolds,
            submanifold_components(M, p),
            submanifold_components(M, X),
        )...,
    )
end

function exp!(M::ProductManifold, q, p, X)
    map(
        exp!,
        M.manifolds,
        submanifold_components(M, q),
        submanifold_components(M, p),
        submanifold_components(M, X),
    )
    return q
end

@doc raw"""
    flat(M::ProductManifold, p, X::FVector{TangentSpaceType})

use the musical isomorphism to transform the tangent vector `X` from the tangent space at
`p` on the [`ProductManifold`](@ref) `M` to a cotangent vector.
This can be done elementwise for every entry of `X` (with respect to the corresponding
entry in `p`) separately.
"""
flat(::ProductManifold, ::Any...)

function get_basis(M::ProductManifold, p, B::AbstractBasis)
    parts = map(t -> get_basis(t..., B), ziptuples(M.manifolds, submanifold_components(p)))
    return CachedBasis(B, ProductBasisData(parts))
end
function get_basis(M::ProductManifold, p, B::CachedBasis)
    return invoke(get_basis, Tuple{AbstractManifold,Any,CachedBasis}, M, p, B)
end
function get_basis(M::ProductManifold, p, B::DiagonalizingOrthonormalBasis)
    vs = map(
        ziptuples(
            M.manifolds,
            submanifold_components(p),
            submanifold_components(B.frame_direction),
        ),
    ) do t
        return get_basis(t[1], t[2], DiagonalizingOrthonormalBasis(t[3]))
    end
    return CachedBasis(B, ProductBasisData(vs))
end

"""
    get_component(M::ProductManifold, p, i)

Get the `i`th component of a point `p` on a [`ProductManifold`](@ref) `M`.
"""
function get_component(M::ProductManifold, p, i)
    return submanifold_component(M, p, i)
end

function get_coordinates(M::ProductManifold, p, X, B::AbstractBasis)
    reps = map(
        t -> get_coordinates(t..., B),
        ziptuples(M.manifolds, submanifold_components(M, p), submanifold_components(M, X)),
    )
    return vcat(reps...)
end
function get_coordinates(
    M::ProductManifold,
    p,
    X,
    B::CachedBasis{𝔽,<:AbstractBasis{𝔽},<:ProductBasisData},
) where {𝔽}
    reps = map(
        get_coordinates,
        M.manifolds,
        submanifold_components(M, p),
        submanifold_components(M, X),
        B.data.parts,
    )
    return vcat(reps...)
end

function get_coordinates!(M::ProductManifold, Xⁱ, p, X, B::AbstractBasis)
    dim = manifold_dimension(M)
    @assert length(Xⁱ) == dim
    i = one(dim)
    ts = ziptuples(M.manifolds, submanifold_components(M, p), submanifold_components(M, X))
    for t in ts
        SM = first(t)
        dim = manifold_dimension(SM)
        tXⁱ = @inbounds view(Xⁱ, i:(i + dim - 1))
        get_coordinates!(SM, tXⁱ, Base.tail(t)..., B)
        i += dim
    end
    return Xⁱ
end
function get_coordinates!(
    M::ProductManifold,
    Xⁱ,
    p,
    X,
    B::CachedBasis{𝔽,<:AbstractBasis{𝔽},<:ProductBasisData},
) where {𝔽}
    dim = manifold_dimension(M)
    @assert length(Xⁱ) == dim
    i = one(dim)
    ts = ziptuples(
        M.manifolds,
        submanifold_components(M, p),
        submanifold_components(M, X),
        B.data.parts,
    )
    for t in ts
        SM = first(t)
        dim = manifold_dimension(SM)
        tXⁱ = @inbounds view(Xⁱ, i:(i + dim - 1))
        get_coordinates!(SM, tXⁱ, Base.tail(t)...)
        i += dim
    end
    return Xⁱ
end

function _get_dim_ranges(dims::NTuple{N,Any}) where {N}
    dims_acc = accumulate(+, vcat(1, SVector(dims)))
    return ntuple(i -> (dims_acc[i]:(dims_acc[i] + dims[i] - 1)), Val(N))
end

for TP in [ProductRepr, ArrayPartition]
    eval(
        quote
            function get_vector(M::ProductManifold, p::$TP, Xⁱ, B::AbstractBasis)
                dims = map(manifold_dimension, M.manifolds)
                @assert length(Xⁱ) == sum(dims)
                dim_ranges = _get_dim_ranges(dims)
                tXⁱ = map(dr -> (@inbounds view(Xⁱ, dr)), dim_ranges)
                ts = ziptuples(M.manifolds, submanifold_components(M, p), tXⁱ)
                return $TP(map((@inline t -> get_vector(t..., B)), ts))
            end
            function get_vector(
                M::ProductManifold,
                p::$TP,
                Xⁱ,
                B::CachedBasis{𝔽,<:AbstractBasis{𝔽},<:ProductBasisData},
            ) where {𝔽}
                dims = map(manifold_dimension, M.manifolds)
                @assert length(Xⁱ) == sum(dims)
                dim_ranges = _get_dim_ranges(dims)
                tXⁱ = map(dr -> (@inbounds view(Xⁱ, dr)), dim_ranges)
                ts =
                    ziptuples(M.manifolds, submanifold_components(M, p), tXⁱ, B.data.parts)
                return $TP(map((@inline t -> get_vector(t...)), ts))
            end
        end,
    )
end

function get_vector!(M::ProductManifold, X, p, Xⁱ, B::AbstractBasis)
    dims = map(manifold_dimension, M.manifolds)
    @assert length(Xⁱ) == sum(dims)
    dim_ranges = _get_dim_ranges(dims)
    tXⁱ = map(dr -> (@inbounds view(Xⁱ, dr)), dim_ranges)
    ts = ziptuples(
        M.manifolds,
        submanifold_components(M, X),
        submanifold_components(M, p),
        tXⁱ,
    )
    map(ts) do t
        return get_vector!(t..., B)
    end
    return X
end
function get_vector!(
    M::ProductManifold,
    X,
    p,
    Xⁱ,
    B::CachedBasis{𝔽,<:AbstractBasis{𝔽},<:ProductBasisData},
) where {𝔽}
    dims = map(manifold_dimension, M.manifolds)
    @assert length(Xⁱ) == sum(dims)
    dim_ranges = _get_dim_ranges(dims)
    tXⁱ = map(dr -> (@inbounds view(Xⁱ, dr)), dim_ranges)
    ts = ziptuples(
        M.manifolds,
        submanifold_components(M, X),
        submanifold_components(M, p),
        tXⁱ,
        B.data.parts,
    )
    map(ts) do t
        return get_vector!(t...)
    end
    return X
end

function get_vectors(
    M::ProductManifold,
    p::ProductRepr,
    B::CachedBasis{𝔽,<:AbstractBasis{𝔽},<:ProductBasisData},
) where {𝔽}
    N = number_of_components(M)
    xparts = submanifold_components(p)
    BVs = map(t -> get_vectors(t...), ziptuples(M.manifolds, xparts, B.data.parts))
    zero_tvs = map(t -> zero_vector(t...), ziptuples(M.manifolds, xparts))
    vs = typeof(ProductRepr(zero_tvs...))[]
    for i in 1:N, k in 1:length(BVs[i])
        push!(vs, ProductRepr(zero_tvs[1:(i - 1)]..., BVs[i][k], zero_tvs[(i + 1):end]...))
    end
    return vs
end
function get_vectors(
    M::ProductManifold,
    p::ArrayPartition,
    B::CachedBasis{𝔽,<:AbstractBasis{𝔽},<:ProductBasisData},
) where {𝔽}
    N = number_of_components(M)
    xparts = submanifold_components(p)
    BVs = map(t -> get_vectors(t...), ziptuples(M.manifolds, xparts, B.data.parts))
    zero_tvs = map(t -> zero_vector(t...), ziptuples(M.manifolds, xparts))
    vs = typeof(ArrayPartition(zero_tvs...))[]
    for i in 1:N, k in 1:length(BVs[i])
        push!(
            vs,
            ArrayPartition(zero_tvs[1:(i - 1)]..., BVs[i][k], zero_tvs[(i + 1):end]...),
        )
    end
    return vs
end

"""
    getindex(p, M::ProductManifold, i::Union{Integer,Colon,AbstractVector})
    p[M::ProductManifold, i]

Access the element(s) at index `i` of a point `p` on a [`ProductManifold`](@ref) `M` by
linear indexing.
See also [Array Indexing](https://docs.julialang.org/en/v1/manual/arrays/#man-array-indexing-1) in Julia.
"""
Base.@propagate_inbounds function Base.getindex(
    p::ProductRepr,
    M::ProductManifold,
    i::Union{Integer,Colon,AbstractVector,Val},
)
    return get_component(M, p, i)
end
Base.@propagate_inbounds function Base.getindex(
    p::ArrayPartition,
    M::ProductManifold,
    i::Union{Integer,Colon,AbstractVector,Val},
)
    return get_component(M, p, i)
end

@doc raw"""
    injectivity_radius(M::ProductManifold)
    injectivity_radius(M::ProductManifold, x)

Compute the injectivity radius on the [`ProductManifold`](@ref), which is the
minimum of the factor manifolds.
"""
injectivity_radius(::ProductManifold, ::Any...)
function injectivity_radius(M::ProductManifold, p)
    return min(map(injectivity_radius, M.manifolds, submanifold_components(M, p))...)
end
function injectivity_radius(M::ProductManifold, p, m::AbstractRetractionMethod)
    return min(
        map(
            (lM, lp) -> injectivity_radius(lM, lp, m),
            M.manifolds,
            submanifold_components(M, p),
        )...,
    )
end
function injectivity_radius(M::ProductManifold, p, m::ProductRetraction)
    return min(
        map(
            (lM, lp, lm) -> injectivity_radius(lM, lp, lm),
            M.manifolds,
            submanifold_components(M, p),
            m.retractions,
        )...,
    )
end
eval(
    quote
        @invoke_maker 3 AbstractRetractionMethod injectivity_radius(
            M::ProductManifold,
            p,
            B::ExponentialRetraction,
        )
    end,
)
injectivity_radius(M::ProductManifold) = min(map(injectivity_radius, M.manifolds)...)
function injectivity_radius(M::ProductManifold, m::AbstractRetractionMethod)
    return min(map(manif -> injectivity_radius(manif, m), M.manifolds)...)
end
function injectivity_radius(M::ProductManifold, m::ProductRetraction)
    return min(map((lM, lm) -> injectivity_radius(lM, lm), M.manifolds, m.retractions)...)
end
eval(
    quote
        @invoke_maker 2 AbstractRetractionMethod injectivity_radius(
            M::ProductManifold,
            B::ExponentialRetraction,
        )
    end,
)

@doc raw"""
    inner(M::ProductManifold, p, X, Y)

compute the inner product of two tangent vectors `X`, `Y` from the tangent space
at `p` on the [`ProductManifold`](@ref) `M`, which is just the sum of the
internal manifolds that build `M`.
"""
function inner(M::ProductManifold, p, X, Y)
    subproducts = map(
        inner,
        M.manifolds,
        submanifold_components(M, p),
        submanifold_components(M, X),
        submanifold_components(M, Y),
    )
    return sum(subproducts)
end

@doc raw"""
    inverse_retract(M::ProductManifold, p, q, m::InverseProductRetraction)

Compute the inverse retraction from `p` with respect to `q` on the [`ProductManifold`](@ref)
`M` using an [`InverseProductRetraction`](@ref), which by default encapsulates a inverse
retraction for each manifold of the product. Then this method is performed elementwise,
so the encapsulated inverse retraction methods have to be available per factor.
"""
inverse_retract(::ProductManifold, ::Any, ::Any, ::Any, ::InverseProductRetraction)

for TP in [ProductRepr, ArrayPartition]
    eval(
        quote
            function inverse_retract(
                M::ProductManifold,
                p::$TP,
                q::$TP,
                method::InverseProductRetraction,
            )
                return $TP(
                    map(
                        inverse_retract,
                        M.manifolds,
                        submanifold_components(M, p),
                        submanifold_components(M, q),
                        method.inverse_retractions,
                    ),
                )
            end
        end,
    )
end

function _inverse_retract!(M::ProductManifold, X, p, q, method::InverseProductRetraction)
    map(
        inverse_retract!,
        M.manifolds,
        submanifold_components(M, X),
        submanifold_components(M, p),
        submanifold_components(M, q),
        method.inverse_retractions,
    )
    return X
end

default_metric_dispatch(::ProductManifold, ::ProductMetric) = Val(true)

function Base.isapprox(M::ProductManifold, p, q; kwargs...)
    return all(
        t -> isapprox(t...; kwargs...),
        ziptuples(M.manifolds, submanifold_components(M, p), submanifold_components(M, q)),
    )
end
function Base.isapprox(M::ProductManifold, p, X, Y; kwargs...)
    return all(
        t -> isapprox(t...; kwargs...),
        ziptuples(
            M.manifolds,
            submanifold_components(M, p),
            submanifold_components(M, X),
            submanifold_components(M, Y),
        ),
    )
end

@doc raw"""
    log(M::ProductManifold, p, q)

Compute the logarithmic map from `p` to `q` on the [`ProductManifold`](@ref) `M`,
which can be computed using the logarithmic maps of the manifolds elementwise.
"""
log(::ProductManifold, ::Any...)

function Base.log(M::ProductManifold, p::ProductRepr, q::ProductRepr)
    return ProductRepr(
        map(
            log,
            M.manifolds,
            submanifold_components(M, p),
            submanifold_components(M, q),
        )...,
    )
end
function Base.log(M::ProductManifold, p::ArrayPartition, q::ArrayPartition)
    return ArrayPartition(
        map(
            log,
            M.manifolds,
            submanifold_components(M, p),
            submanifold_components(M, q),
        )...,
    )
end

function log!(M::ProductManifold, X, p, q)
    map(
        log!,
        M.manifolds,
        submanifold_components(M, X),
        submanifold_components(M, p),
        submanifold_components(M, q),
    )
    return X
end

@doc raw"""
    manifold_dimension(M::ProductManifold)

Return the manifold dimension of the [`ProductManifold`](@ref), which is the sum of the
manifold dimensions the product is made of.
"""
manifold_dimension(M::ProductManifold) = mapreduce(manifold_dimension, +, M.manifolds)

function mid_point!(M::ProductManifold, q, p1, p2)
    map(
        mid_point!,
        M.manifolds,
        submanifold_components(M, q),
        submanifold_components(M, p1),
        submanifold_components(M, p2),
    )
    return q
end

@doc raw"""
    norm(M::ProductManifold, p, X)

Compute the norm of `X` from the tangent space of `p` on the [`ProductManifold`](@ref),
i.e. from the element wise norms the 2-norm is computed.
"""
function LinearAlgebra.norm(M::ProductManifold, p, X)
    norms_squared = (
        map(
            norm,
            M.manifolds,
            submanifold_components(M, p),
            submanifold_components(M, X),
        ) .^ 2
    )
    return sqrt(sum(norms_squared))
end

"""
    number_of_components(M::ProductManifold{<:NTuple{N,Any}}) where {N}

Calculate the number of manifolds multiplied in the given [`ProductManifold`](@ref) `M`.
"""
number_of_components(::ProductManifold{𝔽,<:NTuple{N,Any}}) where {𝔽,N} = N

function ProductFVectorDistribution(
    type::VectorBundleFibers{<:VectorSpaceType,<:ProductManifold},
    p::Union{AbstractArray,AbstractManifoldPoint,ProductRepr},
    distributions::FVectorDistribution...,
)
    return ProductFVectorDistribution{typeof(type),typeof(distributions),typeof(p)}(
        type,
        p,
        distributions,
    )
end
function ProductFVectorDistribution(
    type::VectorBundleFibers{<:VectorSpaceType,<:ProductManifold},
    distributions::FVectorDistribution...,
)
    p = ProductRepr(map(d -> support(d).point, distributions))
    return ProductFVectorDistribution(type, p, distributions...)
end
function ProductFVectorDistribution(distributions::FVectorDistribution...)
    M = ProductManifold(map(d -> support(d).space.manifold, distributions)...)
    fiber = support(distributions[1]).space.fiber
    if !all(d -> support(d).space.fiber == fiber, distributions)
        error(
            "Not all distributions have support in vector spaces of the same type, which is currently not supported",
        )
    end
    # Probably worth considering sum spaces in the future?
    x = ProductRepr(map(d -> support(d).point, distributions)...)
    return ProductFVectorDistribution(VectorBundleFibers(fiber, M), x, distributions...)
end

function ProductPointDistribution(M::ProductManifold, distributions::MPointDistribution...)
    return ProductPointDistribution{typeof(M),typeof(distributions)}(M, distributions)
end
function ProductPointDistribution(distributions::MPointDistribution...)
    M = ProductManifold(map(d -> support(d).manifold, distributions)...)
    return ProductPointDistribution(M, distributions...)
end

for TP in [ProductRepr, ArrayPartition]
    eval(
        quote
            function parallel_transport_direction(
                M::ProductManifold,
                p::$TP,
                X::$TP,
                d::$TP,
            )
                return $TP(
                    map(
                        parallel_transport_direction,
                        M.manifolds,
                        submanifold_components(M, p),
                        submanifold_components(M, X),
                        submanifold_components(M, d),
                    ),
                )
            end
        end,
    )
end
function parallel_transport_direction!(M::ProductManifold, Y, p, X, d)
    map(
        parallel_transport_direction!,
        M.manifolds,
        submanifold_components(M, Y),
        submanifold_components(M, p),
        submanifold_components(M, X),
        submanifold_components(M, d),
    )
    return Y
end

for TP in [ProductRepr, ArrayPartition]
    eval(
        quote
            function parallel_transport_to(M::ProductManifold, p::$TP, X::$TP, q::$TP)
                return $TP(
                    map(
                        parallel_transport_to,
                        M.manifolds,
                        submanifold_components(M, p),
                        submanifold_components(M, X),
                        submanifold_components(M, q),
                    ),
                )
            end
        end,
    )
end
function parallel_transport_to!(M::ProductManifold, Y, p, X, q)
    map(
        parallel_transport_to!,
        M.manifolds,
        submanifold_components(M, Y),
        submanifold_components(M, p),
        submanifold_components(M, X),
        submanifold_components(M, q),
    )
    return Y
end

function project(M::ProductManifold, p::ProductRepr)
    return ProductRepr(map(project, M.manifolds, submanifold_components(M, p))...)
end
function project(M::ProductManifold, p::ArrayPartition)
    return ArrayPartition(map(project, M.manifolds, submanifold_components(M, p))...)
end

function project!(M::ProductManifold, q, p)
    map(project!, M.manifolds, submanifold_components(M, q), submanifold_components(M, p))
    return q
end

function project(M::ProductManifold, p::ProductRepr, X::ProductRepr)
    return ProductRepr(
        map(
            project,
            M.manifolds,
            submanifold_components(M, p),
            submanifold_components(M, X),
        )...,
    )
end
function project(M::ProductManifold, p::ArrayPartition, X::ArrayPartition)
    return ArrayPartition(
        map(
            project,
            M.manifolds,
            submanifold_components(M, p),
            submanifold_components(M, X),
        )...,
    )
end

function project!(M::ProductManifold, Y, p, X)
    map(
        project!,
        M.manifolds,
        submanifold_components(M, Y),
        submanifold_components(M, p),
        submanifold_components(M, X),
    )
    return Y
end

function Random.rand(rng::AbstractRNG, d::ProductPointDistribution)
    return ProductRepr(map(d -> rand(rng, d), d.distributions)...)
end
function Random.rand(rng::AbstractRNG, d::ProductFVectorDistribution)
    return ProductRepr(map(d -> rand(rng, d), d.distributions)...)
end

function Distributions._rand!(
    rng::AbstractRNG,
    d::ProductPointDistribution,
    x::AbstractArray{<:Number},
)
    return copyto!(x, rand(rng, d))
end
function Distributions._rand!(rng::AbstractRNG, d::ProductPointDistribution, p::ProductRepr)
    map(
        t -> Distributions._rand!(rng, t[1], t[2]),
        d.distributions,
        submanifold_components(d.manifold, p),
    )
    return p
end
function Distributions._rand!(
    rng::AbstractRNG,
    d::ProductFVectorDistribution,
    v::AbstractArray{<:Number},
)
    return copyto!(v, rand(rng, d))
end
function Distributions._rand!(
    rng::AbstractRNG,
    d::ProductFVectorDistribution,
    X::ProductRepr,
)
    map(
        t -> Distributions._rand!(rng, t[1], t[2]),
        d.distributions,
        submanifold_components(d.space.manifold, X),
    )
    return X
end

@doc raw"""
    retract(M::ProductManifold, p, X, m::ProductRetraction)

Compute the retraction from `p` with tangent vector `X` on the [`ProductManifold`](@ref) `M`
using an [`ProductRetraction`](@ref), which by default encapsulates retractions of the
base manifolds. Then this method is performed elementwise, so the encapsulated retractions
method has to be one that is available on the manifolds.
"""
retract(::ProductManifold, ::Any...)

for TP in [ProductRepr, ArrayPartition]
    eval(
        quote
            function _retract(
                M::ProductManifold,
                p::$TP,
                X::$TP,
                method::ProductRetraction,
            )
                return $TP(
                    map(
                        retract,
                        M.manifolds,
                        submanifold_components(M, p),
                        submanifold_components(M, X),
                        method.retractions,
                    ),
                )
            end
        end,
    )
end

function _retract!(M::ProductManifold, q, p, X, method::ProductRetraction)
    map(
        retract!,
        M.manifolds,
        submanifold_components(M, q),
        submanifold_components(M, p),
        submanifold_components(M, X),
        method.retractions,
    )
    return q
end

function representation_size(M::ProductManifold)
    return (mapreduce(m -> prod(representation_size(m)), +, M.manifolds),)
end

"""
    set_component!(M::ProductManifold, q, p, i)

Set the `i`th component of a point `q` on a [`ProductManifold`](@ref) `M` to `p`, where `p` is a point on the [`AbstractManifold`](@ref) this factor of the product manifold consists of.
"""
function set_component!(M::ProductManifold, q, p, i)
    return copyto!(submanifold_component(M, q, i), p)
end

"""
    setindex!(q, p, M::ProductManifold, i::Union{Integer,Colon,AbstractVector})
    q[M::ProductManifold,i...] = p

set the element `[i...]` of a point `q` on a [`ProductManifold`](@ref) by linear indexing to `q`.
See also [Array Indexing](https://docs.julialang.org/en/v1/manual/arrays/#man-array-indexing-1) in Julia.
"""
Base.@propagate_inbounds function Base.setindex!(
    q::Union{ProductRepr,ArrayPartition},
    p,
    M::ProductManifold,
    i::Union{Integer,Colon,AbstractVector,Val},
)
    return set_component!(M, q, p, i)
end

@doc raw"""
    sharp(M::ProductManifold, p, ξ::FVector{CotangentSpaceType})

Use the musical isomorphism to transform the cotangent vector `ξ` from the tangent space at
`p` on the [`ProductManifold`](@ref) `M` to a tangent vector.
This can be done elementwise for every entry of `ξ` (and `p`) separately
"""
sharp(::ProductManifold, ::Any...)

function _show_submanifold(io::IO, M::AbstractManifold; pre="")
    sx = sprint(show, "text/plain", M, context=io, sizehint=0)
    if occursin('\n', sx)
        sx = sprint(show, M, context=io, sizehint=0)
    end
    sx = replace(sx, '\n' => "\n$(pre)")
    print(io, pre, sx)
    return nothing
end

function _show_submanifold_range(io::IO, Ms, range; pre="")
    for i in range
        M = Ms[i]
        print(io, '\n')
        _show_submanifold(io, M; pre=pre)
    end
    return nothing
end

function _show_product_manifold_no_header(io::IO, M)
    n = length(M.manifolds)
    sz = displaysize(io)
    screen_height, screen_width = sz[1] - 4, sz[2]
    half_height = div(screen_height, 2)
    inds = 1:n
    pre = " "
    if n > screen_height
        inds = [1:half_height; (n - div(screen_height - 1, 2) + 1):n]
    end
    if n ≤ screen_height
        _show_submanifold_range(io, M.manifolds, 1:n; pre=pre)
    else
        _show_submanifold_range(io, M.manifolds, 1:half_height; pre=pre)
        print(io, "\n$(pre)⋮")
        _show_submanifold_range(
            io,
            M.manifolds,
            (n - div(screen_height - 1, 2) + 1):n;
            pre=pre,
        )
    end
    return nothing
end

function Base.show(io::IO, ::MIME"text/plain", M::ProductManifold)
    n = length(M.manifolds)
    print(io, "ProductManifold with $(n) submanifold$(n == 1 ? "" : "s"):")
    return _show_product_manifold_no_header(io, M)
end

function Base.show(io::IO, M::ProductManifold)
    return print(io, "ProductManifold(", join(M.manifolds, ", "), ")")
end

function Base.show(
    io::IO,
    mime::MIME"text/plain",
    B::CachedBasis{𝔽,T,D},
) where {𝔽,T<:AbstractBasis{𝔽},D<:ProductBasisData}
    println(io, "$(T) for a product manifold")
    for (i, cb) in enumerate(B.data.parts)
        println(io, "Basis for component $i:")
        show(io, mime, cb)
        println(io)
    end
    return nothing
end

"""
    submanifold(M::ProductManifold, i::Integer)

Extract the `i`th factor of the product manifold `M`.
"""
submanifold(M::ProductManifold, i::Integer) = M.manifolds[i]

"""
    submanifold(M::ProductManifold, i::Val)
    submanifold(M::ProductManifold, i::AbstractVector)

Extract the factor of the product manifold `M` indicated by indices in `i`.
For example, for `i` equal to `Val((1, 3))` the product manifold constructed
from the first and the third factor is returned.

The version with `AbstractVector` is not type-stable, for better preformance use `Val`.
"""
function submanifold(M::ProductManifold, i::Val)
    return ProductManifold(select_from_tuple(M.manifolds, i)...)
end
submanifold(M::ProductManifold, i::AbstractVector) = submanifold(M, Val(tuple(i...)))

Distributions.support(d::ProductPointDistribution) = MPointSupport(d.manifold)
function Distributions.support(tvd::ProductFVectorDistribution)
    return FVectorSupport(
        tvd.type,
        ProductRepr(map(d -> support(d).point, tvd.distributions)...),
    )
end

function uniform_distribution(M::ProductManifold)
    return ProductPointDistribution(M, map(uniform_distribution, M.manifolds))
end
function uniform_distribution(M::ProductManifold, p)
    return ProductPointDistribution(
        M,
        map(uniform_distribution, M.manifolds, submanifold_components(M, p)),
    )
end

function vector_bundle_transport(::VectorSpaceType, M::ProductManifold)
    return ProductVectorTransport(map(_ -> ParallelTransport(), M.manifolds))
end

for TP in [ProductRepr, ArrayPartition]
    eval(
        quote
            function vector_transport_direction(
                M::ProductManifold,
                p::$TP,
                X::$TP,
                d::$TP,
                m::ProductVectorTransport,
            )
                return $TP(
                    map(
                        vector_transport_direction,
                        M.manifolds,
                        submanifold_components(M, p),
                        submanifold_components(M, X),
                        submanifold_components(M, d),
                        m.methods,
                    ),
                )
            end
        end,
    )
end
function vector_transport_direction!(
    M::ProductManifold,
    Y,
    p,
    X,
    d,
    m::ProductVectorTransport,
)
    map(
        vector_transport_direction!,
        M.manifolds,
        submanifold_components(M, Y),
        submanifold_components(M, p),
        submanifold_components(M, X),
        submanifold_components(M, d),
        m.methods,
    )
    return Y
end

@doc raw"""
    vector_transport_to(M::ProductManifold, p, X, q, m::ProductVectorTransport)

Compute the vector transport the tangent vector `X`at `p` to `q` on the
[`ProductManifold`](@ref) `M` using an [`ProductVectorTransport`](@ref) `m`.
This method is performed elementwise, i.e. the method `m` has to be implemented on the
base manifold.
"""
vector_transport_to(::ProductManifold, ::Any, ::Any, ::Any, ::ProductVectorTransport)

for TP in [ProductRepr, ArrayPartition]
    eval(
        quote
            function vector_transport_to(
                M::ProductManifold,
                p::$TP,
                X::$TP,
                q::$TP,
                m::ProductVectorTransport,
            )
                return $TP(
                    map(
                        vector_transport_to,
                        M.manifolds,
                        submanifold_components(M, p),
                        submanifold_components(M, X),
                        submanifold_components(M, q),
                        m.methods,
                    ),
                )
            end
            function vector_transport_to(
                M::ProductManifold,
                p::$TP,
                X::$TP,
                q::$TP,
                m::ParallelTransport,
            )
                return $TP(
                    map(
                        (iM, ip, iX, id) -> vector_transport_to(iM, ip, iX, id, m),
                        M.manifolds,
                        submanifold_components(M, p),
                        submanifold_components(M, X),
                        submanifold_components(M, q),
                    ),
                )
            end
        end,
    )
end

function vector_transport_to!(M::ProductManifold, Y, p, X, q, m::ProductVectorTransport)
    map(
        vector_transport_to!,
        M.manifolds,
        submanifold_components(M, Y),
        submanifold_components(M, p),
        submanifold_components(M, X),
        submanifold_components(M, q),
        m.methods,
    )
    return Y
end
function vector_transport_to!(M::ProductManifold, Y, p, X, q, m::ParallelTransport)
    map(
        (iM, iY, ip, iX, id) -> vector_transport_to!(iM, iY, ip, iX, id, m),
        M.manifolds,
        submanifold_components(M, Y),
        submanifold_components(M, p),
        submanifold_components(M, X),
        submanifold_components(M, q),
    ),
    return Y
end

function zero_vector!(M::ProductManifold, X, p)
    map(
        zero_vector!,
        M.manifolds,
        submanifold_components(M, X),
        submanifold_components(M, p),
    )
    return X
end<|MERGE_RESOLUTION|>--- conflicted
+++ resolved
@@ -139,13 +139,12 @@
     return ProductVectorTransport{typeof(methods)}(methods)
 end
 
-<<<<<<< HEAD
 function active_traits(f, ::ProductManifold, args...)
     return merge_traits(IsDefaultMetric(ProductMetric()))
-=======
+end
+
 function allocate_coordinates(M::AbstractManifold, p::ArrayPartition, T, n::Int)
     return allocate_coordinates(M, p.x[1], T, n)
->>>>>>> 7853736f
 end
 
 """
@@ -512,7 +511,12 @@
 for TP in [ProductRepr, ArrayPartition]
     eval(
         quote
-            function get_vector(M::ProductManifold, p::$TP, Xⁱ, B::AbstractBasis)
+            function get_vector(
+                M::ProductManifold,
+                p::$TP,
+                Xⁱ,
+                B::AbstractBasis{𝔽,TangentSpaceType},
+            ) where {𝔽}
                 dims = map(manifold_dimension, M.manifolds)
                 @assert length(Xⁱ) == sum(dims)
                 dim_ranges = _get_dim_ranges(dims)
