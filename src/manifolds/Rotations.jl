--- conflicted
+++ resolved
@@ -299,7 +299,6 @@
     end
     return Xⁱ
 end
-<<<<<<< HEAD
 function get_coordinates!(
     M::Rotations{N},
     Xⁱ,
@@ -307,9 +306,6 @@
     X,
     ::DefaultOrthonormalBasis{ℝ,TangentSpaceType},
 ) where {N}
-=======
-function get_coordinates!(M::Rotations{N}, Xⁱ, p, X, ::DefaultOrthonormalBasis) where {N}
->>>>>>> 92ec1780
     T = Base.promote_eltype(p, X)
     get_coordinates!(M, Xⁱ, p, X, DefaultOrthogonalBasis())
     Xⁱ .*= sqrt(T(2))
@@ -334,7 +330,6 @@
 )
     return get_vector!(M, X, p, Xⁱ[1], B)
 end
-<<<<<<< HEAD
 function get_vector!(
     M::Rotations{2},
     X,
@@ -342,9 +337,6 @@
     Xⁱ::Real,
     ::DefaultOrthogonalBasis{ℝ,TangentSpaceType},
 )
-=======
-function get_vector!(::Rotations{2}, X, p, Xⁱ::Real, ::DefaultOrthogonalBasis)
->>>>>>> 92ec1780
     @assert length(X) == 4
     @inbounds begin
         X[1] = 0
