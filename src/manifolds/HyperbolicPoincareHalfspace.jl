--- conflicted
+++ resolved
@@ -276,21 +276,12 @@
 """
 project(::Hyperbolic, ::PoincareHalfSpacePoint::PoincareHalfSpaceTangentVector)
 
-<<<<<<< HEAD
 function ManifoldsBase.allocate_result_embedding(
     ::Hyperbolic,
     ::typeof(project),
     X::PoincareHalfSpaceTangentVector,
     ::PoincareHalfSpacePoint,
 )
-=======
-function allocate_result(
-        ::Hyperbolic,
-        ::typeof(project),
-        X::PoincareHalfSpaceTangentVector,
-        ::PoincareHalfSpacePoint,
-    )
->>>>>>> b026c2a4
     return PoincareHalfSpaceTangentVector(allocate(X.value))
 end
 
