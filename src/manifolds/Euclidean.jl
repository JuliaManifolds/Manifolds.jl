--- conflicted
+++ resolved
@@ -191,37 +191,15 @@
 
 exp!(::Euclidean, q, p, X) = (q .= p .+ X)
 
-<<<<<<< HEAD
-function get_basis(M::Euclidean, p, B::DefaultOrthonormalBasis{ℝ,TangentSpaceType})
+function get_basis(::Euclidean, p, B::DefaultOrthonormalBasis{ℝ,TangentSpaceType})
     vecs = [_euclidean_basis_vector(p, i) for i in eachindex(p)]
     return CachedBasis(B, vecs)
 end
 function get_basis(
-    M::Euclidean{<:Tuple,ℂ},
+    ::Euclidean{<:Tuple,ℂ},
     p,
     B::DefaultOrthonormalBasis{ℂ,TangentSpaceType},
 )
-=======
-"""
-    flat(M::Euclidean, p, X)
-
-Transform a tangent vector `X` into a cotangent. Since they can directly be identified in the
-[`Euclidean`](@ref) case, this yields just the identity for a tangent vector `w` in the
-tangent space of `p` on `M`.
-"""
-flat(::Euclidean, ::Any...)
-function flat(::Euclidean{Tuple{}}, ::Number, X::TFVector)
-    return FVector(CotangentSpace, X.data)
-end
-
-flat!(::Euclidean, ξ::CoTFVector, p, X::TFVector) = copyto!(ξ, X)
-
-function get_basis(::Euclidean, p, B::DefaultOrthonormalBasis{ℝ})
-    vecs = [_euclidean_basis_vector(p, i) for i in eachindex(p)]
-    return CachedBasis(B, vecs)
-end
-function get_basis(::Euclidean{<:Tuple,ℂ}, p, B::DefaultOrthonormalBasis{ℂ})
->>>>>>> 87b53812
     vecs = [_euclidean_basis_vector(p, i) for i in eachindex(p)]
     return CachedBasis(B, [vecs; im * vecs])
 end
@@ -250,20 +228,12 @@
     return Y
 end
 
-<<<<<<< HEAD
-function get_vector!(M::Euclidean, Y, p, X, ::DefaultOrDiagonalizingBasis{ℝ})
-=======
 function get_vector!(M::Euclidean, Y, ::Any, X, ::DefaultOrDiagonalizingBasis{ℝ})
->>>>>>> 87b53812
     S = representation_size(M)
     Y .= reshape(X, S)
     return Y
 end
-<<<<<<< HEAD
-function get_vector!(M::Euclidean{<:Tuple,ℂ}, Y, p, X, ::DefaultOrDiagonalizingBasis{ℂ})
-=======
 function get_vector!(M::Euclidean{<:Tuple,ℂ}, Y, ::Any, X, ::DefaultOrDiagonalizingBasis{ℂ})
->>>>>>> 87b53812
     S = representation_size(M)
     N = div(length(X), 2)
     Y .= reshape(X[1:N] + im * X[(N + 1):end], S)
@@ -306,19 +276,17 @@
 
 function inverse_local_metric(
     M::MetricManifold{𝔽,<:Manifold,EuclideanMetric},
-    A::RetractionAtlas,
-    i,
+    B::InducedBasis{𝔽,TangentSpaceType,<:RetractionAtlas},
     p,
 ) where {𝔽}
-    return local_metric(M, A, i, p)
+    return local_metric(M, B, p)
 end
 
 default_metric_dispatch(::Euclidean, ::EuclideanMetric) = Val(true)
 
 function local_metric(
     ::MetricManifold{𝔽,<:Manifold,EuclideanMetric},
-    A::RetractionAtlas,
-    ::Any,
+    B::InducedBasis{𝔽,TangentSpaceType,<:RetractionAtlas},
     p,
 ) where {𝔽}
     return Diagonal(ones(SVector{size(p, 1),eltype(p)}))
@@ -352,8 +320,7 @@
 
 function log_local_metric_density(
     ::MetricManifold{𝔽,<:Manifold,EuclideanMetric},
-    ::RetractionAtlas,
-    ::Any,
+    ::InducedBasis{𝔽,TangentSpaceType,<:RetractionAtlas},
     p,
 ) where {𝔽}
     return zero(eltype(p))
@@ -506,24 +473,6 @@
     return exp(M, p, q)
 end
 
-<<<<<<< HEAD
-=======
-"""
-    sharp(M::Euclidean, p, ξ)
-
-Transform the cotangent vector `ξ` at `p` on the [`Euclidean`](@ref) `M` to a tangent vector `X`.
-Since cotangent and tangent vectors can directly be identified in the [`Euclidean`](@ref)
-case, this yields just the identity.
-"""
-sharp(::Euclidean, ::Any...)
-
-function sharp(::Euclidean{Tuple{}}, ::Number, ξ::CoTFVector)
-    return FVector(TangentSpace, ξ.data)
-end
-
-sharp!(::Euclidean, X::TFVector, p, ξ::CoTFVector) = copyto!(X, ξ)
-
->>>>>>> 87b53812
 function Base.show(io::IO, ::Euclidean{N,𝔽}) where {N,𝔽}
     return print(io, "Euclidean($(join(N.parameters, ", ")); field = $(𝔽))")
 end
