--- conflicted
+++ resolved
@@ -47,7 +47,6 @@
     return Euclidean{Tuple{T.parameters...,n...},𝔽}()
 end
 
-<<<<<<< HEAD
 function allocation_promotion_function(
     M::Euclidean{<:Tuple,ℂ},
     ::typeof(get_vector),
@@ -56,7 +55,6 @@
     return complex
 end
 
-=======
 function check_manifold_point(M::Euclidean{N,𝔽}, p) where {N,𝔽}
     if (𝔽 === ℝ) && !(eltype(p) <: Real)
         return DomainError(
@@ -102,7 +100,7 @@
         )
     end
 end
->>>>>>> 16101434
+
 det_local_metric(M::MetricManifold{<:Manifold,EuclideanMetric}, p) = one(eltype(p))
 
 """
