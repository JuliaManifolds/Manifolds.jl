--- conflicted
+++ resolved
@@ -97,11 +97,8 @@
     return p.eigen == q.eigen
 end
 
-<<<<<<< HEAD
 is_embedded_manifold(::SymmetricPositiveDefinite) = true
 
-=======
->>>>>>> ccf4b2f7
 function allocate(p::SPDPoint)
     return SPDPoint(
         ismissing(p.p) ? missing : allocate(p.p),
