--- conflicted
+++ resolved
@@ -208,12 +208,8 @@
 project(::Grassmann, ::Any...)
 
 function project!(::Grassmann, Y, p, X)
-<<<<<<< HEAD
-    Y .= X .- p * (p' * X)
-=======
     copyto!(Y, X)
     mul!(Y, p, p' * X, -1, 1)
->>>>>>> 8f9a6e7b
     return Y
 end
 
