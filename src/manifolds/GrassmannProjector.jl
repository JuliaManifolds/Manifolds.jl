--- conflicted
+++ resolved
@@ -103,7 +103,6 @@
 manifold, i.e. the Euclidean space ``\mathbb F^{n×n}``.
 """
 function get_embedding(
-<<<<<<< HEAD
     ::Grassmann{TypeParameter{Tuple{n,k}},𝔽},
     ::Union{ProjectorPoint,ProjectorTangentVector},
 ) where {n,k,𝔽}
@@ -113,14 +112,6 @@
     M::Grassmann{Tuple{Int,Int},𝔽},
     ::Union{ProjectorPoint,ProjectorTangentVector},
 ) where {𝔽}
-=======
-        ::Grassmann{TypeParameter{Tuple{n, k}}, 𝔽},
-        ::ProjectorPoint,
-    ) where {n, k, 𝔽}
-    return Euclidean(n, n; field = 𝔽)
-end
-function get_embedding(M::Grassmann{Tuple{Int, Int}, 𝔽}, ::ProjectorPoint) where {𝔽}
->>>>>>> b026c2a4
     n, k = get_parameter(M.size)
     return Euclidean(n, n; field = 𝔽, parameter = :field)
 end
