--- conflicted
+++ resolved
@@ -22,10 +22,106 @@
 
 Sphere(n::Int) = Sphere{n}()
 
-<<<<<<< HEAD
-=======
 base_manifold(M::Sphere) = M
+
+"""
+    check_manifold_point(M, p; kwargs...)
+
+Check whether `p` is a valid point on the [`Sphere`](@ref) `M`, i.e. is a vector
+of length [`manifold_dimension`](@ref)`(M)+1` (approximately) of unit length.
+The tolerance for the last test can be set using the `kwargs...`.
+"""
+function check_manifold_point(M::Sphere{N}, p; kwargs...) where {N}
+    if size(p) != representation_size(M)
+        return DomainError(
+            size(p),
+            "The point $(p) does not lie on $M, since its size is not $(N+1).",
+        )
+    end
+    if !isapprox(norm(p), 1.0; kwargs...)
+        return DomainError(
+            norm(p),
+            "The point $(p) does not lie on the sphere $(M) since its norm is not 1.",
+        )
+    end
+    return nothing
+end
+
+"""
+    check_tangent_vector(M, p, X; check_base_point = true, kwargs... )
+
+Check whether `X` is a tangent vector to `p` on the [`Sphere`](@ref) `M`, i.e.
+after [`check_manifold_point`](@ref)`(M,p)`, `X` has to be of same dimension as `p`
+and orthogonal to `p`.
+The optional parameter `check_base_point` indicates, whether to call [`check_manifold_point`](@ref)  for `p`.
+The tolerance for the last test can be set using the `kwargs...`.
+"""
+function check_tangent_vector(
+    M::Sphere{N},
+    p,
+    X;
+    check_base_point = true,
+    kwargs...,
+) where {N}
+    if check_base_point
+        perr = check_manifold_point(M, p)
+        perr === nothing || return perr
+    end
+    if size(X) != representation_size(M)
+        return DomainError(
+            size(X),
+            "The vector $(X) is not a tangent to a point on $M since its size does not match $(N+1).",
+        )
+    end
+    if !isapprox(abs(dot(p, X)), 0.0; kwargs...)
+        return DomainError(
+            abs(dot(p, X)),
+            "The vector $(X) is not a tangent vector to $(p) on $(M), since it is not orthogonal in the embedding.",
+        )
+    end
+    return nothing
+end
+
+@doc raw"""
+    distance(M::Sphere, p, q)
+
+Compute the geodesic distance betweeen `p` and `q` on the [`Sphere`](@ref) `M`.
+The formula is given by the (shorter) great arc length on the (or a) great circle
+both `p` and `q` lie on.
+
+````math
+d_{𝕊^n}(p,q) = \arccos(⟨p,q⟩).
+````
+"""
+distance(::Sphere, x, y) = acos(clamp(dot(x, y), -1, 1))
+
 decorated_manifold(M::Sphere{N}) where {N} = Euclidean(N+1; field=ℝ)
+
+embed!(::Sphere, q, p) = (q .= p)
+
+embed!(::Sphere, Y, p, X) = (Y .= X)
+
+@doc raw"""
+    exp(M::Sphere, p, X)
+
+Compute the exponential map from `p` in the tangent direction `X` on the [`Sphere`](@ref)
+`M` by following the great arc eminating from `p` in direction `X`.
+
+````math
+\exp_p X = \cos(\lVert X \rVert_p)p + \sin(\lVert X \rVert_p)\frac{X}{\lVert X \rVert_p}X,
+````
+where $\lVert X \rVert_p$ is the [`norm`](@ref norm(::Sphere,p,X)) on the
+[`Sphere`](@ref) `M`.
+"""
+exp(::Sphere, ::Any...)
+
+function exp!(M::Sphere, q, p, X)
+    θ = norm(M, p, X)
+    q .= cos(θ) .* p .+ usinc(θ) .* X
+    return q
+end
+
+flat!(M::Sphere, ξ::CoTFVector, p, X::TFVector) = copyto!(ξ, X)
 
 function get_basis(M::Sphere{N}, p, B::DiagonalizingOrthonormalBasis) where {N}
     A = zeros(N + 1, N + 1)
@@ -38,120 +134,6 @@
         V = cat(B.frame_direction / norm(M, p, B.frame_direction), V; dims = 2)
         κ[1] = 0 # no curvature along the geodesic direction, if x!=y
     end
-    vecs = [V[:, i] for i = 1:N]
-    return PrecomputedDiagonalizingOrthonormalBasis(vecs, κ)
-end
-
->>>>>>> c21c6f23
-"""
-    check_manifold_point(M, p; kwargs...)
-
-Check whether `p` is a valid point on the [`Sphere`](@ref) `M`, i.e. is a vector
-of length [`manifold_dimension`](@ref)`(M)+1` (approximately) of unit length.
-The tolerance for the last test can be set using the `kwargs...`.
-"""
-function check_manifold_point(M::Sphere{N}, p; kwargs...) where {N}
-    if size(p) != representation_size(M)
-        return DomainError(
-            size(p),
-            "The point $(p) does not lie on $M, since its size is not $(N+1).",
-        )
-    end
-    if !isapprox(norm(p), 1.0; kwargs...)
-        return DomainError(
-            norm(p),
-            "The point $(p) does not lie on the sphere $(M) since its norm is not 1.",
-        )
-    end
-    return nothing
-end
-
-"""
-    check_tangent_vector(M, p, X; check_base_point = true, kwargs... )
-
-Check whether `X` is a tangent vector to `p` on the [`Sphere`](@ref) `M`, i.e.
-after [`check_manifold_point`](@ref)`(M,p)`, `X` has to be of same dimension as `p`
-and orthogonal to `p`.
-The optional parameter `check_base_point` indicates, whether to call [`check_manifold_point`](@ref)  for `p`.
-The tolerance for the last test can be set using the `kwargs...`.
-"""
-function check_tangent_vector(
-    M::Sphere{N},
-    p,
-    X;
-    check_base_point = true,
-    kwargs...,
-) where {N}
-    if check_base_point
-        perr = check_manifold_point(M, p)
-        perr === nothing || return perr
-    end
-    if size(X) != representation_size(M)
-        return DomainError(
-            size(X),
-            "The vector $(X) is not a tangent to a point on $M since its size does not match $(N+1).",
-        )
-    end
-    if !isapprox(abs(dot(p, X)), 0.0; kwargs...)
-        return DomainError(
-            abs(dot(p, X)),
-            "The vector $(X) is not a tangent vector to $(p) on $(M), since it is not orthogonal in the embedding.",
-        )
-    end
-    return nothing
-end
-
-@doc raw"""
-    distance(M::Sphere, p, q)
-
-Compute the geodesic distance betweeen `p` and `q` on the [`Sphere`](@ref) `M`.
-The formula is given by the (shorter) great arc length on the (or a) great circle
-both `p` and `q` lie on.
-
-````math
-d_{𝕊^n}(p,q) = \arccos(⟨p,q⟩).
-````
-"""
-distance(::Sphere, x, y) = acos(clamp(dot(x, y), -1, 1))
-
-embed!(::Sphere, q, p) = (q .= p)
-
-embed!(::Sphere, Y, p, X) = (Y .= X)
-
-@doc raw"""
-    exp(M::Sphere, p, X)
-
-Compute the exponential map from `p` in the tangent direction `X` on the [`Sphere`](@ref)
-`M` by following the great arc eminating from `p` in direction `X`.
-
-````math
-\exp_p X = \cos(\lVert X \rVert_p)p + \sin(\lVert X \rVert_p)\frac{X}{\lVert X \rVert_p}X,
-````
-where $\lVert X \rVert_p$ is the [`norm`](@ref norm(::Sphere,p,X)) on the
-[`Sphere`](@ref) `M`.
-"""
-exp(::Sphere, ::Any...)
-
-function exp!(M::Sphere, q, p, X)
-    θ = norm(M, p, X)
-    q .= cos(θ) .* p .+ usinc(θ) .* X
-    return q
-end
-
-<<<<<<< HEAD
-flat!(M::Sphere, ξ::CoTFVector, p, X::TFVector) = copyto!(ξ, X)
-
-function get_basis(M::Sphere{N}, p, B::DiagonalizingOrthonormalBasis) where {N}
-    A = zeros(N + 1, N + 1)
-    A[1, :] = transpose(p)
-    A[2, :] = transpose(B.frame_direction)
-    V = nullspace(A)
-    κ = ones(N)
-    if !iszero(B.frame_direction)
-        # if we have a nonzero direction for the geodesic, add it and it gets curvature zero from the tensor
-        V = cat(B.frame_direction / norm(M, p, B.frame_direction), V; dims = 2)
-        κ[1] = 0 # no curvature along the geodesic direction, if x!=y
-    end
     Ξ = [V[:, i] for i = 1:N]
     return CachedBasis(B, κ, Ξ)
 end
@@ -187,8 +169,7 @@
     return copyto!(Y, get_vector(M, p, X, B))
 end
 
-=======
->>>>>>> c21c6f23
+
 @doc raw"""
     injectivity_radius(M::Sphere[, p])
 
@@ -202,23 +183,12 @@
 injectivity_radius(::Sphere, ::Any...) = π
 injectivity_radius(::Sphere, ::Any, ::ProjectionRetraction) = π / 2
 
-<<<<<<< HEAD
-@doc raw"""
-    inner(M::Sphere, p, X, Y)
-
-Compute the inner product of the two tangent vectors `X`, `Y` from the tangent
-space at `p` on the [`Sphere`](@ref) `M` using the restriction of the
-metric from the embedding, i.e. $ g_p(X,Y) = X^\mathrm{T}Y$.
-"""
-@inline inner(S::Sphere, p, X, Y) = dot(X, Y)
-=======
 function get_vector(M::Sphere{N}, p, X, B::ArbitraryOrthonormalBasis) where {N}
     p[1] ≈ 1 && return vcat(0, X)
     xp1 = p .+ ntuple(i -> ifelse(i == 1, 1, 0), N + 1)
     X0 = vcat(0, X)
     return 2 * xp1 * dot(xp1, X0) / dot(xp1, xp1) - X0
 end
->>>>>>> c21c6f23
 
 @doc raw"""
     inverse_retract(M::Sphere, p, q, ::ProjectionInverseRetraction)
