"""
    AbstractSphere{𝔽} <: AbstractDecoratorManifold{𝔽}

An abstract type to represent a unit sphere that is represented isometrically in the embedding.
"""
abstract type AbstractSphere{𝔽} <: AbstractDecoratorManifold{𝔽} end

function active_traits(f, ::AbstractSphere, args...)
    return merge_traits(IsIsometricEmbeddedManifold(), IsDefaultMetric(EuclideanMetric()))
end

@doc raw"""
    Sphere{n,𝔽} <: AbstractSphere{𝔽}

The (unit) sphere manifold $𝕊^{n}$ is the set of all unit norm vectors in $𝔽^{n+1}$.
The sphere is represented in the embedding, i.e.

````math
𝕊^{n} := \bigl\{ p \in 𝔽^{n+1}\ \big|\ \lVert p \rVert = 1 \bigr\}
````

where $𝔽\in\{ℝ,ℂ,ℍ\}$. Note that compared to the [`ArraySphere`](@ref), here the
argument `n` of the manifold is the dimension of the manifold, i.e. $𝕊^{n} ⊂ 𝔽^{n+1}$, $n\in ℕ$.

The tangent space at point $p$ is given by

````math
T_p𝕊^{n} := \bigl\{ X ∈ 𝔽^{n+1}\ |\ \Re(⟨p,X⟩) = 0 \bigr \},
````

where $𝔽\in\{ℝ,ℂ,ℍ\}$ and $⟨\cdot,\cdot⟩$ denotes the inner product in the
embedding $𝔽^{n+1}$.

For $𝔽=ℂ$, the manifold is the complex sphere, written $ℂ𝕊^n$, embedded in $ℂ^{n+1}$.
$ℂ𝕊^n$ is the complexification of the real sphere $𝕊^{2n+1}$.
Likewise, the quaternionic sphere $ℍ𝕊^n$ is the quaternionification of the real sphere
$𝕊^{4n+3}$.
Consequently, $ℂ𝕊^0$ is equivalent to $𝕊^1$ and [`Circle`](@ref), while $ℂ𝕊^1$ and $ℍ𝕊^0$
are equivalent to $𝕊^3$, though with different default representations.

This manifold is modeled as a special case of the more general case, i.e. as an embedded
manifold to the [`Euclidean`](@ref), and several functions like the [`inner`](@ref inner(::Euclidean, ::Any...)) product
and the [`zero_vector`](@ref zero_vector(::Euclidean, ::Any...)) are inherited from the embedding.

# Constructor

    Sphere(n[, field=ℝ])

Generate the (real-valued) sphere $𝕊^{n} ⊂ ℝ^{n+1}$, where `field` can also be used to
generate the complex- and quaternionic-valued sphere.
"""
struct Sphere{N,𝔽} <: AbstractSphere{𝔽} end
Sphere(n::Int, field::AbstractNumbers=ℝ) = Sphere{n,field}()

@doc raw"""
    ArraySphere{T<:Tuple,𝔽} <: AbstractSphere{𝔽}

The (unit) sphere manifold $𝕊^{n₁,n₂,...,nᵢ}$ is the set of all unit (Frobenius) norm elements of
$𝔽^{n₁,n₂,...,nᵢ}$, where $𝔽\in\{ℝ,ℂ,ℍ\}. The generalized sphere is
represented in the embedding, and supports arbitrary sized arrays or in other words arbitrary
tensors of unit norm. The set formally reads

````math
𝕊^{n_1, n_2, …, n_i} := \bigl\{ p \in 𝔽^{n_1, n_2, …, n_i}\ \big|\ \lVert p \rVert = 1 \bigr\}
````

where $𝔽\in\{ℝ,ℂ,ℍ\}$. Setting $i=1$ and $𝔽=ℝ$  this  simplifies to unit vectors in $ℝ^n$, see
[`Sphere`](@ref) for this special case. Note that compared to this classical case,
the argument for the generalized case here is given by the dimension of the embedding.
This means that `Sphere(2)` and `ArraySphere(3)` are the same manifold.

The tangent space at point $p$ is given by

````math
T_p 𝕊^{n_1, n_2, …, n_i} := \bigl\{ X ∈ 𝔽^{n_1, n_2, …, n_i}\ |\ \Re(⟨p,X⟩) = 0 \bigr \},
````

where $𝔽\in\{ℝ,ℂ,ℍ\}$ and $⟨\cdot,\cdot⟩$ denotes the (Frobenius) inner product in the
embedding $𝔽^{n_1, n_2, …, n_i}$.

This manifold is modeled as an embedded manifold to the [`Euclidean`](@ref), i.e.
several functions like the [`inner`](@ref inner(::Euclidean, ::Any...)) product and the
[`zero_vector`](@ref zero_vector(::Euclidean, ::Any...)) are inherited from the embedding.

# Constructor

    ArraySphere(n₁,n₂,...,nᵢ; field=ℝ)

Generate sphere in $𝔽^{n_1, n_2, …, n_i}$, where $𝔽$ defaults to the real-valued case $ℝ$.
"""
struct ArraySphere{N,𝔽} <: AbstractSphere{𝔽} where {N<:Tuple} end
function ArraySphere(n::Vararg{Int,I}; field::AbstractNumbers=ℝ) where {I}
    return ArraySphere{Tuple{n...},field}()
end

"""
    check_point(M::AbstractSphere, p; kwargs...)

Check whether `p` is a valid point on the [`AbstractSphere`](@ref) `M`, i.e. is a point in
the embedding of unit length.
The tolerance for the last test can be set using the `kwargs...`.
"""
function check_point(M::AbstractSphere, p; kwargs...)
    if !isapprox(norm(p), 1.0; kwargs...)
        return DomainError(
            norm(p),
            "The point $(p) does not lie on the $(M) since its norm is not 1.",
        )
    end
    return nothing
end

"""
    check_vector(M::AbstractSphere, p, X; kwargs... )

Check whether `X` is a tangent vector to `p` on the [`AbstractSphere`](@ref) `M`, i.e.
after [`check_point`](@ref)`(M,p)`, `X` has to be of same dimension as `p`
and orthogonal to `p`.
The tolerance for the last test can be set using the `kwargs...`.
"""
function check_vector(M::AbstractSphere, p, X; kwargs...)
    if !isapprox(abs(real(dot(p, X))), 0.0; kwargs...)
        return DomainError(
            abs(dot(p, X)),
            "The vector $(X) is not a tangent vector to $(p) on $(M), since it is not orthogonal in the embedding.",
        )
    end
    return nothing
end

function diagonalizing_projectors(M::AbstractSphere{ℝ}, p, X)
    X_norm = norm(M, p, X)
    X_normed = X / X_norm
    return (
        (zero(number_eltype(p)), ProjectorOntoVector(M, p, X_normed)),
        (one(number_eltype(p)), CoprojectorOntoVector(M, p, X_normed)),
    )
end

@doc raw"""
    distance(M::AbstractSphere, p, q)

Compute the geodesic distance betweeen `p` and `q` on the [`AbstractSphere`](@ref) `M`.
The formula is given by the (shorter) great arc length on the (or a) great circle
both `p` and `q` lie on.

````math
d_{𝕊}(p,q) = \arccos(\Re(⟨p,q⟩)).
````
"""
function distance(::AbstractSphere, p, q)
    cosθ = real(dot(p, q))
    T = float(real(Base.promote_eltype(p, q)))
    # abs and relative error of acos is less than sqrt(eps(T))
    -1 < cosθ < 1 - sqrt(eps(T)) / 8 && return acos(cosθ)
    # improved accuracy for q close to p or -p
    return 2 * abs(atan(norm(p - q), norm(p + q)))
end

embed(::AbstractSphere, p) = copy(p)
embed(::AbstractSphere, p, X) = copy(X)

@doc raw"""
    exp(M::AbstractSphere, p, X)

Compute the exponential map from `p` in the tangent direction `X` on the [`AbstractSphere`](@ref)
`M` by following the great arc eminating from `p` in direction `X`.

````math
\exp_p X = \cos(\lVert X \rVert_p)p + \sin(\lVert X \rVert_p)\frac{X}{\lVert X \rVert_p},
````
where $\lVert X \rVert_p$ is the [`norm`](@ref norm(::AbstractSphere,p,X)) on the
tangent space at `p` of the [`AbstractSphere`](@ref) `M`.
"""
exp(::AbstractSphere, ::Any...)

function exp!(M::AbstractSphere, q, p, X)
    θ = norm(M, p, X)
    q .= cos(θ) .* p .+ usinc(θ) .* X
    return q
end
function exp!(M::AbstractSphere, q, p, X, t::Number)
    θ = abs(t) * norm(M, p, X)
    q .= cos(θ) .* p .+ usinc(θ) .* t .* X
    return q
end

function get_basis_diagonalizing(
    M::Sphere{n,ℝ},
    p,
    B::DiagonalizingOrthonormalBasis{ℝ},
) where {n}
    A = zeros(n + 1, n + 1)
    A[1, :] = transpose(p)
    A[2, :] = transpose(B.frame_direction)
    V = nullspace(A)
    κ = ones(n)
    if !iszero(B.frame_direction)
        # if we have a nonzero direction for the geodesic, add it and it gets curvature zero from the tensor
        V = hcat(B.frame_direction / norm(M, p, B.frame_direction), V)
        κ[1] = 0 # no curvature along the geodesic direction, if x!=y
    end
    T = typeof(similar(B.frame_direction))
    Ξ = [convert(T, V[:, i]) for i in 1:n]
    return CachedBasis(B, κ, Ξ)
end

@doc raw"""
    get_coordinates(M::AbstractSphere{ℝ}, p, X, B::DefaultOrthonormalBasis)

Represent the tangent vector `X` at point `p` from the [`AbstractSphere`](@ref) `M` in
an orthonormal basis by rotating the hyperplane containing `X` to a hyperplane whose
normal is the $x$-axis.

Given $q = p λ + x$, where $λ = \operatorname{sgn}(⟨x, p⟩)$, and $⟨⋅, ⋅⟩_{\mathrm{F}}$
denotes the Frobenius inner product, the formula for $Y$ is
````math
\begin{pmatrix}0 \\ Y\end{pmatrix} = X - q\frac{2 ⟨q, X⟩_{\mathrm{F}}}{⟨q, q⟩_{\mathrm{F}}}.
````
"""
get_coordinates(::AbstractSphere{ℝ}, p, X, ::DefaultOrthonormalBasis)

function get_coordinates_orthonormal!(M::AbstractSphere{ℝ}, Y, p, X, ::RealNumbers)
    n = manifold_dimension(M)
    p1 = p[1]
    cosθ = abs(p1)
    λ = nzsign(p1, cosθ)
    pend, Xend = view(p, 2:(n + 1)), view(X, 2:(n + 1))
    factor = λ * X[1] / (1 + cosθ)
    Y .= Xend .- pend .* factor
    return Y
end

function get_embedding(M::AbstractSphere{𝔽}) where {𝔽}
    return Euclidean(representation_size(M)...; field=𝔽)
end

@doc raw"""
    get_vector(M::AbstractSphere{ℝ}, p, X, B::DefaultOrthonormalBasis)

Convert a one-dimensional vector of coefficients `X` in the basis `B` of the tangent space
at `p` on the [`AbstractSphere`](@ref) `M` to a tangent vector `Y` at `p` by rotating the
hyperplane containing `X`, whose normal is the $x$-axis, to the hyperplane whose normal is
`p`.

Given $q = p λ + x$, where $λ = \operatorname{sgn}(⟨x, p⟩)$, and $⟨⋅, ⋅⟩_{\mathrm{F}}$
denotes the Frobenius inner product, the formula for $Y$ is
````math
Y = X - q\frac{2 \left\langle q, \begin{pmatrix}0 \\ X\end{pmatrix}\right\rangle_{\mathrm{F}}}{⟨q, q⟩_{\mathrm{F}}}.
````
"""
get_vector(::AbstractSphere{ℝ}, p, X, ::DefaultOrthonormalBasis)

function get_vector_orthonormal!(M::AbstractSphere{ℝ}, Y, p, X, ::RealNumbers)
    n = manifold_dimension(M)
    p1 = p[1]
    cosθ = abs(p1)
    λ = nzsign(p1, cosθ)
    pend = view(p, 2:(n + 1))
    pX = dot(pend, X)
    factor = pX / (1 + cosθ)
    Y[1] = -λ * pX
    Y[2:(n + 1)] .= X .- pend .* factor
    return Y
end

@doc raw"""
    injectivity_radius(M::AbstractSphere[, p])

Return the injectivity radius for the [`AbstractSphere`](@ref) `M`, which is globally $π$.

    injectivity_radius(M::Sphere, x, ::ProjectionRetraction)

Return the injectivity radius for the [`ProjectionRetraction`](https://juliamanifolds.github.io/ManifoldsBase.jl/stable/retractions.html#ManifoldsBase.ProjectionRetraction) on the
[`AbstractSphere`](@ref), which is globally $\frac{π}{2}$.
"""
injectivity_radius(::AbstractSphere) = π
injectivity_radius(::AbstractSphere, p) = π
#avoid falling back but use the ones below
function injectivity_radius(M::AbstractSphere, m::AbstractRetractionMethod)
    return _injectivity_radius(M, m)
end
function injectivity_radius(M::AbstractSphere, p, m::AbstractRetractionMethod)
    return _injectivity_radius(M, p, m)
end
_injectivity_radius(::AbstractSphere, ::ExponentialRetraction) = π
_injectivity_radius(::AbstractSphere, ::ProjectionRetraction) = π / 2

@doc raw"""
    inverse_retract(M::AbstractSphere, p, q, ::ProjectionInverseRetraction)

Compute the inverse of the projection based retraction on the [`AbstractSphere`](@ref) `M`,
i.e. rearranging $p+X = q\lVert p+X\rVert_2$ yields
since $\Re(⟨p,X⟩) = 0$ and when $d_{𝕊^2}(p,q) ≤ \frac{π}{2}$ that

````math
\operatorname{retr}_p^{-1}(q) = \frac{q}{\Re(⟨p, q⟩)} - p.
````
"""
inverse_retract(::AbstractSphere, ::Any, ::Any, ::ProjectionInverseRetraction)

function inverse_retract_project!(::AbstractSphere, X, p, q)
    return (X .= q ./ real(dot(p, q)) .- p)
end

"""
    is_flat(M::AbstractSphere)

Return true if [`AbstractSphere`](@ref) is of dimension 1 and false otherwise.
"""
is_flat(M::AbstractSphere) = manifold_dimension(M) == 1

@doc raw"""
    local_metric(M::Sphere{n}, p, ::DefaultOrthonormalBasis)

return the local representation of the metric in a [`DefaultOrthonormalBasis`](https://juliamanifolds.github.io/ManifoldsBase.jl/stable/bases.html#ManifoldsBase.DefaultOrthonormalBasis), namely
the diagonal matrix of size ``n×n`` with ones on the diagonal, since the metric is obtained
from the embedding by restriction to the tangent space ``T_p\mathcal M`` at ``p``.
"""
function local_metric(::Sphere{n,ℝ}, p, B::DefaultOrthonormalBasis) where {n}
    return Diagonal(ones(SVector{n,eltype(p)}))
end

@doc raw"""
    log(M::AbstractSphere, p, q)

Compute the logarithmic map on the [`AbstractSphere`](@ref) `M`, i.e. the tangent vector,
whose geodesic starting from `p` reaches `q` after time 1.
The formula reads for $x ≠ -y$

````math
\log_p q = d_{𝕊}(p,q) \frac{q-\Re(⟨p,q⟩) p}{\lVert q-\Re(⟨p,q⟩) p \rVert_2},
````

and a deterministic choice from the set of tangent vectors is returned if $x=-y$, i.e. for
opposite points.
"""
log(::AbstractSphere, ::Any...)

function log!(M::AbstractSphere, X, p, q)
    cosθ = clamp(real(dot(p, q)), -1, 1)
    if cosθ ≈ -1 # appr. opposing points, return deterministic choice from set-valued log
        fill!(X, zero(eltype(X)))
        if p[1] ≈ 1
            X[2] = 1
        else
            X[1] = 1
        end
        copyto!(X, X .- real(dot(p, X)) .* p)
        X .*= π / norm(X)
    else
        θ = acos(cosθ)
        X .= (q .- cosθ .* p) ./ usinc(θ)
    end
    return project!(M, X, p, X)
end

@doc raw"""
    manifold_dimension(M::AbstractSphere)

Return the dimension of the [`AbstractSphere`](@ref) `M`, respectively i.e. the
dimension of the embedding -1.
"""
manifold_dimension(M::AbstractSphere) = manifold_dimension(get_embedding(M)) - 1

@doc raw"""
    manifold_volume(M::AbstractSphere{ℝ})

Volume of the ``n``-dimensional [`Sphere`](@ref) `M`. The formula reads

````math
\operatorname{Vol}(𝕊^{n}) = \frac{2\pi^{(n+1)/2}}{Γ((n+1)/2)},
````

where ``Γ`` denotes the [Gamma function](https://en.wikipedia.org/wiki/Gamma_function).
"""
function manifold_volume(M::AbstractSphere{ℝ})
    n = manifold_dimension(M) + 1
    return 2 * pi^(n / 2) / gamma(n / 2)
end

"""
    mean(
        S::AbstractSphere,
        x::AbstractVector,
        [w::AbstractWeights,]
        method = GeodesicInterpolationWithinRadius(π/2);
        kwargs...,
    )

Compute the Riemannian [`mean`](@ref mean(M::AbstractManifold, args...)) of `x` using
[`GeodesicInterpolationWithinRadius`](@ref).
"""
mean(::AbstractSphere, ::Any...)

function default_estimation_method(::AbstractSphere, ::typeof(mean))
    return GeodesicInterpolationWithinRadius(π / 2)
end

function mid_point!(S::Sphere, q, p1, p2)
    q .= p1 .+ p2
    project!(S, q, q)
    return q
end

@doc raw"""
    project(M::AbstractSphere, p)

Project the point `p` from the embedding onto the [`Sphere`](@ref) `M`.

````math
\operatorname{proj}(p) = \frac{p}{\lVert p \rVert},
````
where $\lVert\cdot\rVert$ denotes the usual 2-norm for vectors if $m=1$ and the Frobenius
norm for the case $m>1$.
"""
project(::AbstractSphere, ::Any)

project!(::AbstractSphere, q, p) = (q .= p ./ norm(p))

@doc raw"""
    project(M::AbstractSphere, p, X)

Project the point `X` onto the tangent space at `p` on the [`Sphere`](@ref) `M`.

````math
\operatorname{proj}_{p}(X) = X - \Re(⟨p, X⟩)p
````
"""
project(::AbstractSphere, ::Any, ::Any)

project!(::AbstractSphere, Y, p, X) = (Y .= X .- real(dot(p, X)) .* p)

function Random.rand!(
    rng::AbstractRNG,
    M::AbstractSphere,
    pX;
    vector_at=nothing,
    σ=one(eltype(pX)),
)
    if vector_at === nothing
        project!(M, pX, randn(rng, eltype(pX), representation_size(M)))
    else
        n = σ * randn(rng, eltype(pX), size(pX)) # Gaussian in embedding
        project!(M, pX, vector_at, n) #project to TpM (keeps Gaussianness)
    end
    return pX
end

@doc raw"""
    representation_size(M::AbstractSphere)

Return the size points on the [`AbstractSphere`](@ref) `M` are represented as, i.e., the
representation size of the embedding.
"""
@generated representation_size(::ArraySphere{N}) where {N} = size_to_tuple(N)
@generated representation_size(::Sphere{N}) where {N} = (N + 1,)

@doc raw"""
    retract(M::AbstractSphere, p, X, ::ProjectionRetraction)

Compute the retraction that is based on projection, i.e.

````math
\operatorname{retr}_p(X) = \frac{p+X}{\lVert p+X \rVert_2}
````
"""
retract(::AbstractSphere, ::Any, ::Any, ::ProjectionRetraction)

function retract_project!(M::AbstractSphere, q, p, X, t::Number)
    q .= p .+ t .* X
    return project!(M, q, q)
end

Base.show(io::IO, ::Sphere{n,𝔽}) where {n,𝔽} = print(io, "Sphere($(n), $(𝔽))")
function Base.show(io::IO, ::ArraySphere{N,𝔽}) where {N,𝔽}
    return print(io, "ArraySphere($(join(N.parameters, ", ")); field = $(𝔽))")
end

"""
    uniform_distribution(M::Sphere{n,ℝ}, p) where {n}

Uniform distribution on given [`Sphere`](@ref) `M`. Generated points will be of
similar type as `p`.
"""
function uniform_distribution(M::Sphere{n,ℝ}, p) where {n}
    d = Distributions.MvNormal(zero(p), 1.0)
    return ProjectedPointDistribution(M, d, project!, p)
end

@doc raw"""
    parallel_transport_to(M::AbstractSphere, p, X, q)

Compute the parallel transport on the [`Sphere`](@ref) of the tangent vector `X` at `p`
to `q`, provided, the [`geodesic`](https://juliamanifolds.github.io/ManifoldsBase.jl/stable/functions.html#ManifoldsBase.geodesic-Tuple{AbstractManifold,%20Any,%20Any}) between `p` and `q` is unique. The formula reads

````math
P_{p←q}(X) = X - \frac{\Re(⟨\log_p q,X⟩_p)}{d^2_𝕊(p,q)}
\bigl(\log_p q + \log_q p \bigr).
````
"""
parallel_transport_to(::AbstractSphere, ::Any, ::Any, ::Any, ::Any)

function parallel_transport_to!(::AbstractSphere, Y, p, X, q)
    m = p .+ q
    mnorm2 = real(dot(m, m))
    factor = 2 * real(dot(X, q)) / mnorm2
    Y .= X .- m .* factor
    return Y
end

@doc raw"""
    riemann_tensor(M::AbstractSphere{ℝ}, p, X, Y, Z)

Compute the Riemann tensor ``R(X,Y)Z`` at point `p` on [`AbstractSphere`](@ref) `M`.
The formula reads [MuralidharanFlecther:2012](@cite) (though note that a different convention is
used in that paper than in Manifolds.jl):

````math
R(X,Y)Z = \langle Z, Y \rangle X - \langle Z, X \rangle Y
````
"""
riemann_tensor(M::AbstractSphere{ℝ}, p, X, Y, Z)

function riemann_tensor!(M::AbstractSphere{ℝ}, Xresult, p, X, Y, Z)
    innerZX = inner(M, p, Z, X)
    innerZY = inner(M, p, Z, Y)
    Xresult .= innerZY .* X .- innerZX .* Y
    return Xresult
end

@doc raw"""
<<<<<<< HEAD
    Y = Weingarten(M::Sphere, p, X, V)
    Weingarten!(M::Sphere, Y, p, X, V)

Compute the Weingarten map ``\mathcal W_p`` at `p` on the [`Sphere`](@ref) `M` with respect to the
tangent vector ``X \in T_p\mathcal M`` and the normal vector ``V \in N_p\mathcal M``.

The formula is due to [AbsilMahonyTrumpf:2013](@cite) given by

```math
\mathcal W_p(X,V) = -Xp^{\mathrm{T}}V
```
"""
Weingarten(::Sphere, p, X, V)

function Weingarten!(::Sphere, Y, p, X, V)
    Y .= -dot(p, V) .* X
    return Y
=======
    volume_density(M::AbstractSphere{ℝ}, p, X)

Compute volume density function of a sphere, i.e. determinant of the differential of
exponential map `exp(M, p, X)`. The formula reads ``(\sin(\lVert X\rVert)/\lVert X\rVert)^(n-1)``
where `n` is the dimension of `M`. It is derived from Eq. (4.1) in [^ChevallierLiLuDunson2022].

[^ChevallierLiLuDunson2022]:
    > E. Chevallier, D. Li, Y. Lu, and D. B. Dunson, “Exponential-wrapped distributions on
    > symmetric spaces.” arXiv, Oct. 09, 2022.
    > doi: [10.48550/arXiv.2009.01983](https://doi.org/10.48550/arXiv.2009.01983).
"""
function volume_density(M::AbstractSphere{ℝ}, p, X)
    Xnorm = norm(X)
    n = manifold_dimension(M) - 1
    return usinc(Xnorm)^n
>>>>>>> a0c70ace
end

"""
    StereographicAtlas()

The stereographic atlas of ``S^n`` with two charts: one with the singular
point (-1, 0, ..., 0) (called `:north`) and one with the singular
point (1, 0, ..., 0) (called `:south`).
"""
struct StereographicAtlas <: AbstractAtlas{ℝ} end

function get_chart_index(::Sphere{n,ℝ}, ::StereographicAtlas, p) where {n}
    if p[1] < 0
        return :south
    else
        return :north
    end
end

function get_parameters!(::Sphere{n,ℝ}, x, ::StereographicAtlas, i::Symbol, p) where {n}
    if i === :north
        return x .= p[2:end] ./ (1 + p[1])
    else
        return x .= p[2:end] ./ (1 - p[1])
    end
end

function get_point!(::Sphere{n,ℝ}, p, ::StereographicAtlas, i::Symbol, x) where {n}
    xnorm2 = dot(x, x)
    if i === :north
        p[1] = (1 - xnorm2) / (xnorm2 + 1)
    else
        p[1] = (xnorm2 - 1) / (xnorm2 + 1)
    end
    p[2:end] .= 2 * x / (xnorm2 + 1)
    return p
end

function get_coordinates_induced_basis!(
    ::Sphere{n,ℝ},
    Y,
    p,
    X,
    B::InducedBasis{ℝ,TangentSpaceType,<:StereographicAtlas},
) where {n}
    if B.i === :north
        for i in 1:n
            Y[i] = X[i + 1] / (1 + p[1]) - X[1] * p[i + 1] / (1 + p[1])^2
        end
    else
        for i in 1:n
            Y[i] = X[i + 1] / (-1 + p[1]) - X[1] * p[i + 1] / (-1 + p[1])^2
        end
    end
    return Y
end

function get_vector_induced_basis!(
    M::Sphere{n,ℝ},
    Y,
    p,
    X,
    B::InducedBasis{ℝ,TangentSpaceType,<:StereographicAtlas},
) where {n}
    a = get_parameters(M, B.A, B.i, p)
    mult = inv(1 + dot(a, a))^2

    Y[1] = 0
    for j in 1:n
        Y[1] -= 4 * a[j] * mult * X[j]
    end
    for i in 2:(n + 1)
        Y[i] = 0
        for j in 1:n
            if i == j + 1
                Y[i] += 2 * (1 + dot(a, a) - 2 * a[i - 1]^2) * mult * X[j]
            else
                Y[i] -= 4 * a[i - 1] * a[j] * mult * X[j]
            end
        end
        if B.i === :south
            Y[i] *= -1
        end
    end
    return Y
end

function local_metric(
    M::Sphere{n,ℝ},
    p,
    B::InducedBasis{ℝ,TangentSpaceType,StereographicAtlas,Symbol},
) where {n}
    a = get_parameters(M, B.A, B.i, p)
    return (4 / (1 + dot(a, a))^2) * I
end<|MERGE_RESOLUTION|>--- conflicted
+++ resolved
@@ -530,25 +530,6 @@
 end
 
 @doc raw"""
-<<<<<<< HEAD
-    Y = Weingarten(M::Sphere, p, X, V)
-    Weingarten!(M::Sphere, Y, p, X, V)
-
-Compute the Weingarten map ``\mathcal W_p`` at `p` on the [`Sphere`](@ref) `M` with respect to the
-tangent vector ``X \in T_p\mathcal M`` and the normal vector ``V \in N_p\mathcal M``.
-
-The formula is due to [AbsilMahonyTrumpf:2013](@cite) given by
-
-```math
-\mathcal W_p(X,V) = -Xp^{\mathrm{T}}V
-```
-"""
-Weingarten(::Sphere, p, X, V)
-
-function Weingarten!(::Sphere, Y, p, X, V)
-    Y .= -dot(p, V) .* X
-    return Y
-=======
     volume_density(M::AbstractSphere{ℝ}, p, X)
 
 Compute volume density function of a sphere, i.e. determinant of the differential of
@@ -564,7 +545,26 @@
     Xnorm = norm(X)
     n = manifold_dimension(M) - 1
     return usinc(Xnorm)^n
->>>>>>> a0c70ace
+end
+
+@doc raw"""
+    Y = Weingarten(M::Sphere, p, X, V)
+    Weingarten!(M::Sphere, Y, p, X, V)
+
+Compute the Weingarten map ``\mathcal W_p`` at `p` on the [`Sphere`](@ref) `M` with respect to the
+tangent vector ``X \in T_p\mathcal M`` and the normal vector ``V \in N_p\mathcal M``.
+
+The formula is due to [AbsilMahonyTrumpf:2013](@cite) given by
+
+```math
+\mathcal W_p(X,V) = -Xp^{\mathrm{T}}V
+```
+"""
+Weingarten(::Sphere, p, X, V)
+
+function Weingarten!(::Sphere, Y, p, X, V)
+    Y .= -dot(p, V) .* X
+    return Y
 end
 
 """
