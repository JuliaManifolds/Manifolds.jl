--- conflicted
+++ resolved
@@ -39,14 +39,6 @@
 end
 
 is_embedded_manifold(::SymplecticMatrices) = true
-
-function active_traits(f, ::SymplecticMatrices, args...)
-<<<<<<< HEAD
-    return merge_traits(IsDefaultMetric(RealSymplecticMetric()))
-=======
-    return IsEmbeddedManifold()
->>>>>>> 0bf21fc3
-end
 
 function SymplecticMatrices(two_n::Int, field::AbstractNumbers=ℝ; parameter::Symbol=:type)
     two_n % 2 == 0 || throw(
