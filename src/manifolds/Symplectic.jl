@doc raw"""
    SymplecticMatricesMatrices{T, 𝔽} <: AbstractEmbeddedManifold{𝔽, DefaultIsometricEmbeddingType}

The symplectic manifold consists of all ``2n×2n`` matrices which preserve
the canonical symplectic form over ``𝔽^{2n×2n}×𝔽^{2n×2n}``,
```math
  \omega\colon 𝔽^{2n×2n}×𝔽^{2n×2n} → 𝔽,
  \quad \omega(x, y) = p^{\mathrm{T}} J_{2n} q, \  x, y \in 𝔽^{2n×2n},
```

where ``J_{2n} = \begin{bmatrix} 0_n & I_n \\ -I_n & 0_n \end{bmatrix}`` denotes the [`SymplecticElement`](@ref).

The symplectic manifold consists of

```math
\mathrm{Sp}(2n, ℝ) = \bigl\{ p ∈ ℝ^{2n×2n} \, \big| \, p^{\mathrm{T}}J_{2n}p = J_{2n} \bigr\},
```

The tangent space at a point ``p`` is given by [BendokatZimmermann:2021](@cite)

```math
\begin{align*}
  T_p\mathrm{Sp}(2n)
    &= \{X \in ℝ^{2n×2n} \ |\ p^{T}J_{2n}X + X^{T}J_{2n}p = 0 \}, \\
    &= \{X = pJ_{2n}S \ \mid\ S ∈ R^{2n×2n}, S^{\mathrm{T}} = S \}.
\end{align*}
```

# Constructor

    SymplecticMatrices(2n, field=ℝ; parameter::Symbol=:type)

Generate the (real-valued) symplectic manifold of ``2n×2n`` symplectic matrices.
The constructor for the [`SymplecticMatrices`](@ref) manifold accepts the even column/row embedding
dimension ``2n`` for the real symplectic manifold, ``ℝ^{2n×2n}``.
"""
struct SymplecticMatrices{T, 𝔽} <: AbstractDecoratorManifold{𝔽}
    size::T
end

<<<<<<< HEAD
function SymplecticMatrices(two_n::Int, field::AbstractNumbers=ℝ; parameter::Symbol=:type)
=======
function active_traits(f, ::SymplecticMatrices, args...)
    return merge_traits(IsEmbeddedManifold(), IsDefaultMetric(RealSymplecticMetric()))
end

function SymplecticMatrices(two_n::Int, field::AbstractNumbers = ℝ; parameter::Symbol = :type)
>>>>>>> b026c2a4
    two_n % 2 == 0 || throw(
        ArgumentError(
            "The matrix size `2n` of the symplectic manifold must be even, but was $(two_n).",
        ),
    )
    size = wrap_type_parameter(parameter, (div(two_n, 2),))
    return SymplecticMatrices{typeof(size), field}(size)
end

@doc raw"""
    RealSymplecticMetric <: RiemannianMetric

The canonical Riemannian metric on the symplectic manifold,
defined pointwise for ``p \in \mathrm{Sp}(2n)`` by [Fiori:2011](@cite)]

```math
\begin{align*}
  & g_p \colon T_p\mathrm{Sp}(2n)×T_p\mathrm{Sp}(2n) → ℝ, \\
  & g_p(Z_1, Z_2) = \operatorname{tr}((p^{-1}Z_1)^{\mathrm{T}} (p^{-1}Z_2)).
\end{align*}
```

This metric is also the default metric for the [`SymplecticMatrices`](@ref) manifold.
"""
struct RealSymplecticMetric <: RiemannianMetric end

@doc raw"""
    ExtendedSymplecticMetric <: AbstractMetric

The extension of the [`RealSymplecticMetric`](@ref) at a point ``p \in \mathrm{Sp}(2n)``
as an inner product over the embedding space ``ℝ^{2n×2n}``, i.e.

```math
    ⟨x, y⟩_p = ⟨p^{-1}x, p^{-1}⟩_{\mathrm{Fr}}
    = \operatorname{tr}(x^{\mathrm{T}}(pp^{\mathrm{T}})^{-1}y), \text{ for all } x, y \in ℝ^{2n×2n}.
```
"""
struct ExtendedSymplecticMetric <: AbstractMetric end

@doc raw"""
    SymplecticElement{T}

A lightweight structure to represent the action of the matrix
representation of the canonical symplectic form,

```math
J_{2n}(λ) = λ\begin{bmatrix}
0_n & I_n \\
 -I_n & 0_n
\end{bmatrix} ∈ ℝ^{2n×2n},
```

where we write ``J_{2n} = J_{2n}(1)`` for short.
The canonical symplectic form is represented by

```math
\omega_{2n}(x, y) = x^{\mathrm{T}}J_{2n}y, \quad x, y ∈ ℝ^{2n}.
```

The entire matrix is however not instantiated in memory, instead a scalar
``λ`` of type `T` is stored, which is used to keep track of scaling and transpose operations
applied  to each `SymplecticElement`.
This type acts similar to `I` from `LinearAlgeba`.

# Constructor

    SymplecticElement(λ=1)

Generate the sumplectic matrix with scaling ``1``.
"""
struct SymplecticElement{T}
    λ::T
end
SymplecticElement() = SymplecticElement(1)
SymplecticElement(λ::T) where {T <: Number} = SymplecticElement{T}(λ)

function SymplecticElement(arrays::Vararg{AbstractArray})
    TS = Base.promote_type(map(eltype, arrays)...)
    return SymplecticElement(one(TS))
end

@doc raw"""
    change_representer(::SymplecticMatrices, ::EuclideanMetric, p, X)
    change_representer!(::SymplecticMatrices, Y, ::EuclideanMetric, p, X)

Compute the representation of a tangent vector ``ξ ∈ T_p\mathrm{Sp}(2n, ℝ)`` s.t.
```math
  g_p(c_p(ξ), η) = ⟨ξ, η⟩^{\text{Euc}} \text{for all } η ∈ T_p\mathrm{Sp}(2n, ℝ).
```
with the conversion function

```math
  c_p : T_p\mathrm{Sp}(2n, ℝ) → T_p\mathrm{Sp}(2n, ℝ), \quad
  c_p(ξ) = \frac{1}{2} pp^{\mathrm{T}} ξ + \frac{1}{2} pJ_{2n} ξ^{\mathrm{T}} pJ_{2n},
```

where ``J_{2n} = \begin{bmatrix} 0_n & I_n \\ -I_n & 0_n \end{bmatrix}`` denotes the [`SymplecticElement`](@ref).

Each of the terms ``c_p^1(ξ) = p p^{\mathrm{T}} ξ`` and ``c_p^2(ξ) = pJ_{2n} ξ^{\mathrm{T}} pJ_{2n}`` from the
above definition of ``c_p(η)`` are themselves metric compatible in the sense that

```math
    c_p^i : T_p\mathrm{Sp}(2n, ℝ) → ℝ^{2n×2n}\quad
    g_p^i(c_p(ξ), η) = ⟨ξ, η⟩^{\text{Euc}} \;∀\; η ∈ T_p\mathrm{Sp}(2n, ℝ),
```

for ``i \in {1, 2}``. However the range of each function alone is not confined to
  ``T_p\mathrm{Sp}(2n, ℝ)``, but the convex combination

```math
    c_p(ξ) = \frac{1}{2}c_p^1(ξ) + \frac{1}{2}c_p^2(ξ)
```

does have the correct range ``T_p\mathrm{Sp}(2n, ℝ)``.
"""
change_representer(::SymplecticMatrices, ::EuclideanMetric, p, X)

function change_representer!(::SymplecticMatrices, Y, ::EuclideanMetric, p, X)
    J = SymplecticElement(p, X) # J_{2n}
    pT_X = p' * X
    Y .= (1 / 2) .* p * (pT_X .+ J * pT_X' * J)
    return Y
end

@doc raw"""
    change_representer(MetMan::MetricManifold{<:Any, <:Euclidean, ExtendedSymplecticMetric},
                       EucMet::EuclideanMetric, p, X)
    change_representer!(MetMan::MetricManifold{<:Any, <:Euclidean, ExtendedSymplecticMetric},
                        Y, EucMet::EuclideanMetric, p, X)

Change the representation of a matrix ``ξ ∈ ℝ^{2n×2n}``
into the inner product space ``(ℝ^{2n×2n}, g_p)`` where the inner product
is given by
``g_p(ξ, η) = \langle p^{-1}ξ, p^{-1}η \rangle = \operatorname{tr}(ξ^{\mathrm{T}}(pp^{\mathrm{T}})^{-1}η)``,
as the extension of the [`RealSymplecticMetric`](@ref) onto the entire embedding space.

By changing the representation we mean to apply a mapping
````math
    c_p : ℝ^{2n×2n} → ℝ^{2n×2n},
````
defined by requiring that it satisfy the metric compatibility condition
````math
    g_p(c_p(ξ), η) = ⟨p^{-1}c_p(ξ), p^{-1}η⟩ = ⟨ξ, η⟩^{\text{Euc}}
        \;∀\; η ∈ T_p\mathrm{Sp}(2n, ℝ).
````
In this case, we compute the mapping
````math
    c_p(ξ) = pp^{\mathrm{T}} ξ.
````
"""
function change_representer(
        ::MetricManifold{<:Any, <:Euclidean, ExtendedSymplecticMetric},
        ::EuclideanMetric,
        p,
        X,
    )
    return p * p' * X
end

function change_representer!(
        ::MetricManifold{<:Any, <:Euclidean, ExtendedSymplecticMetric},
        Y,
        ::EuclideanMetric,
        p,
        X,
    )
    Y .= p * p' * X
    return Y
end

@doc raw"""
    check_point(M::SymplecticMatrices, p; kwargs...)

Check whether `p` is a valid point on the [`SymplecticMatrices`](@ref) `M`=$\mathrm{Sp}(2n)$,
i.e. that it has the right [`AbstractNumbers`](@extref ManifoldsBase number-system) type and ``p^{+}p`` is (approximately)
the identity, where ``A^+`` denotes the [`symplectic_inverse`](@ref).

The tolerance can be set with `kwargs...`.
"""
function check_point(
        M::SymplecticMatrices,
        p::T;
        atol::Real = sqrt(prod(representation_size(M))) * eps(real(float(number_eltype(T)))),
        kwargs...,
    ) where {T}
    # Perform check that the matrix lives on the real symplectic manifold:
    if !isapprox(inv(M, p) * p, LinearAlgebra.I; atol = atol, kwargs...)
        return DomainError(
            norm(inv(M, p) * p - LinearAlgebra.I),
            (
                "The point p does not lie on $(M) because its symplectic" *
                    " inverse composed with itself is not the identity."
            ),
        )
    end
    return nothing
end

@doc raw"""
    check_vector(M::SymplecticMatrices, p, X; kwargs...)

Checks whether `X` is a valid tangent vector at `p` on the [`SymplecticMatrices`](@ref)
`M`=``\mathrm{Sp}(2n)``, which requires that

```math
p^{T}J_{2n}X + X^{T}J_{2n}p = 0
```
holds (approximately), where ``J_{2n} = \begin{bmatrix} 0_n & I_n \\ -I_n & 0_n \end{bmatrix}`` denotes the [`SymplecticElement`](@ref).

The tolerance can be set with `kwargs...`
"""
check_vector(::SymplecticMatrices, ::Any...)

function check_vector(M::SymplecticMatrices, p, X::T; kwargs...) where {T}
    J = SymplecticElement(p, X)
    if !isapprox(X' * J * p, -p' * J * X; kwargs...)
        return DomainError(
            norm(X' * J * p + p' * J * X, 2),
            (
                "The matrix X is not in the tangent space at point p of the" *
                    " manifold $(M), as X'Jp + p'JX is not the zero matrix."
            ),
        )
    end
    return nothing
end

function ManifoldsBase.default_inverse_retraction_method(::SymplecticMatrices)
    return CayleyInverseRetraction()
end

metric(::SymplecticMatrices) = RealSymplecticMetric()

ManifoldsBase.default_retraction_method(::SymplecticMatrices) = CayleyRetraction()

@doc raw"""
    distance(M::SymplecticMatrices, p, q)

Compute an approximate geodesic distance between two Symplectic matrices
``p, q \in \mathrm{Sp}(2n)``, as done in [WangSunFiori:2018](@cite).

````math
  \operatorname{dist}(p, q)
    ≈ \lVert\operatorname{Log}(p^+q)\rVert_{\mathrm{Fr}},
````
where the ``\operatorname{Log}(⋅)`` operator is the matrix logarithm.

This approximation is justified by first recalling the Baker-Campbell-Hausdorf formula,

````math
\operatorname{Log}(\operatorname{Exp}(A)\operatorname{Exp}(B))
 = A + B + \frac{1}{2}[A, B] + \frac{1}{12}[A, [A, B]] + \frac{1}{12}[B, [B, A]]
    + \ldots \;.
````

Then we write the expression for the exponential map from ``p`` to ``q`` as

````math
    q =
    \operatorname{exp}_p(X)
    =
    p \operatorname{Exp}((p^{+}X)^{\mathrm{T}})
    \operatorname{Exp}([p^{+}X - (p^{+}X)^{\mathrm{T}}]),
    X \in T_p\mathrm{Sp},
````

and with the geodesic distance between ``p`` and ``q`` given by

```math
\operatorname{dist}(p, q) = \lVert X \rVert_p = \lVert p^+ X \rVert_{\mathrm{Fr}}
```

we see that

```math
  \begin{align*}
   \lVert\operatorname{Log}(p^+q)\rVert_{\mathrm{Fr}}
    &=\Bigl\lVert
        \operatorname{Log}\bigl(
            \operatorname{Exp}((p^{+}X)^{\mathrm{T}})
            \operatorname{Exp}(p^{+}X - (p^{+}X)^{\mathrm{T}})
        \bigr)
    \Bigr\rVert_{\mathrm{Fr}} \\
    &=\lVert p^{+}X + \frac{1}{2}[(p^{+}X)^{\mathrm{T}}, p^{+}X - (p^{+}X)^{\mathrm{T}}]
        + \ldots\lVert_{\mathrm{Fr}} \\
    &≈\lVert p^{+}X\rVert_{\mathrm{Fr}} = \operatorname{dist}(p, q).
  \end{align*}
```
"""
function distance(M::SymplecticMatrices, p, q)
    return norm(log(symplectic_inverse_times(M, p, q)))
end

embed(::SymplecticMatrices, p) = p
embed(::SymplecticMatrices, p, X) = X

@doc raw"""
    exp(M::SymplecticMatrices, p, X)
    exp!(M::SymplecticMatrices, q, p, X)

The Exponential mapping on the Symplectic manifold with the
[`RealSymplecticMetric`](@ref) Riemannian metric.

For the point ``p \in \mathrm{Sp}(2n)`` the exponential mapping along the tangent
vector ``X \in T_p\mathrm{Sp}(2n)`` is computed as [WangSunFiori:2018](@cite)
````math
    \operatorname{exp}_p(X) = p \operatorname{Exp}((p^{-1}X)^{\mathrm{T}})
                                \operatorname{Exp}(p^{-1}X - (p^{-1}X)^{\mathrm{T}}),
````
where ``\operatorname{Exp}(⋅)`` denotes the matrix exponential.
"""
exp(::SymplecticMatrices, ::Any, ::Any)

function exp!(M::SymplecticMatrices, q, p, X)
    p_star_X = symplectic_inverse_times(M, p, X)
    q .= p * exp(Array(p_star_X')) * exp(p_star_X - p_star_X')
    return q
end

function get_embedding(::SymplecticMatrices{TypeParameter{Tuple{n}}, 𝔽}) where {n, 𝔽}
    return Euclidean(2 * n, 2 * n; field = 𝔽)
end
function get_embedding(M::SymplecticMatrices{Tuple{Int}, 𝔽}) where {𝔽}
    n = get_parameter(M.size)[1]
    return Euclidean(2 * n, 2 * n; field = 𝔽, parameter = :field)
end

function ManifoldsBase.get_embedding_type(::SymplecticMatrices)
    return ManifoldsBase.EmbeddedManifoldType()
end

@doc raw"""
    gradient(M::SymplecticMatrices, f, p, backend::RiemannianProjectionBackend;
             extended_metric=true)
    gradient!(M::SymplecticMatrices, f, p, backend::RiemannianProjectionBackend;
             extended_metric=true)

Compute the manifold gradient ``\text{grad}f(p)`` of a scalar function
``f \colon \mathrm{Sp}(2n) → ℝ`` at
``p \in \mathrm{Sp}(2n)``.

The element ``\text{grad}f(p)`` is found as the Riesz representer of the differential
``\text{D}f(p) \colon T_p\mathrm{Sp}(2n) → ℝ`` with respect to
the Riemannian metric inner product at ``p`` [Fiori:2011](@cite)].
That is, ``\text{grad}f(p) \in T_p\mathrm{Sp}(2n)`` solves the relation
````math
    g_p(\text{grad}f(p), X) = \text{D}f(p) \quad\forall\; X \in T_p\mathrm{Sp}(2n).
````

The default behaviour is to first change the representation of the Euclidean gradient from
the Euclidean metric to the [`RealSymplecticMetric`](@ref) at ``p``, and then we projecting
the result onto the correct tangent tangent space ``T_p\mathrm{Sp}(2n, ℝ)``
w.r.t the Riemannian metric ``g_p`` extended to the entire embedding space.

# Arguments:
- `extended_metric = true`: If `true`, compute the gradient ``\text{grad}f(p)`` by
    first changing the representer of the Euclidean gradient of a smooth extension
    of ``f``, ``∇f(p)``, with respect to the [`RealSymplecticMetric`](@ref) at ``p``
    extended to the entire embedding space, before projecting onto the correct
    tangent vector space with respect to the same extended metric ``g_p``.
    If `false`, compute the gradient by first projecting ``∇f(p)`` onto the
    tangent vector space, before changing the representer in the tangent
    vector space to comply with the [`RealSymplecticMetric`](@ref).
"""
function ManifoldDiff.gradient(
        M::SymplecticMatrices,
        f,
        p,
        backend::RiemannianProjectionBackend;
        extended_metric = true,
    )
    Y = allocate_result(M, gradient, p)
    return gradient!(M, f, Y, p, backend; extended_metric = extended_metric)
end

function ManifoldDiff.gradient!(
        M::SymplecticMatrices,
        f,
        X,
        p,
        backend::RiemannianProjectionBackend;
        extended_metric = true,
    )
    _gradient!(f, X, p, backend.diff_backend)
    if extended_metric
        MetricM = MetricManifold(get_embedding(M), ExtendedSymplecticMetric())
        change_representer!(MetricM, X, EuclideanMetric(), p, X)
        return project!(MetricM, X, p, X)
    else
        project!(M, X, p, X)
        return change_representer!(M, X, EuclideanMetric(), p, X)
    end
end

@doc raw"""
    inner(::SymplecticMatrices{<:Any,ℝ}, p, X, Y)

Compute the canonical Riemannian inner product [`RealSymplecticMetric`](@ref)
````math
    g_p(X, Y) = \operatorname{tr}((p^{-1}X)^{\mathrm{T}} (p^{-1}Y))
````
between the two tangent vectors ``X, Y \in T_p\mathrm{Sp}(2n)``.
"""
function inner(M::SymplecticMatrices{<:Any, ℝ}, p, X, Y)
    p_star = inv(M, p)
    return dot((p_star * X), (p_star * Y))
end

@doc raw"""
    symplectic_inverse(A)

Given a matrix
```math
  A ∈ ℝ^{2n×2k},\quad
  A =
  \begin{bmatrix}
  A_{1,1} & A_{1,2} \\
  A_{2,1} & A_{2, 2}
  \end{bmatrix}
```

the symplectic inverse is defined as:

```math
A^{+} := J_{2k}^{\mathrm{T}} A^{\mathrm{T}} J_{2n},
```

where ``J_{2n} = \begin{bmatrix} 0_n & I_n \\ -I_n & 0_n \end{bmatrix}`` denotes the [`SymplecticElement`](@ref).

The symplectic inverse of A can be expressed explicitly as:

```math
A^{+} =
  \begin{bmatrix}
    A_{2, 2}^{\mathrm{T}} & -A_{1, 2}^{\mathrm{T}} \\[1.2mm]
   -A_{2, 1}^{\mathrm{T}} &  A_{1, 1}^{\mathrm{T}}
  \end{bmatrix}.
```
"""
function symplectic_inverse(A::AbstractMatrix)
    N, K = size(A)
    @assert iseven(N) "The first matrix dimension of A ($N) has to be even"
    @assert iseven(K) "The second matrix dimension of A ($K) has to be even"
    n = div(N, 2)
    k = div(K, 2)
    Ai = similar(A')
    checkbounds(A, 1:(2n), 1:(2k))
    @inbounds for i in 1:k, j in 1:n
        Ai[i, j] = A[j + n, i + k]
    end
    @inbounds for i in 1:k, j in 1:n
        Ai[i + k, j] = -A[j + n, i]
    end
    @inbounds for i in 1:k, j in 1:n
        Ai[i, j + n] = -A[j, i + k]
    end
    @inbounds for i in 1:k, j in 1:n
        Ai[i + k, j + n] = A[j, i]
    end
    return Ai
end

@doc raw"""
    inv(::SymplecticMatrices, A)
    inv!(::SymplecticMatrices, A)

Compute the symplectic inverse ``A^+`` of matrix ``A ∈ ℝ^{2n×2n}``.
See [`symplectic_inverse`](@ref) for details.

"""
function Base.inv(M::SymplecticMatrices{<:Any, ℝ}, A)
    return symplectic_inverse(A)
end

function symplectic_inverse!(A)
    n = div(size(A, 1), 2)
    checkbounds(A, 1:(2n), 1:(2n))
    @inbounds for i in 1:n, j in 1:n
        A[i, j], A[j + n, i + n] = A[j + n, i + n], A[i, j]
    end
    @inbounds for i in 1:n, j in i:n
        if i == j
            A[i, j + n] = -A[i, j + n]
        else
            A[i, j + n], A[j, i + n] = -A[j, i + n], -A[i, j + n]
        end
    end
    @inbounds for i in 1:n, j in i:n
        if i == j
            A[i + n, j] = -A[i + n, j]
        else
            A[i + n, j], A[j + n, i] = -A[j + n, i], -A[i + n, j]
        end
    end
    return A
end

@doc raw"""
    inv!(M::SymplecticMatrices, A)

Compute the [`symplectic_inverse`](@ref) of a suqare matrix A inplace of A
"""
function inv!(M::SymplecticMatrices{<:Any, ℝ}, A)
    return symplectic_inverse!(A)
end

@doc raw"""
    inverse_retract(M::SymplecticMatrices, p, q, ::CayleyInverseRetraction)

Compute the Cayley Inverse Retraction ``X = \mathcal{L}_p^{\mathrm{Sp}}(q)``
such that the Cayley Retraction from ``p`` along ``X`` lands at ``q``, i.e.
``\mathcal{R}_p(X) = q`` [BendokatZimmermann:2021](@cite).

For ``p, q ∈ \mathrm{Sp}(2n, ℝ)`` then, we can define the
inverse cayley retraction as long as the following matrices exist.
````math
    U = (I + p^+ q)^{-1}, \quad V = (I + q^+ p)^{-1},
````

where ``(⋅)^+`` denotes the [`symplectic_inverse`](@ref).

Then inverse cayley retraction at ``p`` applied to ``q`` is
```math
\mathcal{L}_p^{\mathrm{Sp}}(q)
  = 2p\bigl(V - U\bigr) + 2\bigl((p + q)U - p\bigr) ∈ T_p\mathrm{Sp}(2n).
```
"""
inverse_retract(::SymplecticMatrices, p, q, ::CayleyInverseRetraction)

function inverse_retract_cayley!(M::SymplecticMatrices, X, p, q)
    U_inv = lu(add_scaled_I!(symplectic_inverse_times(M, p, q), 1))
    V_inv = lu(add_scaled_I!(symplectic_inverse_times(M, q, p), 1))

    X .= 2 .* ((p / V_inv .- p / U_inv) .+ ((p + q) / U_inv) .- p)
    return X
end

"""
    is_flat(::SymplecticMatrices)

Return false. [`SymplecticMatrices`](@ref) is not a flat manifold.
"""
is_flat(M::SymplecticMatrices) = false

@doc raw"""
    manifold_dimension(::SymplecticMatrices)

Returns the dimension of the symplectic manifold
embedded in ``ℝ^{2n×2n}``, i.e.
```math
  \operatorname{dim}(\mathrm{Sp}(2n)) = (2n + 1)n.
```
"""
function manifold_dimension(M::SymplecticMatrices)
    n = get_parameter(M.size)[1]
    return (2n + 1) * n
end

@doc raw"""
    project(::SymplecticMatrices, p, A)
    project!(::SymplecticMatrices, Y, p, A)

Given a point ``p \in \mathrm{Sp}(2n)``,
project an element ``A \in ℝ^{2n×2n}`` onto
the tangent space ``T_p\mathrm{Sp}(2n)`` relative to
the euclidean metric of the embedding ``ℝ^{2n×2n}``.

That is, we find the element ``X \in T_p\operatorname{Sp}(2n)``
which solves the constrained optimization problem
````math
    \operatorname{min}_{X \in ℝ^{2n×2n}} \frac{1}{2}\lVert X - A\rVert^2, \quad
    \text{such that}\;
    h(X) := X^{\mathrm{T}} J_{2n} p + p^{\mathrm{T}} J_{2n} X = 0,
````
where ``h: ℝ^{2n×2n} → \operatorname{skew}(2n)`` denotes
the restriction of ``X`` onto the tangent space ``T_p\operatorname{SpSt}(2n, 2k)``
and ``J_{2n} = \begin{bmatrix} 0_n & I_n \\ -I_n & 0_n \end{bmatrix}`` denotes the [`SymplecticElement`](@ref).
"""
project(::SymplecticMatrices, p, A)

function project!(::SymplecticMatrices, Y, p, A)
    J = SymplecticElement(Y, p, A)
    Jp = J * p

    function h(X)
        XtJp = X' * Jp
        return XtJp .- XtJp'
    end

    # Solve for Λ (Lagrange mutliplier):
    pT_p = p' * p  # (2k×2k)
    Λ = sylvester(pT_p, pT_p, h(A) ./ 2)

    Y[:, :] = A .- Jp * (Λ .- Λ')
    return Y
end

@doc raw"""
    project!(::MetricManifold{𝔽,<:Euclidean,ExtendedSymplecticMetric}, Y, p, X) where {𝔽}

Compute the projection of ``X ∈ R^{2n×2n}`` onto ``T_p\mathrm{Sp}(2n, ℝ)`` with respect to
the [`RealSymplecticMetric`](@ref) ``g``.

The closed form projection mapping is given by [GaoSonAbsilStykel:2021](@cite)

````math
  \operatorname{P}^{T_p\mathrm{Sp}(2n)}_{g_p}(X) = pJ_{2n}\operatorname{sym}(p^{\mathrm{T}}J_{2n}^{\mathrm{T}}X),
````

where ``\operatorname{sym}(A) = \frac{1}{2}(A + A^{\mathrm{T}})`` and and ``J_{2n} = \begin{bmatrix} 0_n & I_n \\ -I_n & 0_n \end{bmatrix}`` denotes the [`SymplecticElement`](@ref).
"""
function project!(::MetricManifold{<:Any, <:Euclidean, ExtendedSymplecticMetric}, Y, p, X)
    J = SymplecticElement(p, X)

    pTJTX = p' * J' * X
    sym_pTJTX = (1 / 2) .* (pTJTX + pTJTX')
    Y .= p * J * (sym_pTJTX)
    return Y
end

@doc raw"""
    project_normal!(::MetricManifold{𝔽,<:Euclidean,ExtendedSymplecticMetric}, Y, p, X)

Project onto the normal of the tangent space ``(T_p\mathrm{Sp}(2n))^{\perp_g}`` at
a point ``p ∈ \mathrm{Sp}(2n)``, relative to the riemannian metric
``g`` [`RealSymplecticMetric`](@ref).

That is,

````math
(T_p\mathrm{Sp}(2n))^{\perp_g}
 = \{Y ∈ ℝ^{2n×2n} : g_p(Y, X) = 0 \test{ for all } X \in T_p\mathrm{Sp}(2n)\}.
````

The closed form projection operator onto the normal space is given by [GaoSonAbsilStykel:2021](@cite)

````math
\operatorname{P}^{(T_p\mathrm{Sp}(2n))\perp}_{g_p}(X) = pJ_{2n}\operatorname{skew}(p^{\mathrm{T}}J_{2n}^{\mathrm{T}}X),
````

where ``\operatorname{skew}(A) = \frac{1}{2}(A - A^{\mathrm{T}})``
and ``J_{2n} = \begin{bmatrix} 0_n & I_n \\ -I_n & 0_n \end{bmatrix}`` denotes the [`SymplecticElement`](@ref).

This function is not exported.
"""
function project_normal!(
        ::MetricManifold{𝔽, <:Euclidean, ExtendedSymplecticMetric},
        Y,
        p,
        X,
    ) where {𝔽}
    J = SymplecticElement(p, X)
    pTJTX = p' * J' * X
    skew_pTJTX = (1 / 2) .* (pTJTX .- pTJTX')
    Y .= p * J * skew_pTJTX
    return Y
end

@doc raw"""
    rand(::SymplecticStiefel; vector_at=nothing, σ::Real=1.0)

Generate a random point on ``\mathrm{Sp}(2n)`` or a random
tangent vector ``X \in T_p\mathrm{Sp}(2n)`` if `vector_at` is set to
a point ``p \in \mathrm{Sp}(2n)``.

A random point on ``\mathrm{Sp}(2n)`` is constructed by generating a
random Hamiltonian matrix ``Ω \in \mathfrak{sp}(2n,F)`` with norm `σ`,
and then transforming it to a symplectic matrix by applying the Cayley transform

```math
  \operatorname{cay}: \mathfrak{sp}(2n,F) → \mathrm{Sp}(2n),
  \ \Omega \mapsto (I - \Omega)^{-1}(I + \Omega).
```

To generate a random tangent vector in ``T_p\mathrm{Sp}(2n)``, this code employs the
second tangent vector space parametrization of [`SymplecticMatrices`](@ref).
It first generates a random symmetric matrix ``S`` by `S = randn(2n, 2n)`
and then symmetrizes it as `S = S + S'`.
Then ``S`` is normalized to have Frobenius norm of `σ`
and `X = pJS` is returned, where `J` is the [`SymplecticElement`](@ref).
"""
rand(SymplecticMatrices; σ::Real = 1.0, kwargs...)

function Random.rand!(
        rng::AbstractRNG,
        M::SymplecticMatrices,
        pX;
        vector_at = nothing,
        σ::Real = 1.0,
    )
    n = get_parameter(M.size)[1]
    if vector_at === nothing
        rand!(rng, HamiltonianMatrices(2n), pX; σ = σ)
        pX .= (I - pX) \ (I + pX)
        return pX
    else
        random_vector!(M, pX, vector_at; σ = σ)
        return pX
    end
end

function random_vector!(M::SymplecticMatrices, X, p; σ::Real = 1.0)
    n = get_parameter(M.size)[1]
    # Generate random symmetric matrix:
    randn!(X)
    X .= 0.5 * (X + X')
    X .*= σ / norm(X)
    lmul!(SymplecticElement(p), X)
    X .= p * X
    return X
end

@doc raw"""
    retract(::SymplecticMatrices, p, X, ::CayleyRetraction)
    retract!(::SymplecticMatrices, q, p, X, ::CayleyRetraction)

Compute the Cayley retraction on ``p ∈ \mathrm{Sp}(2n, ℝ)`` in
the direction of tangent vector ``X ∈ T_p\mathrm{Sp}(2n, ℝ)``,
as defined in by Birtea et al in proposition 2 [BirteaCaşuComănescu:2020](@cite).

Using the [`symplectic_inverse`](@ref) ``A^+`` of a matrix ``A \in ℝ^{2n×2n}``
the retraction ``\mathcal{R}: T\mathrm{Sp}(2n) → \mathrm{Sp}(2n)``
is defined pointwise as
````math
\begin{align*}
\mathcal{R}_p(X) &= p \operatorname{cay}\left(\frac{1}{2}p^{+}X\right), \\
                 &= p \operatorname{exp}_{1/1}(p^{+}X), \\
                 &= p (2I - p^{+}X)^{-1}(2I + p^{+}X).
\end{align*}
````
Here
``\operatorname{exp}_{1/1}(z) = (2 - z)^{-1}(2 + z)``
denotes the Padé (1, 1) approximation to ``\operatorname{exp}(z)``.
"""
retract(M::SymplecticMatrices, p, X)

function ManifoldsBase.retract_cayley!(M::SymplecticMatrices, q, p, X)
    return ManifoldsBase.retract_cayley_fused!(M, q, p, X, one(eltype(p)))
end
function ManifoldsBase.retract_cayley_fused!(M::SymplecticMatrices, q, p, X, t::Number)
    p_star_X = symplectic_inverse_times(M, p, t * X)

    divisor = lu(2 * I - p_star_X)
    q .= p * (divisor \ add_scaled_I!(p_star_X, 2.0))
    return q
end

@doc raw"""
    riemannian_gradient(M::SymplecticMatrices, p, Y)

Given a gradient ``Y = \operatorname{grad} \tilde f(p)`` in the embedding ``ℝ^{2n×2n}`` or at
least around the [`SymplecticMatrices`](@ref) `M` where `p` (the embedding of) a point on `M`,
we restrict ``\tilde f`` to the manifold and denote that by ``f``.
Then the Riemannian gradient ``X = \operatorname{grad} f(p)`` is given by

```math
  X = Yp^{\mathrm{T}}p + J_{2n}pY^{\mathrm{T}}J_{2n}p,
```

where ``J_{2n}`` denotes the [`SymplecticElement`](@ref).
"""
function riemannian_gradient(::SymplecticMatrices, p, Y; kwargs...)
    J = SymplecticElement(p)
    return Y * p' * p .+ (J * p) * Y' * (J * p)
end

function riemannian_gradient!(M::SymplecticMatrices, X, p, Y; kwargs...)
    J = SymplecticElement(p, X)
    X .= Y * p'p .+ (J * p) * Y' * (J * p)
    return X
end

function Base.show(io::IO, ::SymplecticMatrices{TypeParameter{Tuple{n}}, 𝔽}) where {n, 𝔽}
    return print(io, "SymplecticMatrices($(2n), $(𝔽))")
end
function Base.show(io::IO, M::SymplecticMatrices{Tuple{Int}, 𝔽}) where {𝔽}
    n = get_parameter(M.size)[1]
    return print(io, "SymplecticMatrices($(2n), $(𝔽); parameter=:field)")
end

@doc raw"""
    symplectic_inverse_times(::SymplecticMatrices, p, q)
    symplectic_inverse_times!(::SymplecticMatrices, A, p, q)

Directly compute the symplectic inverse of ``p \in \mathrm{Sp}(2n)``,
multiplied with ``q \in \mathrm{Sp}(2n)``.
That is, this function efficiently computes
``p^+q = (J_{2n}p^{\mathrm{T}}J_{2n})q ∈ ℝ^{2n×2n}``,
where ``J_{2n} = \begin{bmatrix} 0_n & I_n \\ -I_n & 0_n \end{bmatrix}`` denotes the [`SymplecticElement`](@ref).

"""
function symplectic_inverse_times(M::SymplecticMatrices, p, q)
    A = similar(p)
    return symplectic_inverse_times!(M, A, p, q)
end

function symplectic_inverse_times!(M::SymplecticMatrices, A, p, q)
    n = get_parameter(M.size)[1]
    # we write p = [p1 p2; p3 p4] (and q, too), then
    p1 = @view(p[1:n, 1:n])
    p2 = @view(p[1:n, (n + 1):(2n)])
    p3 = @view(p[(n + 1):(2n), 1:n])
    p4 = @view(p[(n + 1):(2n), (n + 1):(2n)])
    q1 = @view(q[1:n, 1:n])
    q2 = @view(q[1:n, (n + 1):(2n)])
    q3 = @view(q[(n + 1):(2n), 1:n])
    q4 = @view(q[(n + 1):(2n), (n + 1):(2n)])
    A1 = @view(A[1:n, 1:n])
    A2 = @view(A[1:n, (n + 1):(2n)])
    A3 = @view(A[(n + 1):(2n), 1:n])
    A4 = @view(A[(n + 1):(2n), (n + 1):(2n)])
    mul!(A1, p4', q1) # A1 = p4'q1
    mul!(A1, p2', q3, -1, 1) # A1 -= p2'p3
    mul!(A2, p4', q2) # A2 = p4'q2
    mul!(A2, p2', q4, -1, 1) #A2 -= p2'q4
    mul!(A3, p1', q3) #A3 = p1'q3
    mul!(A3, p3', q1, -1, 1) # A3 -= p3'q1
    mul!(A4, p1', q4) # A4 = p1'q4
    mul!(A4, p3', q2, -1, 1) #A4 -= p3'q2
    return A
end

ndims(J::SymplecticElement) = 2
copy(J::SymplecticElement) = SymplecticElement(copy(J.λ))
Base.eltype(::SymplecticElement{T}) where {T} = T
function Base.convert(::Type{SymplecticElement{T}}, J::SymplecticElement) where {T}
    return SymplecticElement(convert(T, J.λ))
end

function Base.show(io::IO, J::SymplecticElement)
    s = "$(J.λ)"
    if occursin(r"\w+\s*[\+\-]\s*\w+", s)
        s = "($s)"
    end
    return print(io, typeof(J), "(): $(s)*[0 I; -I 0]")
end

(Base.:-)(J::SymplecticElement) = SymplecticElement(-J.λ)

function (Base.:^)(J::SymplecticElement, n::Integer)
    return ifelse(
        n % 2 == 0,
        UniformScaling((-1)^(div(n, 2)) * (J.λ)^n),
        SymplecticElement((-1)^(div(n - 1, 2)) * (J.λ)^n),
    )
end

(Base.:*)(x::Number, J::SymplecticElement) = SymplecticElement(x * J.λ)
(Base.:*)(J::SymplecticElement, x::Number) = SymplecticElement(x * J.λ)
function (Base.:*)(J::SymplecticElement, K::SymplecticElement)
    return LinearAlgebra.UniformScaling(-J.λ * K.λ)
end

Base.transpose(J::SymplecticElement) = -J
Base.adjoint(J::SymplecticElement) = SymplecticElement(-conj(J.λ))
Base.inv(J::SymplecticElement) = SymplecticElement(-(1 / J.λ))

(Base.:+)(J::SymplecticElement, K::SymplecticElement) = SymplecticElement(J.λ + K.λ)
(Base.:-)(J::SymplecticElement, K::SymplecticElement) = SymplecticElement(J.λ - K.λ)

(Base.:+)(J::SymplecticElement, p::AbstractMatrix) = p + J
function (Base.:+)(p::AbstractMatrix, J::SymplecticElement)
    # When we are adding, the Matrices must match in size:
    two_n, two_k = size(p)
    if (two_n % 2 != 0) || (two_n != two_k)
        throw(
            ArgumentError(
                "'p' must be square with even row and dimension, " *
                    "was: ($(two_n), $(two_k)) != (2n, 2n).",
            ),
        )
    end
    n = div(two_n, 2)

    # Allocate new memory:
    TS = typeof(one(eltype(p)) + one(eltype(J)))
    out = copyto!(similar(p, TS), p)

    add_scaled_I!(view(out, 1:n, (n + 1):(2n)), J.λ)
    add_scaled_I!(view(out, (n + 1):(2n), 1:n), -J.λ)
    return out
end

# Binary minus:
(Base.:-)(J::SymplecticElement, p::AbstractMatrix) = J + (-p)
(Base.:-)(p::AbstractMatrix, J::SymplecticElement) = p + (-J)

function (Base.:*)(J::SymplecticElement, p::AbstractVecOrMat)
    two_n = size(p)[1]
    if two_n % 2 != 0
        throw(ArgumentError("'p' must have even row dimension, was: $(two_n) != 2n."))
    end
    n = div(two_n, 2)

    # Allocate new memory:
    TS = typeof(one(eltype(p)) + one(eltype(J)))
    Jp = similar(p, TS)

    # Perform left mulitply by λ*J:
    mul!((@inbounds view(Jp, 1:n, :)), J.λ, @inbounds view(p, (n + 1):lastindex(p, 1), :))
    mul!((@inbounds view(Jp, (n + 1):lastindex(Jp, 1), :)), -J.λ, @inbounds view(p, 1:n, :))

    return Jp
end

function (Base.:*)(p::AbstractMatrix, J::SymplecticElement)
    two_k = size(p)[2]
    if two_k % 2 != 0
        throw(ArgumentError("'p' must have even column dimension, was: $(two_k) != 2k."))
    end
    k = div(two_k, 2)

    # Allocate new memory:
    TS = typeof(one(eltype(p)) + one(eltype(J)))
    pJ = similar(p, TS)

    # Perform right mulitply by λ*J:
    mul!((@inbounds view(pJ, :, 1:k)), -J.λ, @inbounds view(p, :, (k + 1):lastindex(p, 2)))
    mul!((@inbounds view(pJ, :, (k + 1):lastindex(pJ, 2))), J.λ, @inbounds view(p, :, 1:k))
    return pJ
end

function LinearAlgebra.lmul!(J::SymplecticElement, p::AbstractVecOrMat)
    # Perform left multiplication by a symplectic matrix,
    # overwriting the matrix p in place:
    two_n = size(p)[1]
    if two_n % 2 != 0
        throw(ArgumentError("'p' must have even row dimension, was: $(two_n) != 2n."))
    end
    n = div(two_n, 2)

    half_row_p = copy(@inbounds view(p, 1:n, :))

    mul!((@inbounds view(p, 1:n, :)), J.λ, @inbounds view(p, (n + 1):lastindex(p, 1), :))

    mul!(
        (@inbounds view(p, (n + 1):lastindex(p, 1), :)),
        -J.λ,
        @inbounds view(half_row_p, :, :)
    )
    return p
end

function LinearAlgebra.rmul!(p::AbstractMatrix, J::SymplecticElement)
    # Perform right multiplication by a symplectic matrix,
    # overwriting the matrix p in place:
    two_k = size(p)[2]
    if two_k % 2 != 0
        throw(ArgumentError("'p' must have even column dimension, was: $(two_k) != 2k."))
    end
    k = div(two_k, 2)

    half_col_p = copy(@inbounds view(p, :, 1:k))

    mul!((@inbounds view(p, :, 1:k)), -J.λ, @inbounds view(p, :, (k + 1):lastindex(p, 2)))

    mul!(
        (@inbounds view(p, :, (k + 1):lastindex(p, 2))),
        J.λ,
        @inbounds view(half_col_p, :, :)
    )

    return p
end

function LinearAlgebra.mul!(A::AbstractVecOrMat, J::SymplecticElement, p::AbstractVecOrMat)
    size_p = size(p)
    two_n = size_p[1]
    if two_n % 2 != 0
        throw(ArgumentError("'p' must have even row dimension, was: $(two_n) != 2n."))
    end
    n = div(two_n, 2)
    k = length(size_p) == 1 ? 0 : div(size_p[2], 2)

    # k == 0 means we're multiplying with a vector:
    @boundscheck k == 0 ? checkbounds(A, 1:(2n), 1) : checkbounds(A, 1:(2n), 1:(2k))

    # Perform left multiply by λ*J:
    mul!((@inbounds view(A, 1:n, :)), J.λ, @inbounds view(p, (n + 1):lastindex(p, 1), :))
    mul!((@inbounds view(A, (n + 1):lastindex(A, 1), :)), -J.λ, @inbounds view(p, 1:n, :))
    return A
end

function LinearAlgebra.mul!(A::AbstractVecOrMat, p::AbstractMatrix, J::SymplecticElement)
    two_n, two_k = size(p)
    if two_k % 2 != 0
        throw(ArgumentError("'p' must have even col dimension, was: $(two_k) != 2k."))
    end
    n = div(two_n, 2)
    k = div(two_k, 2)

    # n == 0 means we're multiplying with a vector:
    @boundscheck n == 0 ? checkbounds(A, 1, 1:(2k)) : checkbounds(A, 1:(2n), 1:(2k))

    # Perform right multiply by λ*J:
    mul!((@inbounds view(A, :, 1:k)), -J.λ, @inbounds view(p, :, (k + 1):lastindex(p, 2)))
    mul!((@inbounds view(A, :, (k + 1):lastindex(A, 2))), J.λ, @inbounds view(p, :, 1:k))
    return A
end

function add_scaled_I!(A::AbstractMatrix, λ::Number)
    LinearAlgebra.checksquare(A)
    @inbounds for i in axes(A, 1)
        A[i, i] += λ
    end
    return A
end<|MERGE_RESOLUTION|>--- conflicted
+++ resolved
@@ -38,15 +38,7 @@
     size::T
 end
 
-<<<<<<< HEAD
 function SymplecticMatrices(two_n::Int, field::AbstractNumbers=ℝ; parameter::Symbol=:type)
-=======
-function active_traits(f, ::SymplecticMatrices, args...)
-    return merge_traits(IsEmbeddedManifold(), IsDefaultMetric(RealSymplecticMetric()))
-end
-
-function SymplecticMatrices(two_n::Int, field::AbstractNumbers = ℝ; parameter::Symbol = :type)
->>>>>>> b026c2a4
     two_n % 2 == 0 || throw(
         ArgumentError(
             "The matrix size `2n` of the symplectic manifold must be even, but was $(two_n).",
