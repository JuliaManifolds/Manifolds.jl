--- conflicted
+++ resolved
@@ -37,11 +37,7 @@
 
     MultinomialSymmetric(n)
 
-<<<<<<< HEAD
-Generate the manifold of matrices ``\mathbb R^{n×n}`` that are doubly stochastic and symmetric.
-=======
 Generate the manifold of matrices ``ℝ^{n×n}`` that are doubly stochastic and symmetric.
->>>>>>> 95e90c87
 """
 struct MultinomialSymmetric{T} <: AbstractMultinomialDoublyStochastic
     size::T
@@ -128,10 +124,6 @@
     (I_n+p)α =  Y\mathbf{1},
 ````
 where ``I_n`` is teh ``n×n`` unit matrix and ``\mathbf{1}_n`` is the vector of length ``n`` containing ones.
-<<<<<<< HEAD
-=======
-
->>>>>>> 95e90c87
 """
 project(::MultinomialSymmetric, ::Any, ::Any)
 
@@ -183,11 +175,7 @@
 @doc raw"""
     retract(M::MultinomialSymmetric, p, X, ::ProjectionRetraction)
 
-<<<<<<< HEAD
-compute a projection based retraction by projecting ``p\odot\exp(X⨸p)`` back onto the manifold,
-=======
 compute a projection based retraction by projecting ``p⊙\exp(X⨸p)`` back onto the manifold,
->>>>>>> 95e90c87
 where ``⊙,⨸`` are elementwise multiplication and division, respectively. Similarly, ``\exp``
 refers to the elementwise exponentiation.
 """
