@doc raw"""
    SymplecticStiefel{T,𝔽} <: AbstractEmbeddedManifold{𝔽, DefaultIsometricEmbeddingType}

The symplectic Stiefel manifold consists of all
``2n×2k, n ≥ k`` matrices satisfying the requirement

````math
\mathrm{SpSt}(2n, 2k, ℝ)
    := \bigl\{ p ∈ ℝ^{2n×2k} \ \big| \ p^{\mathrm{T}}J_{2n}p = J_{2k} \bigr\},
````

where ``J_{2n}`` denotes the [`SymplecticElement`](@ref)

````math
J_{2n} = \begin{bmatrix} 0_n & I_n \\ -I_n & 0_n \end{bmatrix}.
````

The symplectic Stiefel tangent space at ``p`` can be parametrized as [BendokatZimmermann:2021](@cite)

```math
\begin{align*}
    T_p\mathrm{SpSt}(2n, 2k)
    &= \{X ∈ ℝ^{2n×2k} ∣ p^{T}J_{2n}X + X^{T}J_{2n}p = 0 \}, \\
    &= \{X = pΩ + p^sB \mid
        Ω ∈ ℝ^{2k×2k}, Ω^+ = -Ω, \\
        &\quad\qquad p^s ∈ \mathrm{SpSt}(2n, 2(n- k)), B ∈ ℝ^{2(n-k)×2k}, \},
\end{align*}
```

where ``Ω ∈ \mathfrak{sp}(2n,F)`` is [`Hamiltonian`](@ref) and ``p^s`` means
the symplectic complement of ``p`` s.t. ``p^{+}p^{s} = 0``.
Here ``p^+`` denotes the [`symplectic_inverse`](@ref).

You can also use [`StiefelPoint`](@ref) and [`StiefelTangentVector`](@ref) with this manifold,
they are equivalent to using arrays.

# Constructor
    SymplecticStiefel(2n::Int, 2k::Int, field::AbstractNumbers=ℝ; parameter::Symbol=:type)

Generate the (real-valued) symplectic Stiefel manifold of ``2n×2k``
matrices which span a ``2k`` dimensional symplectic subspace of ``ℝ^{2n×2k}``.
The constructor for the [`SymplecticStiefel`](@ref) manifold accepts the even column
dimension ``2n`` and an even number of columns ``2k`` for
the real symplectic Stiefel manifold with elements ``p ∈ ℝ^{2n×2k}``.
"""
struct SymplecticStiefel{T,𝔽} <: AbstractDecoratorManifold{𝔽}
    size::T
end

function SymplecticStiefel(two_n::Int, two_k::Int; parameter::Symbol=:type)
    two_n % 2 == 0 || throw(
        ArgumentError(
            "The first matrix size of the symplectic Stiefel manifold must be even, but was $(two_n).",
        ),
    )
    two_k % 2 == 0 || throw(
        ArgumentError(
            "The second matrix size of the symplectic Stiefel manifold must be even. but was $(two_k).",
        ),
    )
    size = wrap_type_parameter(parameter, (div(two_n, 2), div(two_k, 2)))
    return SymplecticStiefel{typeof(size),ℝ}(size)
end

is_embedded_manifold(::SymplecticStiefel) = true

function active_traits(f, ::SymplecticStiefel, args...)
<<<<<<< HEAD
    return merge_traits(IsDefaultMetric(RealSymplecticMetric()))
=======
    return IsEmbeddedManifold()
>>>>>>> 0bf21fc3
end

# Define Stiefel as the array fallback
ManifoldsBase.@default_manifold_fallbacks SymplecticStiefel{<:Any,ℝ} StiefelPoint StiefelTangentVector value value

function ManifoldsBase.default_inverse_retraction_method(::SymplecticStiefel)
    return CayleyInverseRetraction()
end

ManifoldsBase.default_retraction_method(::SymplecticStiefel) = CayleyRetraction()

@doc raw"""
    canonical_project(::SymplecticStiefel, p_Sp)
    canonical_project!(::SymplecticStiefel, p, p_Sp)

Define the canonical projection from ``\mathrm{Sp}(2n, 2n)`` onto
``\mathrm{SpSt}(2n, 2k)``, by projecting onto the first ``k`` columns
and the ``n + 1``'th onto the ``n + k``'th columns [BendokatZimmermann:2021](@cite).

It is assumed that the point ``p`` is on ``\mathrm{Sp}(2n, 2n)``.
"""
function canonical_project(M::SymplecticStiefel, p_Sp)
    n, k = get_parameter(M.size)
    p_SpSt = similar(p_Sp, (2n, 2k))
    return canonical_project!(M, p_SpSt, p_Sp)
end

function canonical_project!(M::SymplecticStiefel, p, p_Sp)
    n, k = get_parameter(M.size)
    p[:, (1:k)] .= p_Sp[:, (1:k)]
    p[:, ((k + 1):(2k))] .= p_Sp[:, ((n + 1):(n + k))]
    return p
end

@doc raw"""
    check_point(M::SymplecticStiefel, p; kwargs...)

Check whether `p` is a valid point on the [`SymplecticStiefel`](@ref),
``\mathrm{SpSt}(2n, 2k)`` manifold, that is ``p^{+}p`` is the identity,
``(⋅)^+`` denotes the [`symplectic_inverse`](@ref).
"""
function check_point(M::SymplecticStiefel{<:Any,ℝ}, p; kwargs...)
    # Perform check that the matrix lives on the real symplectic manifold:
    if !isapprox(inv(M, p) * p, I; kwargs...)
        return DomainError(
            norm(inv(M, p) * p - I),
            (
                "The point p does not lie on $(M) because its symplectic" *
                " inverse composed with itself is not the identity."
            ),
        )
    end
    return nothing
end

@doc raw"""
    check_vector(M::SymplecticMatrices, p, X; kwargs...)

Checks whether `X` is a valid tangent vector at `p` on the [`SymplecticStiefel`](@ref),
``\mathrm{SpSt}(2n, 2k)`` manifold.

The check consists of verifying that ``H = p^{+}X ∈ 𝔤_{2k}``, where ``𝔤``
is the Lie Algebra of the symplectic group ``\mathrm{Sp}(2k)``, that is
the set of [`HamiltonianMatrices`])(@ref), where ``(⋅)^+`` denotes the [`symplectic_inverse`](@ref).
"""
check_vector(::SymplecticStiefel, ::Any...)

function check_vector(M::SymplecticStiefel{S,𝔽}, p, X::T; kwargs...) where {S,T,𝔽}
    n, k = get_parameter(M.size)
    # From Bendokat-Zimmermann: T_pSpSt(2n, 2k) = \{p*H | H^{+} = -H  \}
    H = inv(M, p) * X  # ∈ ℝ^{2k×2k}, should be Hamiltonian.

    if !is_hamiltonian(H; kwargs...)
        return DomainError(
            norm(Matrix(Hamiltonian(H)^+) + H),
            (
                "The matrix X is not in the tangent space at point p of $M at $p, since p^{+}X is not a Hamiltonian matrix."
            ),
        )
    end
    return nothing
end

default_metric(::SymplecticStiefel) = RealSymplecticMetric()

@doc raw"""
    exp(::SymplecticStiefel, p, X)
    exp!(M::SymplecticStiefel, q, p, X)

Compute the exponential mapping
```math
  \exp\colon T\mathrm{SpSt}(2n, 2k) → \mathrm{SpSt}(2n, 2k)
```
at a point ``p ∈ \mathrm{SpSt}(2n, 2k)``
in the direction of ``X ∈ T_p\mathrm{SpSt}(2n, 2k)``.

The tangent vector ``X`` can be written in the form
``X = \bar{\Omega}p`` [BendokatZimmermann:2021](@cite), with

```math
  \bar{\Omega} = X (p^{\mathrm{T}}p)^{-1}p^{\mathrm{T}}
    + J_{2n}p(p^{\mathrm{T}}p)^{-1}X^{\mathrm{T}}(I_{2n}
    - J_{2n}^{\mathrm{T}}p(p^{\mathrm{T}}p)^{-1}p^{\mathrm{T}}J_{2n})J_{2n}
    ∈ ℝ^{2n×2n},
```

where ``J_{2n} = \begin{bmatrix} 0_n & I_n \\ -I_n & 0_n \end{bmatrix}`` denotes the [`SymplecticElement`](@ref).

Using this expression for ``X``,
the exponential mapping can be computed as

````math
  \exp_p(X) = \operatorname{Exp}([\bar{\Omega} - \bar{\Omega}^{\mathrm{T}}])
                             \operatorname{Exp}(\bar{\Omega}^{\mathrm{T}})p,
````
where ``\operatorname{Exp}(⋅)`` denotes the matrix exponential.

Computing the above mapping directly however, requires taking matrix exponentials
of two ``2n×2n`` matrices, which is computationally expensive when ``n``
increases. Therefore we instead follow [BendokatZimmermann:2021](@cite) who express the above
exponential mapping in a way which only requires taking matrix exponentials
of an ``8k×8k`` matrix and a ``4k×4k`` matrix.

To this end, first define
```math
\bar{A} = J_{2k}p^{\mathrm{T}}X(p^{\mathrm{T}}p)^{-1}J_{2k} +
            (p^{\mathrm{T}}p)^{-1}X^{\mathrm{T}}(p - J_{2n}^{\mathrm{T}}p(p^{\mathrm{T}}p)^{-1}J_{2k}) ∈ ℝ^{2k×2k},
```

and

```math
\bar{H} = (I_{2n} - pp^+)J_{2n}X(p^{\mathrm{T}}p)^{-1}J_{2k} ∈ ℝ^{2n×2k}.
```

We then let ``\bar{\Delta} = p\bar{A} + \bar{H}``, and define the matrices

```math
    γ = \left[\left(I_{2n} - \frac{1}{2}pp^+\right)\bar{\Delta} \quad
              -p \right] ∈ ℝ^{2n×4k},
```
and
````math
    λ = \left[J_{2n}^{\mathrm{T}}pJ_{2k} \quad
        \left(\bar{\Delta}^+\left(I_{2n}
              - \frac{1}{2}pp^+\right)\right)^{\mathrm{T}}\right] ∈ ℝ^{2n×4k}.
````
With the above defined matrices it holds that ``\bar{\Omega} = λγ^{\mathrm{T}}``.
 As a last preliminary step, concatenate ``γ`` and ``λ`` to define the matrices
``Γ = [λ \quad -γ] ∈ ℝ^{2n×8k}`` and
``Λ = [γ \quad λ] ∈ ℝ^{2n×8k}``.

With these matrix constructions done, we can compute the
exponential mapping as
```math
  \exp_p(X) = Γ \operatorname{Exp}(ΛΓ^{\mathrm{T}})
    \begin{bmatrix} 0_{4k} \\ I_{4k} \end{bmatrix}
    \operatorname{Exp}(λγ^{\mathrm{T}})
    \begin{bmatrix} 0_{2k} \\ I_{2k} \end{bmatrix}.
```

which only requires computing the matrix exponentials of
``ΛΓ^{\mathrm{T}} ∈ ℝ^{8k×8k}`` and ``λγ^{\mathrm{T}} ∈ ℝ^{4k×4k}``.
"""
exp(::SymplecticStiefel, p, X)

function exp!(M::SymplecticStiefel, q, p, X)
    n, k = get_parameter(M.size)
    J = SymplecticElement(p, X)
    pT_p = lu(p' * p) # ∈ ℝ^{2k×2k}

    C = pT_p \ X' # ∈ ℝ^{2k×2n}

    # Construct A-bar:
    # First A-term: J * (p^{\mathrm{T}} * C^{\mathrm{T}}) * J
    A_bar = rmul!(lmul!(J, (p' * C')), J)
    A_bar .+= C * p

    # Second A-term, use C-memory:
    rmul!(C, J') # C*J^{\mathrm{T}} -> C
    C_JT = C

    # Subtract C*J^{\mathrm{T}}*p*(pT_p)^{-1}*J:
    # A_bar is "star-skew symmetric" (A^+ = -A).
    A_bar .-= rmul!((C_JT * p) / pT_p, J)

    # Construct H_bar:
    # First H-term: J * (C_JT * J)' * J -> J * C' * J = J * (X / pT_p) * J
    H_bar = rmul!(lmul!(J, rmul!(C_JT, J)'), J)
    # Subtract second H-term:
    H_bar .-= p * symplectic_inverse_times(M, p, H_bar)

    # Construct Δ_bar in H_bar-memory:
    H_bar .+= p * A_bar

    # Rename H_bar -> Δ_bar.
    Δ_bar = H_bar

    γ_1 = Δ_bar - (1 / 2) .* p * symplectic_inverse_times(M, p, Δ_bar)
    γ = [γ_1 -p] # ∈ ℝ^{2n×4k}

    Δ_bar_star = rmul!(J' * Δ_bar', J)
    λ_1 = lmul!(J', p * J)
    λ_2 = (Δ_bar_star .- (1 / 2) .* (Δ_bar_star * p) * λ_1')'
    λ = [λ_1 λ_2] # ∈ ℝ^{2n×4k}

    Γ = [λ -γ] # ∈ ℝ^{2n×8k}
    Λ = [γ λ] # ∈ ℝ^{2n×8k}

    # At last compute the (8k×8k) and (4k×4k) matrix exponentials:
    q .= Γ * (exp(Λ' * Γ)[:, (4k + 1):end]) * (exp(λ' * γ)[:, (2k + 1):end])
    return q
end

function get_embedding(::SymplecticStiefel{TypeParameter{Tuple{n,k}},𝔽}) where {n,k,𝔽}
    return Euclidean(2 * n, 2 * k; field=𝔽)
end
function get_embedding(M::SymplecticStiefel{Tuple{Int,Int},𝔽}) where {𝔽}
    n, k = get_parameter(M.size)
    return Euclidean(2 * n, 2 * k; field=𝔽, parameter=:field)
end

@doc raw"""
    get_total_space(::SymplecticStiefel)

Return the total space of the [`SymplecticStiefel`](@ref) manifold, which is the corresponding [`SymplecticMatrices`](@ref) manifold.
"""
function get_total_space(::SymplecticStiefel{TypeParameter{Tuple{n,k}},ℝ}) where {n,k}
    return SymplecticMatrices(2 * n)
end
function get_total_space(M::SymplecticStiefel{Tuple{Int,Int},ℝ})
    n, _ = get_parameter(M.size)
    return SymplecticMatrices(2 * n; parameter=:field)
end

@doc raw"""
    inner(M::SymplecticStiefel, p, X. Y)

Compute the Riemannian inner product ``g^{\mathrm{SpSt}}`` at
``p ∈ \mathrm{SpSt}`` of tangent vectors ``Y, X ∈ T_p\mathrm{SpSt}``.
Given by Proposition 3.10 in [BendokatZimmermann:2021](@cite).
```math
g^{\mathrm{SpSt}}_p(X, Y)
  = \operatorname{tr}\Bigl(
    X^{\mathrm{T}}\bigl(
      I_{2n} - \frac{1}{2}J_{2n}^{\mathrm{T}} p(p^{\mathrm{T}}p)^{-1}p^{\mathrm{T}}J_{2n}
    \bigr) Y (p^{\mathrm{T}}p)^{-1}\Bigr).
```
"""
function inner(::SymplecticStiefel, p, X, Y)
    J = SymplecticElement(p, X, Y) # in BZ21 also J
    # Procompute lu(p'p) since we solve a^{-1}* 3 times
    a = lu(p' * p) # note that p'p is symmetric, thus so is its inverse c=a^{-1}
    b = J' * p
    # we split the original trace into two one with I->(X'Yc)
    # and the other with 1/2 X'b c b' Y c
    # 1) we permute X' and Y c to c^{\mathrm{T}}Y^{\mathrm{T}}X = a\(Y'X) (avoids a large interims matrix)
    # 2) we permute Y c up front, the center term is symmetric, so we get cY'b c b' X
    # and (b'X) again avoids a large interims matrix, so does Y'b.
    return tr(a \ (Y' * X)) - (1 / 2) * tr(a \ ((Y' * b) * (a \ (b' * X))))
end

@doc raw"""
    inv(::SymplecticStiefel, A)
    inv!(::SymplecticStiefel, q, p)

Compute the symplectic inverse ``A^+`` of matrix ``A ∈ ℝ^{2n×2k}``.
Given a matrix
````math
A ∈ ℝ^{2n×2k},\quad
A =
\begin{bmatrix}
A_{1, 1} & A_{1, 2} \\
A_{2, 1} & A_{2, 2}
\end{bmatrix}, \quad A_{i, j} ∈ ℝ^{2n×2k}
````

the symplectic inverse is defined as:

```math
A^{+} := J_{2k}^{\mathrm{T}} A^{\mathrm{T}} J_{2n},
```

where ``J_{2n} = \begin{bmatrix} 0_n & I_n \\ -I_n & 0_n \end{bmatrix}`` denotes the [`SymplecticElement`](@ref).

The symplectic inverse of a matrix A can be expressed explicitly as:
```math
A^{+} =
  \begin{bmatrix}
    A_{2, 2}^{\mathrm{T}} & -A_{1, 2}^{\mathrm{T}} \\[1.2mm]
   -A_{2, 1}^{\mathrm{T}} &  A_{1, 1}^{\mathrm{T}}
  \end{bmatrix}.
```
"""
function Base.inv(M::SymplecticStiefel, p)
    q = similar(p')
    return inv!(M, q, p)
end

function inv!(M::SymplecticStiefel, q, p)
    n, k = get_parameter(M.size)
    checkbounds(q, 1:(2k), 1:(2n))
    checkbounds(p, 1:(2n), 1:(2k))
    @inbounds for i in 1:k, j in 1:n
        q[i, j] = p[j + n, i + k]
    end
    @inbounds for i in 1:k, j in 1:n
        q[i, j + n] = -p[j, i + k]
    end
    @inbounds for i in 1:k, j in 1:n
        q[i + k, j] = -p[j + n, i]
    end
    @inbounds for i in 1:k, j in 1:n
        q[i + k, j + n] = p[j, i]
    end
    return q
end

@doc raw"""
    inverse_retract(::SymplecticStiefel, p, q, ::CayleyInverseRetraction)
    inverse_retract!(::SymplecticStiefel, X, p, q, ::CayleyInverseRetraction)

Compute the Cayley Inverse Retraction ``X = \mathcal{L}_p^{\mathrm{SpSt}}(q)``
such that the Cayley Retraction from ``p`` along ``X`` lands at ``q``, i.e.
``\mathcal{R}_p(X) = q`` [BendokatZimmermann:2021](@cite).

For ``p, q ∈ \mathrm{SpSt}(2n, 2k, ℝ)`` we can define the
inverse cayley retraction as long as the following matrices exist.
````math
    U = (I + p^+ q)^{-1} ∈ ℝ^{2k×2k},
    \quad
    V = (I + q^+ p)^{-1} ∈ ℝ^{2k×2k},
````

where ``(⋅)^+`` denotes the [`symplectic_inverse`](@ref).

THen the inverse retraction reads
````math
\mathcal{L}_p^{\mathrm{Sp}}(q) = 2p\bigl(V - U\bigr) + 2\bigl((p + q)U - p\bigr) ∈ T_p\mathrm{Sp}(2n).
````
"""
inverse_retract(::SymplecticStiefel, p, q, ::CayleyInverseRetraction)

function inverse_retract_cayley!(M::SymplecticStiefel, X, p, q)
    U_inv = lu!(add_scaled_I!(symplectic_inverse_times(M, p, q), 1))
    V_inv = lu!(add_scaled_I!(symplectic_inverse_times(M, q, p), 1))

    X .= 2 .* ((p / V_inv .- p / U_inv) .+ ((p + q) / U_inv) .- p)
    return X
end

"""
    is_flat(::SymplecticStiefel)

Return false. [`SymplecticStiefel`](@ref) is not a flat manifold.
"""
is_flat(M::SymplecticStiefel) = false

@doc raw"""
    manifold_dimension(::SymplecticStiefel)

Returns the dimension of the symplectic Stiefel manifold embedded in ``ℝ^{2n×2k}``,
i.e. [BendokatZimmermann:2021](@cite)
````math
    \operatorname{dim}(\mathrm{SpSt}(2n, 2k)) = (4n - 2k + 1)k.
````
"""
function manifold_dimension(M::SymplecticStiefel)
    n, k = get_parameter(M.size)
    return (4n - 2k + 1) * k
end

@doc raw"""
    project(::SymplecticStiefel, p, A)
    project!(::SymplecticStiefel, Y, p, A)

Given a point ``p ∈ \mathrm{SpSt}(2n, 2k)``,
project an element ``A ∈ ℝ^{2n×2k}`` onto
the tangent space ``T_p\mathrm{SpSt}(2n, 2k)`` relative to
the euclidean metric of the embedding ``ℝ^{2n×2k}``.

That is, we find the element ``X ∈ T_p\mathrm{SpSt}(2n, 2k)``
which solves the constrained optimization problem

````math
    \displaystyle\operatorname{min}_{X ∈ ℝ^{2n×2k}} \frac{1}{2}||X - A||^2, \quad
    \text{s.t.}\;
    h(X) := X^{\mathrm{T}} J p + p^{\mathrm{T}} J X = 0,
````
where ``h : ℝ^{2n×2k} → \operatorname{skew}(2k)`` defines
the restriction of ``X`` onto the tangent space ``T_p\mathrm{SpSt}(2n, 2k)``.
"""
project(::SymplecticStiefel, p, A)

function project!(::SymplecticStiefel, Y, p, A)
    J = SymplecticElement(Y, p, A)
    Jp = J * p

    function h(X)
        XTJp = X' * Jp
        return XTJp .- XTJp'
    end

    # Solve for Λ (Lagrange mutliplier):
    pT_p = p' * p  # (2k×2k)
    Λ = sylvester(pT_p, pT_p, h(A) ./ 2)

    Y[:, :] = A .- Jp * (Λ .- Λ')
    return Y
end

@doc raw"""
    rand(M::SymplecticStiefel; vector_at=nothing, σ = 1.0)

Generate a random point ``p ∈ \mathrm{SpSt}(2n, 2k)`` or
a random tangent vector ``X ∈ T_p\mathrm{SpSt}(2n, 2k)``
if `vector_at` is set to a point ``p ∈ \mathrm{Sp}(2n)``.

A random point on ``\mathrm{SpSt}(2n, 2k)`` is found by first generating a
random point on the symplectic manifold ``\mathrm{Sp}(2n)``,
and then projecting onto the Symplectic Stiefel manifold using the
[`canonical_project`](@ref) ``π_{\mathrm{SpSt}(2n, 2k)}``.
That is, ``p = π_{\mathrm{SpSt}(2n, 2k)}(p_{\mathrm{Sp}})``.

To generate a random tangent vector in ``T_p\mathrm{SpSt}(2n, 2k)``
this code exploits the second tangent vector space parametrization of
[`SymplecticStiefel`](@ref), that any ``X ∈ T_p\mathrm{SpSt}(2n, 2k)``
can be written as ``X = pΩ_X + p^sB_X``.
To generate random tangent vectors at ``p`` then, this function sets ``B_X = 0``
and generates a random Hamiltonian matrix ``Ω_X ∈ \mathfrak{sp}(2n,F)`` with
Frobenius norm of `σ` before returning ``X = pΩ_X``.
"""
rand(M::SymplecticStiefel; σ::Real=1.0, kwargs...)

function Random.rand!(
    rng::AbstractRNG,
    M::SymplecticStiefel,
    pX;
    vector_at=nothing,
    σ::Real=1.0,
)
    n, k = get_parameter(M.size)
    if vector_at === nothing
        canonical_project!(M, pX, rand(rng, SymplecticMatrices(2n); σ=σ))
        return pX
    else
        return random_vector!(rng, M, pX, vector_at; σ=σ)
    end
end

function random_vector!(rng, M::SymplecticStiefel, X, p; σ=1.0)
    k = get_parameter(M.size)[2]
    Ω = @view(X[1:(2k), 1:(2k)]) # use this memory
    rand!(rng, HamiltonianMatrices(2k), Ω; σ=σ)
    X .= p * Ω
    return X
end

@doc raw"""
    retract(::SymplecticStiefel, p, X, ::CayleyRetraction)
    retract!(::SymplecticStiefel, q, p, X, ::CayleyRetraction)

Compute the Cayley retraction on the Symplectic Stiefel manifold,
from `p` along `X` (computed inplace of `q`).

Given a point ``p ∈ \mathrm{SpSt}(2n, 2k)``, every tangent vector
``X ∈ T_p\mathrm{SpSt}(2n, 2k)`` is of the form
``X = \tilde{\Omega}p``, with
````math
    \tilde{\Omega} = \left(I_{2n} - \frac{1}{2}pp^+\right)Xp^+ -
                     pX^+\left(I_{2n} - \frac{1}{2}pp^+\right) ∈ ℝ^{2n×2n},
````
as shown in Proposition 3.5 of [BendokatZimmermann:2021](@cite).
Using this representation of ``X``, the Cayley retraction
on ``\mathrm{SpSt}(2n, 2k)`` is defined pointwise as
````math
    \mathcal{R}_p(X) = \operatorname{cay}\left(\frac{1}{2}\tilde{\Omega}\right)p.
````
The operator ``\operatorname{cay}(A) = (I - A)^{-1}(I + A)`` is the Cayley transform.

However, the computation of an ``2n×2n`` matrix inverse in the expression
above can be reduced down to inverting a ``2k×2k`` matrix due to Proposition
5.2 of [BendokatZimmermann:2021](@cite).

Let ``A = p^+X`` and ``H = X - pA``. Then an equivalent expression for the Cayley
retraction defined pointwise above is

```math
  \mathcal{R}_p(X) = -p + (H + 2p)(H^+H/4 - A/2 + I_{2k})^{-1}.
```

This expression is computed inplace of `q`.
"""
retract(::SymplecticStiefel, p, X, ::CayleyRetraction)

function ManifoldsBase.retract_cayley!(M::SymplecticStiefel, q, p, X)
    # Define intermediate matrices for later use:
    A = symplectic_inverse_times(M, p, X)
    H = X .- p * A  # Allocates (2n×2k).
    # A = I - A/2 + H^{+}H/4:
    A .= (symplectic_inverse_times(M, H, H) ./ 4) .- (A ./ 2)
    Manifolds.add_scaled_I!(A, 1.0)
    # Reuse 'H' memory:
    H .= H .+ 2 .* p
    r = lu!(A)
    q .= (-).(p) .+ rdiv!(H, r)
    return q
end

@doc raw"""
    X = riemannian_gradient(::SymplecticStiefel, f, p, Y; embedding_metric::EuclideanMetric=EuclideanMetric())
    riemannian_gradient!(::SymplecticStiefel, f, X, p, Y; embedding_metric::EuclideanMetric=EuclideanMetric())

Compute the riemannian gradient `X` of `f` on [`SymplecticStiefel`](@ref)  at a point `p`,
provided that the gradient of the function ``\tilde f``, which is `f` continued into the embedding
is given by `Y`. The metric in the embedding is the Euclidean metric.

The manifold gradient `X` is computed from `Y` as

```math
    X = Yp^{\mathrm{T}}p + J_{2n}pY^{\mathrm{T}}J_{2n}p,
```

where ``J_{2n} = \begin{bmatrix} 0_n & I_n \\ -I_n & 0_n \end{bmatrix}`` denotes the [`SymplecticElement`](@ref).


"""
function riemannian_gradient(::SymplecticStiefel, p, Y)
    Jp = SymplecticElement(p, Y) * p
    return Y * (p' * p) .+ Jp * (Y' * Jp)
end

function riemannian_gradient!(
    ::SymplecticStiefel,
    X,
    p,
    Y;
    embedding_metric::EuclideanMetric=EuclideanMetric(),
)
    Jp = SymplecticElement(p, Y) * p
    X .= Y * (p' * p) .+ Jp * (Y' * Jp)
    return X
end

function Base.show(io::IO, ::SymplecticStiefel{TypeParameter{Tuple{n,k}}}) where {n,k}
    return print(io, "SymplecticStiefel($(2n), $(2k))")
end
function Base.show(io::IO, M::SymplecticStiefel{Tuple{Int,Int}})
    n, k = get_parameter(M.size)
    return print(io, "SymplecticStiefel($(2n), $(2k); parameter=:field)")
end

@doc raw"""
    symplectic_inverse_times(::SymplecticStiefel, p, q)
    symplectic_inverse_times!(::SymplecticStiefel, A, p, q)

Directly compute the symplectic inverse of ``p ∈ \mathrm{SpSt}(2n, 2k)``,
multiplied with ``q ∈ \mathrm{SpSt}(2n, 2k)``.
That is, this function efficiently computes
``p^+q = (J_{2k}p^{\mathrm{T}}J_{2n})q ∈ ℝ^{2k×2k}``,
where ``J_{2n}, J_{2k}`` are the [`SymplecticElement`](@ref)
of sizes ``2n×2n`` and ``2k×2k`` respectively.

This function performs this common operation without allocating more than
a ``2k×2k`` matrix to store the result in, or in the case of the in-place
function, without allocating memory at all.
"""
function symplectic_inverse_times(M::SymplecticStiefel, p, q)
    n, k = get_parameter(M.size)
    A = similar(p, (2k, 2k))
    return symplectic_inverse_times!(M, A, p, q)
end

function symplectic_inverse_times!(M::SymplecticStiefel, A, p, q)
    n, k = get_parameter(M.size)
    # we write p = [p1 p2; p3 p4] (and q, too), then
    p1 = @view(p[1:n, 1:k])
    p2 = @view(p[1:n, (k + 1):(2k)])
    p3 = @view(p[(n + 1):(2n), 1:k])
    p4 = @view(p[(n + 1):(2n), (k + 1):(2k)])
    q1 = @view(q[1:n, 1:k])
    q2 = @view(q[1:n, (k + 1):(2k)])
    q3 = @view(q[(n + 1):(2n), 1:k])
    q4 = @view(q[(n + 1):(2n), (k + 1):(2k)])
    A1 = @view(A[1:k, 1:k])
    A2 = @view(A[1:k, (k + 1):(2k)])
    A3 = @view(A[(k + 1):(2k), 1:k])
    A4 = @view(A[(k + 1):(2k), (k + 1):(2k)])
    mul!(A1, p4', q1)           # A1  = p4'q1
    mul!(A1, p2', q3, -1, 1)    # A1 -= p2'p3
    mul!(A2, p4', q2)           # A2  = p4'q2
    mul!(A2, p2', q4, -1, 1)    # A2 -= p2'q4
    mul!(A3, p1', q3)           # A3  = p1'q3
    mul!(A3, p3', q1, -1, 1)    # A3 -= p3'q1
    mul!(A4, p1', q4)           # A4  = p1'q4
    mul!(A4, p3', q2, -1, 1)    #A4  -= p3'q2
    return A
end<|MERGE_RESOLUTION|>--- conflicted
+++ resolved
@@ -63,14 +63,6 @@
 end
 
 is_embedded_manifold(::SymplecticStiefel) = true
-
-function active_traits(f, ::SymplecticStiefel, args...)
-<<<<<<< HEAD
-    return merge_traits(IsDefaultMetric(RealSymplecticMetric()))
-=======
-    return IsEmbeddedManifold()
->>>>>>> 0bf21fc3
-end
 
 # Define Stiefel as the array fallback
 ManifoldsBase.@default_manifold_fallbacks SymplecticStiefel{<:Any,ℝ} StiefelPoint StiefelTangentVector value value
