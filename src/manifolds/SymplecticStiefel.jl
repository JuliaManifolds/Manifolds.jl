@doc raw"""
    SymplecticStiefel{T,𝔽} <: AbstractEmbeddedManifold{𝔽, DefaultIsometricEmbeddingType}

The symplectic Stiefel manifold consists of all
``2n×2k, n ≥ k`` matrices satisfying the requirement

````math
\mathrm{SpSt}(2n, 2k, ℝ)
    := \bigl\{ p ∈ ℝ^{2n×2k} \ \big| \ p^{\mathrm{T}}J_{2n}p = J_{2k} \bigr\},
````

where ``J_{2n}`` denotes the [`SymplecticElement`](@ref)

````math
J_{2n} = \begin{bmatrix} 0_n & I_n \\ -I_n & 0_n \end{bmatrix}.
````

The symplectic Stiefel tangent space at ``p`` can be parametrized as [BendokatZimmermann:2021](@cite)

```math
\begin{align*}
    T_p\mathrm{SpSt}(2n, 2k)
    &= \{X ∈ ℝ^{2n×2k} ∣ p^{T}J_{2n}X + X^{T}J_{2n}p = 0 \}, \\
    &= \{X = pΩ + p^sB \mid
        Ω ∈ ℝ^{2k×2k}, Ω^+ = -Ω, \\
        &\quad\qquad p^s ∈ \mathrm{SpSt}(2n, 2(n- k)), B ∈ ℝ^{2(n-k)×2k}, \},
\end{align*}
```

where ``Ω ∈ \mathfrak{sp}(2n,F)`` is [`Hamiltonian`](@ref) and ``p^s`` means
the symplectic complement of ``p`` s.t. ``p^{+}p^{s} = 0``.
Here ``p^+`` denotes the [`symplectic_inverse`](@ref).

You can also use [`StiefelPoint`](@ref) and [`StiefelTangentVector`](@ref) with this manifold,
they are equivalent to using arrays.

# Constructor
    SymplecticStiefel(2n::Int, 2k::Int, field::AbstractNumbers=ℝ; parameter::Symbol=:type)

Generate the (real-valued) symplectic Stiefel manifold of ``2n×2k``
matrices which span a ``2k`` dimensional symplectic subspace of ``ℝ^{2n×2k}``.
The constructor for the [`SymplecticStiefel`](@ref) manifold accepts the even column
dimension ``2n`` and an even number of columns ``2k`` for
the real symplectic Stiefel manifold with elements ``p ∈ ℝ^{2n×2k}``.
"""
struct SymplecticStiefel{T,𝔽} <: AbstractDecoratorManifold{𝔽}
    size::T
end

function SymplecticStiefel(two_n::Int, two_k::Int; parameter::Symbol=:type)
    two_n % 2 == 0 || throw(
        ArgumentError(
            "The first matrix size of the symplectic Stiefel manifold must be even, but was $(two_n).",
        ),
    )
    two_k % 2 == 0 || throw(
        ArgumentError(
            "The second matrix size of the symplectic Stiefel manifold must be even. but was $(two_k).",
        ),
    )
    size = wrap_type_parameter(parameter, (div(two_n, 2), div(two_k, 2)))
    return SymplecticStiefel{typeof(size),ℝ}(size)
end

<<<<<<< HEAD
is_embedded_manifold(::SymplecticStiefel) = true

=======
>>>>>>> ccf4b2f7
# Define Stiefel as the array fallback
ManifoldsBase.@default_manifold_fallbacks SymplecticStiefel{<:Any,ℝ} StiefelPoint StiefelTangentVector value value

function ManifoldsBase.default_inverse_retraction_method(::SymplecticStiefel)
    return CayleyInverseRetraction()
end

ManifoldsBase.default_retraction_method(::SymplecticStiefel) = CayleyRetraction()

@doc raw"""
    canonical_project(::SymplecticStiefel, p_Sp)
    canonical_project!(::SymplecticStiefel, p, p_Sp)

Define the canonical projection from ``\mathrm{Sp}(2n, 2n)`` onto
``\mathrm{SpSt}(2n, 2k)``, by projecting onto the first ``k`` columns
and the ``n + 1``'th onto the ``n + k``'th columns [BendokatZimmermann:2021](@cite).

It is assumed that the point ``p`` is on ``\mathrm{Sp}(2n, 2n)``.
"""
function canonical_project(M::SymplecticStiefel, p_Sp)
    n, k = get_parameter(M.size)
    p_SpSt = similar(p_Sp, (2n, 2k))
    return canonical_project!(M, p_SpSt, p_Sp)
end

function canonical_project!(M::SymplecticStiefel, p, p_Sp)
    n, k = get_parameter(M.size)
    p[:, (1:k)] .= p_Sp[:, (1:k)]
    p[:, ((k + 1):(2k))] .= p_Sp[:, ((n + 1):(n + k))]
    return p
end

@doc raw"""
    check_point(M::SymplecticStiefel, p; kwargs...)

Check whether `p` is a valid point on the [`SymplecticStiefel`](@ref),
``\mathrm{SpSt}(2n, 2k)`` manifold, that is ``p^{+}p`` is the identity,
``(⋅)^+`` denotes the [`symplectic_inverse`](@ref).
"""
function check_point(M::SymplecticStiefel{<:Any,ℝ}, p; kwargs...)
    # Perform check that the matrix lives on the real symplectic manifold:
    if !isapprox(inv(M, p) * p, I; kwargs...)
        return DomainError(
            norm(inv(M, p) * p - I),
            (
                "The point p does not lie on $(M) because its symplectic" *
                " inverse composed with itself is not the identity."
            ),
        )
    end
    return nothing
end

@doc raw"""
    check_vector(M::SymplecticMatrices, p, X; kwargs...)

Checks whether `X` is a valid tangent vector at `p` on the [`SymplecticStiefel`](@ref),
``\mathrm{SpSt}(2n, 2k)`` manifold.

The check consists of verifying that ``H = p^{+}X ∈ 𝔤_{2k}``, where ``𝔤``
is the Lie Algebra of the symplectic group ``\mathrm{Sp}(2k)``, that is
the set of [`HamiltonianMatrices`])(@ref), where ``(⋅)^+`` denotes the [`symplectic_inverse`](@ref).
"""
check_vector(::SymplecticStiefel, ::Any...)

function check_vector(M::SymplecticStiefel{S,𝔽}, p, X::T; kwargs...) where {S,T,𝔽}
    n, k = get_parameter(M.size)
    # From Bendokat-Zimmermann: T_pSpSt(2n, 2k) = \{p*H | H^{+} = -H  \}
    H = inv(M, p) * X  # ∈ ℝ^{2k×2k}, should be Hamiltonian.

    if !is_hamiltonian(H; kwargs...)
        return DomainError(
            norm(Matrix(Hamiltonian(H)^+) + H),
            (
                "The matrix X is not in the tangent space at point p of $M at $p, since p^{+}X is not a Hamiltonian matrix."
            ),
        )
    end
    return nothing
end

metric(::SymplecticStiefel) = RealSymplecticMetric()

@doc raw"""
    exp(::SymplecticStiefel, p, X)
    exp!(M::SymplecticStiefel, q, p, X)

Compute the exponential mapping
```math
  \exp\colon T\mathrm{SpSt}(2n, 2k) → \mathrm{SpSt}(2n, 2k)
```
at a point ``p ∈ \mathrm{SpSt}(2n, 2k)``
in the direction of ``X ∈ T_p\mathrm{SpSt}(2n, 2k)``.

The tangent vector ``X`` can be written in the form
``X = \bar{\Omega}p`` [BendokatZimmermann:2021](@cite), with

```math
  \bar{\Omega} = X (p^{\mathrm{T}}p)^{-1}p^{\mathrm{T}}
    + J_{2n}p(p^{\mathrm{T}}p)^{-1}X^{\mathrm{T}}(I_{2n}
    - J_{2n}^{\mathrm{T}}p(p^{\mathrm{T}}p)^{-1}p^{\mathrm{T}}J_{2n})J_{2n}
    ∈ ℝ^{2n×2n},
```

where ``J_{2n} = \begin{bmatrix} 0_n & I_n \\ -I_n & 0_n \end{bmatrix}`` denotes the [`SymplecticElement`](@ref).

Using this expression for ``X``,
the exponential mapping can be computed as

````math
  \exp_p(X) = \operatorname{Exp}([\bar{\Omega} - \bar{\Omega}^{\mathrm{T}}])
                             \operatorname{Exp}(\bar{\Omega}^{\mathrm{T}})p,
````
where ``\operatorname{Exp}(⋅)`` denotes the matrix exponential.

Computing the above mapping directly however, requires taking matrix exponentials
of two ``2n×2n`` matrices, which is computationally expensive when ``n``
increases. Therefore we instead follow [BendokatZimmermann:2021](@cite) who express the above
exponential mapping in a way which only requires taking matrix exponentials
of an ``8k×8k`` matrix and a ``4k×4k`` matrix.

To this end, first define
```math
\bar{A} = J_{2k}p^{\mathrm{T}}X(p^{\mathrm{T}}p)^{-1}J_{2k} +
            (p^{\mathrm{T}}p)^{-1}X^{\mathrm{T}}(p - J_{2n}^{\mathrm{T}}p(p^{\mathrm{T}}p)^{-1}J_{2k}) ∈ ℝ^{2k×2k},
```

and

```math
\bar{H} = (I_{2n} - pp^+)J_{2n}X(p^{\mathrm{T}}p)^{-1}J_{2k} ∈ ℝ^{2n×2k}.
```

We then let ``\bar{\Delta} = p\bar{A} + \bar{H}``, and define the matrices

```math
    γ = \left[\left(I_{2n} - \frac{1}{2}pp^+\right)\bar{\Delta} \quad
              -p \right] ∈ ℝ^{2n×4k},
```
and
````math
    λ = \left[J_{2n}^{\mathrm{T}}pJ_{2k} \quad
        \left(\bar{\Delta}^+\left(I_{2n}
              - \frac{1}{2}pp^+\right)\right)^{\mathrm{T}}\right] ∈ ℝ^{2n×4k}.
````
With the above defined matrices it holds that ``\bar{\Omega} = λγ^{\mathrm{T}}``.
 As a last preliminary step, concatenate ``γ`` and ``λ`` to define the matrices
``Γ = [λ \quad -γ] ∈ ℝ^{2n×8k}`` and
``Λ = [γ \quad λ] ∈ ℝ^{2n×8k}``.

With these matrix constructions done, we can compute the
exponential mapping as
```math
  \exp_p(X) = Γ \operatorname{Exp}(ΛΓ^{\mathrm{T}})
    \begin{bmatrix} 0_{4k} \\ I_{4k} \end{bmatrix}
    \operatorname{Exp}(λγ^{\mathrm{T}})
    \begin{bmatrix} 0_{2k} \\ I_{2k} \end{bmatrix}.
```

which only requires computing the matrix exponentials of
``ΛΓ^{\mathrm{T}} ∈ ℝ^{8k×8k}`` and ``λγ^{\mathrm{T}} ∈ ℝ^{4k×4k}``.
"""
exp(::SymplecticStiefel, p, X)

function exp!(M::SymplecticStiefel, q, p, X)
    n, k = get_parameter(M.size)
    J = SymplecticElement(p, X)
    pT_p = lu(p' * p) # ∈ ℝ^{2k×2k}

    C = pT_p \ X' # ∈ ℝ^{2k×2n}

    # Construct A-bar:
    # First A-term: J * (p^{\mathrm{T}} * C^{\mathrm{T}}) * J
    A_bar = rmul!(lmul!(J, (p' * C')), J)
    A_bar .+= C * p

    # Second A-term, use C-memory:
    rmul!(C, J') # C*J^{\mathrm{T}} -> C
    C_JT = C

    # Subtract C*J^{\mathrm{T}}*p*(pT_p)^{-1}*J:
    # A_bar is "star-skew symmetric" (A^+ = -A).
    A_bar .-= rmul!((C_JT * p) / pT_p, J)

    # Construct H_bar:
    # First H-term: J * (C_JT * J)' * J -> J * C' * J = J * (X / pT_p) * J
    H_bar = rmul!(lmul!(J, rmul!(C_JT, J)'), J)
    # Subtract second H-term:
    H_bar .-= p * symplectic_inverse_times(M, p, H_bar)

    # Construct Δ_bar in H_bar-memory:
    H_bar .+= p * A_bar

    # Rename H_bar -> Δ_bar.
    Δ_bar = H_bar

    γ_1 = Δ_bar - (1 / 2) .* p * symplectic_inverse_times(M, p, Δ_bar)
    γ = [γ_1 -p] # ∈ ℝ^{2n×4k}

    Δ_bar_star = rmul!(J' * Δ_bar', J)
    λ_1 = lmul!(J', p * J)
    λ_2 = (Δ_bar_star .- (1 / 2) .* (Δ_bar_star * p) * λ_1')'
    λ = [λ_1 λ_2] # ∈ ℝ^{2n×4k}

    Γ = [λ -γ] # ∈ ℝ^{2n×8k}
    Λ = [γ λ] # ∈ ℝ^{2n×8k}

    # At last compute the (8k×8k) and (4k×4k) matrix exponentials:
    q .= Γ * (exp(Λ' * Γ)[:, (4k + 1):end]) * (exp(λ' * γ)[:, (2k + 1):end])
    return q
end

function get_embedding(::SymplecticStiefel{TypeParameter{Tuple{n,k}},𝔽}) where {n,k,𝔽}
    return Euclidean(2 * n, 2 * k; field=𝔽)
end
function get_embedding(M::SymplecticStiefel{Tuple{Int,Int},𝔽}) where {𝔽}
    n, k = get_parameter(M.size)
    return Euclidean(2 * n, 2 * k; field=𝔽, parameter=:field)
end

@doc raw"""
    get_total_space(::SymplecticStiefel)

Return the total space of the [`SymplecticStiefel`](@ref) manifold, which is the corresponding [`SymplecticMatrices`](@ref) manifold.
"""
function get_total_space(::SymplecticStiefel{TypeParameter{Tuple{n,k}},ℝ}) where {n,k}
    return SymplecticMatrices(2 * n)
end
function get_total_space(M::SymplecticStiefel{Tuple{Int,Int},ℝ})
    n, _ = get_parameter(M.size)
    return SymplecticMatrices(2 * n; parameter=:field)
end

@doc raw"""
    inner(M::SymplecticStiefel, p, X. Y)

Compute the Riemannian inner product ``g^{\mathrm{SpSt}}`` at
``p ∈ \mathrm{SpSt}`` of tangent vectors ``Y, X ∈ T_p\mathrm{SpSt}``.
Given by Proposition 3.10 in [BendokatZimmermann:2021](@cite).
```math
g^{\mathrm{SpSt}}_p(X, Y)
  = \operatorname{tr}\Bigl(
    X^{\mathrm{T}}\bigl(
      I_{2n} - \frac{1}{2}J_{2n}^{\mathrm{T}} p(p^{\mathrm{T}}p)^{-1}p^{\mathrm{T}}J_{2n}
    \bigr) Y (p^{\mathrm{T}}p)^{-1}\Bigr).
```
"""
function inner(::SymplecticStiefel, p, X, Y)
    J = SymplecticElement(p, X, Y) # in BZ21 also J
    # Procompute lu(p'p) since we solve a^{-1}* 3 times
    a = lu(p' * p) # note that p'p is symmetric, thus so is its inverse c=a^{-1}
    b = J' * p
    # we split the original trace into two one with I->(X'Yc)
    # and the other with 1/2 X'b c b' Y c
    # 1) we permute X' and Y c to c^{\mathrm{T}}Y^{\mathrm{T}}X = a\(Y'X) (avoids a large interims matrix)
    # 2) we permute Y c up front, the center term is symmetric, so we get cY'b c b' X
    # and (b'X) again avoids a large interims matrix, so does Y'b.
    return tr(a \ (Y' * X)) - (1 / 2) * tr(a \ ((Y' * b) * (a \ (b' * X))))
end

@doc raw"""
    inv(::SymplecticStiefel, A)
    inv!(::SymplecticStiefel, q, p)

Compute the symplectic inverse ``A^+`` of matrix ``A ∈ ℝ^{2n×2k}``.
Given a matrix
````math
A ∈ ℝ^{2n×2k},\quad
A =
\begin{bmatrix}
A_{1, 1} & A_{1, 2} \\
A_{2, 1} & A_{2, 2}
\end{bmatrix}, \quad A_{i, j} ∈ ℝ^{2n×2k}
````

the symplectic inverse is defined as:

```math
A^{+} := J_{2k}^{\mathrm{T}} A^{\mathrm{T}} J_{2n},
```

where ``J_{2n} = \begin{bmatrix} 0_n & I_n \\ -I_n & 0_n \end{bmatrix}`` denotes the [`SymplecticElement`](@ref).

The symplectic inverse of a matrix A can be expressed explicitly as:
```math
A^{+} =
  \begin{bmatrix}
    A_{2, 2}^{\mathrm{T}} & -A_{1, 2}^{\mathrm{T}} \\[1.2mm]
   -A_{2, 1}^{\mathrm{T}} &  A_{1, 1}^{\mathrm{T}}
  \end{bmatrix}.
```
"""
function Base.inv(M::SymplecticStiefel, p)
    q = similar(p')
    return inv!(M, q, p)
end

function inv!(M::SymplecticStiefel, q, p)
    n, k = get_parameter(M.size)
    checkbounds(q, 1:(2k), 1:(2n))
    checkbounds(p, 1:(2n), 1:(2k))
    @inbounds for i in 1:k, j in 1:n
        q[i, j] = p[j + n, i + k]
    end
    @inbounds for i in 1:k, j in 1:n
        q[i, j + n] = -p[j, i + k]
    end
    @inbounds for i in 1:k, j in 1:n
        q[i + k, j] = -p[j + n, i]
    end
    @inbounds for i in 1:k, j in 1:n
        q[i + k, j + n] = p[j, i]
    end
    return q
end

@doc raw"""
    inverse_retract(::SymplecticStiefel, p, q, ::CayleyInverseRetraction)
    inverse_retract!(::SymplecticStiefel, X, p, q, ::CayleyInverseRetraction)

Compute the Cayley Inverse Retraction ``X = \mathcal{L}_p^{\mathrm{SpSt}}(q)``
such that the Cayley Retraction from ``p`` along ``X`` lands at ``q``, i.e.
``\mathcal{R}_p(X) = q`` [BendokatZimmermann:2021](@cite).

For ``p, q ∈ \mathrm{SpSt}(2n, 2k, ℝ)`` we can define the
inverse cayley retraction as long as the following matrices exist.
````math
    U = (I + p^+ q)^{-1} ∈ ℝ^{2k×2k},
    \quad
    V = (I + q^+ p)^{-1} ∈ ℝ^{2k×2k},
````

where ``(⋅)^+`` denotes the [`symplectic_inverse`](@ref).

THen the inverse retraction reads
````math
\mathcal{L}_p^{\mathrm{Sp}}(q) = 2p\bigl(V - U\bigr) + 2\bigl((p + q)U - p\bigr) ∈ T_p\mathrm{Sp}(2n).
````
"""
inverse_retract(::SymplecticStiefel, p, q, ::CayleyInverseRetraction)

function inverse_retract_cayley!(M::SymplecticStiefel, X, p, q)
    U_inv = lu!(add_scaled_I!(symplectic_inverse_times(M, p, q), 1))
    V_inv = lu!(add_scaled_I!(symplectic_inverse_times(M, q, p), 1))

    X .= 2 .* ((p / V_inv .- p / U_inv) .+ ((p + q) / U_inv) .- p)
    return X
end

"""
    is_flat(::SymplecticStiefel)

Return false. [`SymplecticStiefel`](@ref) is not a flat manifold.
"""
is_flat(M::SymplecticStiefel) = false

@doc raw"""
    manifold_dimension(::SymplecticStiefel)

Returns the dimension of the symplectic Stiefel manifold embedded in ``ℝ^{2n×2k}``,
i.e. [BendokatZimmermann:2021](@cite)
````math
    \operatorname{dim}(\mathrm{SpSt}(2n, 2k)) = (4n - 2k + 1)k.
````
"""
function manifold_dimension(M::SymplecticStiefel)
    n, k = get_parameter(M.size)
    return (4n - 2k + 1) * k
end

@doc raw"""
    project(::SymplecticStiefel, p, A)
    project!(::SymplecticStiefel, Y, p, A)

Given a point ``p ∈ \mathrm{SpSt}(2n, 2k)``,
project an element ``A ∈ ℝ^{2n×2k}`` onto
the tangent space ``T_p\mathrm{SpSt}(2n, 2k)`` relative to
the euclidean metric of the embedding ``ℝ^{2n×2k}``.

That is, we find the element ``X ∈ T_p\mathrm{SpSt}(2n, 2k)``
which solves the constrained optimization problem

````math
    \displaystyle\operatorname{min}_{X ∈ ℝ^{2n×2k}} \frac{1}{2}||X - A||^2, \quad
    \text{s.t.}\;
    h(X) := X^{\mathrm{T}} J p + p^{\mathrm{T}} J X = 0,
````
where ``h : ℝ^{2n×2k} → \operatorname{skew}(2k)`` defines
the restriction of ``X`` onto the tangent space ``T_p\mathrm{SpSt}(2n, 2k)``.
"""
project(::SymplecticStiefel, p, A)

function project!(::SymplecticStiefel, Y, p, A)
    J = SymplecticElement(Y, p, A)
    Jp = J * p

    function h(X)
        XTJp = X' * Jp
        return XTJp .- XTJp'
    end

    # Solve for Λ (Lagrange mutliplier):
    pT_p = p' * p  # (2k×2k)
    Λ = sylvester(pT_p, pT_p, h(A) ./ 2)

    Y[:, :] = A .- Jp * (Λ .- Λ')
    return Y
end

@doc raw"""
    rand(M::SymplecticStiefel; vector_at=nothing, σ = 1.0)

Generate a random point ``p ∈ \mathrm{SpSt}(2n, 2k)`` or
a random tangent vector ``X ∈ T_p\mathrm{SpSt}(2n, 2k)``
if `vector_at` is set to a point ``p ∈ \mathrm{Sp}(2n)``.

A random point on ``\mathrm{SpSt}(2n, 2k)`` is found by first generating a
random point on the symplectic manifold ``\mathrm{Sp}(2n)``,
and then projecting onto the Symplectic Stiefel manifold using the
[`canonical_project`](@ref) ``π_{\mathrm{SpSt}(2n, 2k)}``.
That is, ``p = π_{\mathrm{SpSt}(2n, 2k)}(p_{\mathrm{Sp}})``.

To generate a random tangent vector in ``T_p\mathrm{SpSt}(2n, 2k)``
this code exploits the second tangent vector space parametrization of
[`SymplecticStiefel`](@ref), that any ``X ∈ T_p\mathrm{SpSt}(2n, 2k)``
can be written as ``X = pΩ_X + p^sB_X``.
To generate random tangent vectors at ``p`` then, this function sets ``B_X = 0``
and generates a random Hamiltonian matrix ``Ω_X ∈ \mathfrak{sp}(2n,F)`` with
Frobenius norm of `σ` before returning ``X = pΩ_X``.
"""
rand(M::SymplecticStiefel; σ::Real=1.0, kwargs...)

function Random.rand!(
    rng::AbstractRNG,
    M::SymplecticStiefel,
    pX;
    vector_at=nothing,
    σ::Real=1.0,
)
    n, k = get_parameter(M.size)
    if vector_at === nothing
        canonical_project!(M, pX, rand(rng, SymplecticMatrices(2n); σ=σ))
        return pX
    else
        return random_vector!(rng, M, pX, vector_at; σ=σ)
    end
end

function random_vector!(rng, M::SymplecticStiefel, X, p; σ=1.0)
    k = get_parameter(M.size)[2]
    Ω = @view(X[1:(2k), 1:(2k)]) # use this memory
    rand!(rng, HamiltonianMatrices(2k), Ω; σ=σ)
    X .= p * Ω
    return X
end

@doc raw"""
    retract(::SymplecticStiefel, p, X, ::CayleyRetraction)
    retract!(::SymplecticStiefel, q, p, X, ::CayleyRetraction)

Compute the Cayley retraction on the Symplectic Stiefel manifold,
from `p` along `X` (computed inplace of `q`).

Given a point ``p ∈ \mathrm{SpSt}(2n, 2k)``, every tangent vector
``X ∈ T_p\mathrm{SpSt}(2n, 2k)`` is of the form
``X = \tilde{\Omega}p``, with
````math
    \tilde{\Omega} = \left(I_{2n} - \frac{1}{2}pp^+\right)Xp^+ -
                     pX^+\left(I_{2n} - \frac{1}{2}pp^+\right) ∈ ℝ^{2n×2n},
````
as shown in Proposition 3.5 of [BendokatZimmermann:2021](@cite).
Using this representation of ``X``, the Cayley retraction
on ``\mathrm{SpSt}(2n, 2k)`` is defined pointwise as
````math
    \mathcal{R}_p(X) = \operatorname{cay}\left(\frac{1}{2}\tilde{\Omega}\right)p.
````
The operator ``\operatorname{cay}(A) = (I - A)^{-1}(I + A)`` is the Cayley transform.

However, the computation of an ``2n×2n`` matrix inverse in the expression
above can be reduced down to inverting a ``2k×2k`` matrix due to Proposition
5.2 of [BendokatZimmermann:2021](@cite).

Let ``A = p^+X`` and ``H = X - pA``. Then an equivalent expression for the Cayley
retraction defined pointwise above is

```math
  \mathcal{R}_p(X) = -p + (H + 2p)(H^+H/4 - A/2 + I_{2k})^{-1}.
```

This expression is computed inplace of `q`.
"""
retract(::SymplecticStiefel, p, X, ::CayleyRetraction)

function ManifoldsBase.retract_cayley!(M::SymplecticStiefel, q, p, X)
    # Define intermediate matrices for later use:
    A = symplectic_inverse_times(M, p, X)
    H = X .- p * A  # Allocates (2n×2k).
    # A = I - A/2 + H^{+}H/4:
    A .= (symplectic_inverse_times(M, H, H) ./ 4) .- (A ./ 2)
    Manifolds.add_scaled_I!(A, 1.0)
    # Reuse 'H' memory:
    H .= H .+ 2 .* p
    r = lu!(A)
    q .= (-).(p) .+ rdiv!(H, r)
    return q
end

@doc raw"""
    X = riemannian_gradient(::SymplecticStiefel, f, p, Y; embedding_metric::EuclideanMetric=EuclideanMetric())
    riemannian_gradient!(::SymplecticStiefel, f, X, p, Y; embedding_metric::EuclideanMetric=EuclideanMetric())

Compute the riemannian gradient `X` of `f` on [`SymplecticStiefel`](@ref)  at a point `p`,
provided that the gradient of the function ``\tilde f``, which is `f` continued into the embedding
is given by `Y`. The metric in the embedding is the Euclidean metric.

The manifold gradient `X` is computed from `Y` as

```math
    X = Yp^{\mathrm{T}}p + J_{2n}pY^{\mathrm{T}}J_{2n}p,
```

where ``J_{2n} = \begin{bmatrix} 0_n & I_n \\ -I_n & 0_n \end{bmatrix}`` denotes the [`SymplecticElement`](@ref).


"""
function riemannian_gradient(::SymplecticStiefel, p, Y)
    Jp = SymplecticElement(p, Y) * p
    return Y * (p' * p) .+ Jp * (Y' * Jp)
end

function riemannian_gradient!(
    ::SymplecticStiefel,
    X,
    p,
    Y;
    embedding_metric::EuclideanMetric=EuclideanMetric(),
)
    Jp = SymplecticElement(p, Y) * p
    X .= Y * (p' * p) .+ Jp * (Y' * Jp)
    return X
end

function Base.show(io::IO, ::SymplecticStiefel{TypeParameter{Tuple{n,k}}}) where {n,k}
    return print(io, "SymplecticStiefel($(2n), $(2k))")
end
function Base.show(io::IO, M::SymplecticStiefel{Tuple{Int,Int}})
    n, k = get_parameter(M.size)
    return print(io, "SymplecticStiefel($(2n), $(2k); parameter=:field)")
end

@doc raw"""
    symplectic_inverse_times(::SymplecticStiefel, p, q)
    symplectic_inverse_times!(::SymplecticStiefel, A, p, q)

Directly compute the symplectic inverse of ``p ∈ \mathrm{SpSt}(2n, 2k)``,
multiplied with ``q ∈ \mathrm{SpSt}(2n, 2k)``.
That is, this function efficiently computes
``p^+q = (J_{2k}p^{\mathrm{T}}J_{2n})q ∈ ℝ^{2k×2k}``,
where ``J_{2n}, J_{2k}`` are the [`SymplecticElement`](@ref)
of sizes ``2n×2n`` and ``2k×2k`` respectively.

This function performs this common operation without allocating more than
a ``2k×2k`` matrix to store the result in, or in the case of the in-place
function, without allocating memory at all.
"""
function symplectic_inverse_times(M::SymplecticStiefel, p, q)
    n, k = get_parameter(M.size)
    A = similar(p, (2k, 2k))
    return symplectic_inverse_times!(M, A, p, q)
end

function symplectic_inverse_times!(M::SymplecticStiefel, A, p, q)
    n, k = get_parameter(M.size)
    # we write p = [p1 p2; p3 p4] (and q, too), then
    p1 = @view(p[1:n, 1:k])
    p2 = @view(p[1:n, (k + 1):(2k)])
    p3 = @view(p[(n + 1):(2n), 1:k])
    p4 = @view(p[(n + 1):(2n), (k + 1):(2k)])
    q1 = @view(q[1:n, 1:k])
    q2 = @view(q[1:n, (k + 1):(2k)])
    q3 = @view(q[(n + 1):(2n), 1:k])
    q4 = @view(q[(n + 1):(2n), (k + 1):(2k)])
    A1 = @view(A[1:k, 1:k])
    A2 = @view(A[1:k, (k + 1):(2k)])
    A3 = @view(A[(k + 1):(2k), 1:k])
    A4 = @view(A[(k + 1):(2k), (k + 1):(2k)])
    mul!(A1, p4', q1)           # A1  = p4'q1
    mul!(A1, p2', q3, -1, 1)    # A1 -= p2'p3
    mul!(A2, p4', q2)           # A2  = p4'q2
    mul!(A2, p2', q4, -1, 1)    # A2 -= p2'q4
    mul!(A3, p1', q3)           # A3  = p1'q3
    mul!(A3, p3', q1, -1, 1)    # A3 -= p3'q1
    mul!(A4, p1', q4)           # A4  = p1'q4
    mul!(A4, p3', q2, -1, 1)    #A4  -= p3'q2
    return A
end<|MERGE_RESOLUTION|>--- conflicted
+++ resolved
@@ -62,11 +62,8 @@
     return SymplecticStiefel{typeof(size),ℝ}(size)
 end
 
-<<<<<<< HEAD
 is_embedded_manifold(::SymplecticStiefel) = true
 
-=======
->>>>>>> ccf4b2f7
 # Define Stiefel as the array fallback
 ManifoldsBase.@default_manifold_fallbacks SymplecticStiefel{<:Any,ℝ} StiefelPoint StiefelTangentVector value value
 
