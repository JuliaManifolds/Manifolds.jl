--- conflicted
+++ resolved
@@ -126,15 +126,11 @@
     return Euclidean(N, N; field = 𝔽, parameter = :field)
 end
 
-<<<<<<< HEAD
 function ManifoldsBase.get_embedding_type(::SymmetricMatrices)
     return ManifoldsBase.EmbeddedSubmanifoldType()
 end
 
 function get_vector_orthonormal!(M::SymmetricMatrices{<:Any,ℝ}, Y, p, X, ::RealNumbers)
-=======
-function get_vector_orthonormal!(M::SymmetricMatrices{<:Any, ℝ}, Y, p, X, ::RealNumbers)
->>>>>>> b026c2a4
     N = get_parameter(M.size)[1]
     dim = manifold_dimension(M)
     @assert size(X) == (dim,)
