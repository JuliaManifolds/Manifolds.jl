@doc raw"""
    GraphManifoldType

This type represents the type of data on the graph that the [`GraphManifold`](@ref)
represents.
"""
abstract type GraphManifoldType end

@doc raw"""
    EdgeManifoldManifold <: GraphManifoldType

A type for a [`GraphManifold`](@ref) where the data is given on the edges.
"""
struct EdgeManifold <: GraphManifoldType end

@doc raw"""
    VectexGraphManifold <: GraphManifoldType

A type for a [`GraphManifold`](@ref) where the data is given on the vertices.
"""
struct VertexManifold <: GraphManifoldType end

<<<<<<< HEAD
@doc doc"""
=======
@doc raw"""
>>>>>>> c21c6f23
    GraphManifold{G, M, T} <: AbstractPowerManifold{M,NestedPowerRepresentation}

Build a manifold, that is a [`PowerManifold`](@ref) of the [`Manifold`](@ref) `M` either on the edges or vertices
of a graph `G` depending on the [`GraphManifoldType`](@ref) `T`.

# Fields
* `G` is an `AbstractSimpleGraph`
* `M` is a [`Manifold`](@ref)
"""
<<<<<<< HEAD
struct GraphManifold{G<:AbstractGraph,TM,T<:GraphManifoldType} <: AbstractPowerManifold{TM,NestedPowerRepresentation}
=======
struct GraphManifold{G<:AbstractGraph,TM,T<:GraphManifoldType} <:
       AbstractPowerManifold{TM,NestedPowerRepresentation}
>>>>>>> c21c6f23
    graph::G
    manifold::TM
end

function GraphManifold( g::G, M::TM, ::VertexManifold) where {G<:AbstractGraph,TM<:Manifold}
    return GraphManifold{G,TM,VertexManifold}(g, M)
end
function GraphManifold(g::G, M::TM, ::EdgeManifold) where {G<:AbstractGraph,TM<:Manifold}
    return GraphManifold{G,TM,EdgeManifold}(g, M)
end

const EdgeGraphManifold = GraphManifold{<:AbstractGraph,<:Manifold,EdgeManifold}
const VertexGraphManifold = GraphManifold{<:AbstractGraph,<:Manifold,VertexManifold}
<<<<<<< HEAD

@doc doc"""
    check_manifold_point(M::GraphManifold, x)
=======
>>>>>>> c21c6f23

@doc raw"""
    check_manifold_point(M::GraphManifold, p)

Check whether `p` is a valid point on the [`GraphManifold`](@ref), i.e. its length equals the number of vertices
(for [`VertexManifold`](@ref)s) or the number of edges (for [`EdgeManifold`](@ref)s) and that each element of `p`
passes the [`check_manifold_point`](@ref) test for the base manifold `M.manifold`.
"""
check_manifold_point(::GraphManifold, ::Any...)
<<<<<<< HEAD
function check_manifold_point(M::VertexGraphManifold, x; kwargs...)
    if size(x) != (nv(M.graph),)
        return DomainError(
            length(x),
            "The number of points in `x` ($(length(x))) does not match the number of nodes in the graph ($(nv(M.graph))).",
        )
    end
    PM = PowerManifold(M.manifold, NestedPowerRepresentation(), nv(M.graph))
    return check_manifold_point(PM, x; kwargs...)
end
function check_manifold_point(M::EdgeGraphManifold, x; kwargs...)
    if size(x) != (ne(M.graph),)
        return DomainError(
            length(x),
            "The number of points in `x` ($(size(x))) does not match the number of edges in the graph ($(ne(M.graph))).",
        )
    end
    PM = PowerManifold(M.manifold, NestedPowerRepresentation(), ne(M.graph))
    return check_manifold_point(PM, x; kwargs...)
end

@doc doc"""
    check_tangent_vector(M::GraphManifold, x, v)
=======
function check_manifold_point(M::VertexGraphManifold, p; kwargs...)
    if size(p) != (nv(M.graph),)
        return DomainError(
            length(p),
            "The number of points in `x` ($(length(p))) does not match the number of nodes in the graph ($(nv(M.graph))).",
        )
    end
    PM = PowerManifold(M.manifold, NestedPowerRepresentation(), nv(M.graph))
    return check_manifold_point(PM, p; kwargs...)
end
function check_manifold_point(M::EdgeGraphManifold, p; kwargs...)
    if size(p) != (ne(M.graph),)
        return DomainError(
            length(p),
            "The number of points in `x` ($(size(p))) does not match the number of edges in the graph ($(ne(M.graph))).",
        )
    end
    PM = PowerManifold(M.manifold, NestedPowerRepresentation(), ne(M.graph))
    return check_manifold_point(PM, p; kwargs...)
end

@doc raw"""
    check_tangent_vector(M::GraphManifold, p, X; check_base_point = true, kwargs...)
>>>>>>> c21c6f23

Check whether `p` is a valid point on the [`GraphManifold`](@ref), and
`X` it from its tangent space, i.e. its
length equals the number of vertices (for [`VertexManifold`](@ref)s) or
the number of edges (for [`EdgeManifold`](@ref)s) and that each element of `X`
together with its corresponding entry of `p` passes the
[`check_tangent_vector`](@ref) test for the base manifold `M.manifold`.
The optional parameter `check_base_point` indicates, whether to call [`check_manifold_point`](@ref)  for `p`.
"""
check_tangent_vector(::GraphManifold, ::Any...)
<<<<<<< HEAD
function check_tangent_vector(M::VertexGraphManifold, x, v; kwargs...)
    if size(x) != (nv(M.graph),)
        return DomainError(
            length(x),
            "The number of points in `x` ($(size(x)) does not match the number of nodes in the graph ($(nv(M.graph))).",
        )
    end
    if size(v) != (nv(M.graph),)
        return DomainError(
            length(v),
            "The number of points in `v` ($(size(v)) does not match the number of nodes in the graph ($(nv(M.graph))).",
        )
    end
    PM = PowerManifold(M.manifold, NestedPowerRepresentation(), nv(M.graph))
    return check_tangent_vector(PM, x, v; kwargs...)
end
function check_tangent_vector(M::EdgeGraphManifold, x, v; kwargs...)
    if size(x) != (ne(M.graph),)
        return DomainError(
            length(x),
            "The number of elements in `x` ($(size(x)) does not match the number of edges in the graph ($(ne(M.graph))).",
        )
    end
    if size(v) != (ne(M.graph),)
        return DomainError(
            length(v),
            "The number of elements in `v` ($(size(v)) does not match the number of edges in the graph ($(ne(M.graph))).",
        )
    end
    PM = PowerManifold(M.manifold, NestedPowerRepresentation(), ne(M.graph))
    return check_tangent_vector(PM, x, v; kwargs...)
=======
function check_tangent_vector(M::VertexGraphManifold, p, X; check_base_point = true, kwargs...)
    if check_base_point && size(p) != (nv(M.graph),)
        return DomainError(
            length(p),
            "The number of points in `x` ($(size(p)) does not match the number of nodes in the graph ($(nv(M.graph))).",
        )
    end
    if size(X) != (nv(M.graph),)
        return DomainError(
            length(X),
            "The number of points in `v` ($(size(X)) does not match the number of nodes in the graph ($(nv(M.graph))).",
        )
    end
    PM = PowerManifold(M.manifold, NestedPowerRepresentation(), nv(M.graph))
    return check_tangent_vector(PM, p, X; check_base_point = check_base_point, kwargs...)
end
function check_tangent_vector(M::EdgeGraphManifold, p, X; check_base_point = true, kwargs...)
    if check_base_point && size(p) != (ne(M.graph),)
        return DomainError(
            length(p),
            "The number of elements in `x` ($(size(p)) does not match the number of edges in the graph ($(ne(M.graph))).",
        )
    end
    if size(X) != (ne(M.graph),)
        return DomainError(
            length(X),
            "The number of elements in `v` ($(size(X)) does not match the number of edges in the graph ($(ne(M.graph))).",
        )
    end
    PM = PowerManifold(M.manifold, NestedPowerRepresentation(), ne(M.graph))
    return check_tangent_vector(PM, p, X; check_base_point = check_base_point, kwargs...)
>>>>>>> c21c6f23
end

get_iterator(M::EdgeGraphManifold) = 1:ne(M.graph)
get_iterator(M::VertexGraphManifold) = 1:nv(M.graph)

@doc raw"""
    incident_log(M::GraphManifold, x)

Return the tangent vector on the (vertex) [`GraphManifold`](@ref), where at
each node the sum of the [`log`](@ref)s to incident nodes is computed.
For a `SimpleGraph`, an egde is interpreted as double edge in the corresponding
SimpleDiGraph

If the internal graph is a `SimpleWeightedGraph` the weighted sum of the
tangent vectors is computed.
"""
<<<<<<< HEAD
function incident_log(M::VertexGraphManifold, x)
    v = zero_tangent_vector(M, x)
    return incident_log!(M, v, x)
end

function incident_log!(M::VertexGraphManifold, v, x)
    rep_size = representation_size(M.manifold)
    for e in edges(M.graph)
        vw = _write(M, rep_size, v, src(e))
        v[src(e)] +=
            log(M.manifold, _read(M, rep_size, x, src(e)), _read(M, rep_size, x, dst(e)))
        if !is_directed(M.graph)
            v[dst(e)] +=
                log(
                    M.manifold,
                    _read(M, rep_size, x, dst(e)),
                    _read(M, rep_size, x, src(e))
                )
=======
function incident_log(M::VertexGraphManifold, p)
    v = zero_tangent_vector(M, p)
    return incident_log!(M, v, p)
end

function incident_log!(M::VertexGraphManifold, X, p)
    rep_size = representation_size(M.manifold)
    for e in edges(M.graph)
        vw = _write(M, rep_size, X, src(e))
        X[src(e)] +=
            log(M.manifold, _read(M, rep_size, p, src(e)), _read(M, rep_size, p, dst(e)))
        if !is_directed(M.graph)
            X[dst(e)] += log(
                M.manifold,
                _read(M, rep_size, p, dst(e)),
                _read(M, rep_size, p, src(e)),
            )
>>>>>>> c21c6f23
        end
    end
    return X
end
function incident_log!(
    M::GraphManifold{<:AbstractSimpleWeightedGraph,<:Manifold,VertexManifold},
    X,
    p,
)
    rep_size = representation_size(M.manifold)
    for e in edges(M.graph)
<<<<<<< HEAD
        v[src(e)] += (
            get_weight(M.graph, src(e), dst(e)) *
                log(
                    M.manifold,
                    _read(M, rep_size, x, src(e)),
                    _read(M, rep_size, x, dst(e))
                )
        )
        if !is_directed(M.graph)
            v[dst(e)] += (
                get_weight(M.graph, dst(e), src(e)) *
                    log(
                        M.manifold,
                        _read(M, rep_size, x, dst(e)),
                        _read(M, rep_size, x, src(e))
                    )
=======
        X[src(e)] += (
            get_weight(M.graph, src(e), dst(e)) * log(
                M.manifold,
                _read(M, rep_size, p, src(e)),
                _read(M, rep_size, p, dst(e)),
            )
        )
        if !is_directed(M.graph)
            X[dst(e)] += (
                get_weight(M.graph, dst(e), src(e)) * log(
                    M.manifold,
                    _read(M, rep_size, p, dst(e)),
                    _read(M, rep_size, p, src(e)),
                )
>>>>>>> c21c6f23
            )
        end
    end
    return X
end

@doc raw"""
    manifold_dimension(N::GraphManifold{G,M,VertexManifold})

returns the manifold dimension of the [`GraphManifold`](@ref) `N` on the vertices of
a graph $G=(V,E)$, i.e.
````math
\dim(\mathcal N) = \lvert V \rVert \dim(\mathcal M).
````
"""
function manifold_dimension(M::VertexGraphManifold)
    return manifold_dimension(M.manifold) * nv(M.graph)
end
@doc raw"""
    manifold_dimension(N::GraphManifold{G,M,EdgeManifold})

returns the manifold dimension of the [`GraphManifold`](@ref) `N` on the edges of
a graph $G=(V,E)$, i.e.
````math
\dim(\mathcal N) = \lvert E \rVert \dim(\mathcal M).
````
"""
function manifold_dimension(M::EdgeGraphManifold)
    return manifold_dimension(M.manifold) * ne(M.graph)
<<<<<<< HEAD
=======
end

function _show_graph_manifold(io::IO, M; man_desc = "", pre = "")
    println(io, "GraphManifold\nGraph:")
    sg = sprint(show, "text/plain", M.graph, context = io, sizehint = 0)
    sg = replace(sg, '\n' => "\n$(pre)")
    println(io, pre, sg)
    println(io, "Manifold$(man_desc):")
    sm = sprint(show, "text/plain", M.manifold, context = io, sizehint = 0)
    sm = replace(sm, '\n' => "\n$(pre)")
    print(io, pre, sm)
    return nothing
end

function show(io::IO, mime::MIME"text/plain", M::EdgeGraphManifold)
    _show_graph_manifold(io, M; man_desc = " on edges", pre = " ")
end
function show(io::IO, mime::MIME"text/plain", M::VertexGraphManifold)
    _show_graph_manifold(io, M; man_desc = " on vertices", pre = " ")
>>>>>>> c21c6f23
end<|MERGE_RESOLUTION|>--- conflicted
+++ resolved
@@ -20,11 +20,7 @@
 """
 struct VertexManifold <: GraphManifoldType end
 
-<<<<<<< HEAD
-@doc doc"""
-=======
-@doc raw"""
->>>>>>> c21c6f23
+@doc raw"""
     GraphManifold{G, M, T} <: AbstractPowerManifold{M,NestedPowerRepresentation}
 
 Build a manifold, that is a [`PowerManifold`](@ref) of the [`Manifold`](@ref) `M` either on the edges or vertices
@@ -34,17 +30,13 @@
 * `G` is an `AbstractSimpleGraph`
 * `M` is a [`Manifold`](@ref)
 """
-<<<<<<< HEAD
-struct GraphManifold{G<:AbstractGraph,TM,T<:GraphManifoldType} <: AbstractPowerManifold{TM,NestedPowerRepresentation}
-=======
 struct GraphManifold{G<:AbstractGraph,TM,T<:GraphManifoldType} <:
        AbstractPowerManifold{TM,NestedPowerRepresentation}
->>>>>>> c21c6f23
     graph::G
     manifold::TM
 end
 
-function GraphManifold( g::G, M::TM, ::VertexManifold) where {G<:AbstractGraph,TM<:Manifold}
+function GraphManifold(g::G, M::TM, ::VertexManifold) where {G<:AbstractGraph,TM<:Manifold}
     return GraphManifold{G,TM,VertexManifold}(g, M)
 end
 function GraphManifold(g::G, M::TM, ::EdgeManifold) where {G<:AbstractGraph,TM<:Manifold}
@@ -53,12 +45,6 @@
 
 const EdgeGraphManifold = GraphManifold{<:AbstractGraph,<:Manifold,EdgeManifold}
 const VertexGraphManifold = GraphManifold{<:AbstractGraph,<:Manifold,VertexManifold}
-<<<<<<< HEAD
-
-@doc doc"""
-    check_manifold_point(M::GraphManifold, x)
-=======
->>>>>>> c21c6f23
 
 @doc raw"""
     check_manifold_point(M::GraphManifold, p)
@@ -68,31 +54,6 @@
 passes the [`check_manifold_point`](@ref) test for the base manifold `M.manifold`.
 """
 check_manifold_point(::GraphManifold, ::Any...)
-<<<<<<< HEAD
-function check_manifold_point(M::VertexGraphManifold, x; kwargs...)
-    if size(x) != (nv(M.graph),)
-        return DomainError(
-            length(x),
-            "The number of points in `x` ($(length(x))) does not match the number of nodes in the graph ($(nv(M.graph))).",
-        )
-    end
-    PM = PowerManifold(M.manifold, NestedPowerRepresentation(), nv(M.graph))
-    return check_manifold_point(PM, x; kwargs...)
-end
-function check_manifold_point(M::EdgeGraphManifold, x; kwargs...)
-    if size(x) != (ne(M.graph),)
-        return DomainError(
-            length(x),
-            "The number of points in `x` ($(size(x))) does not match the number of edges in the graph ($(ne(M.graph))).",
-        )
-    end
-    PM = PowerManifold(M.manifold, NestedPowerRepresentation(), ne(M.graph))
-    return check_manifold_point(PM, x; kwargs...)
-end
-
-@doc doc"""
-    check_tangent_vector(M::GraphManifold, x, v)
-=======
 function check_manifold_point(M::VertexGraphManifold, p; kwargs...)
     if size(p) != (nv(M.graph),)
         return DomainError(
@@ -116,7 +77,6 @@
 
 @doc raw"""
     check_tangent_vector(M::GraphManifold, p, X; check_base_point = true, kwargs...)
->>>>>>> c21c6f23
 
 Check whether `p` is a valid point on the [`GraphManifold`](@ref), and
 `X` it from its tangent space, i.e. its
@@ -127,39 +87,6 @@
 The optional parameter `check_base_point` indicates, whether to call [`check_manifold_point`](@ref)  for `p`.
 """
 check_tangent_vector(::GraphManifold, ::Any...)
-<<<<<<< HEAD
-function check_tangent_vector(M::VertexGraphManifold, x, v; kwargs...)
-    if size(x) != (nv(M.graph),)
-        return DomainError(
-            length(x),
-            "The number of points in `x` ($(size(x)) does not match the number of nodes in the graph ($(nv(M.graph))).",
-        )
-    end
-    if size(v) != (nv(M.graph),)
-        return DomainError(
-            length(v),
-            "The number of points in `v` ($(size(v)) does not match the number of nodes in the graph ($(nv(M.graph))).",
-        )
-    end
-    PM = PowerManifold(M.manifold, NestedPowerRepresentation(), nv(M.graph))
-    return check_tangent_vector(PM, x, v; kwargs...)
-end
-function check_tangent_vector(M::EdgeGraphManifold, x, v; kwargs...)
-    if size(x) != (ne(M.graph),)
-        return DomainError(
-            length(x),
-            "The number of elements in `x` ($(size(x)) does not match the number of edges in the graph ($(ne(M.graph))).",
-        )
-    end
-    if size(v) != (ne(M.graph),)
-        return DomainError(
-            length(v),
-            "The number of elements in `v` ($(size(v)) does not match the number of edges in the graph ($(ne(M.graph))).",
-        )
-    end
-    PM = PowerManifold(M.manifold, NestedPowerRepresentation(), ne(M.graph))
-    return check_tangent_vector(PM, x, v; kwargs...)
-=======
 function check_tangent_vector(M::VertexGraphManifold, p, X; check_base_point = true, kwargs...)
     if check_base_point && size(p) != (nv(M.graph),)
         return DomainError(
@@ -191,7 +118,6 @@
     end
     PM = PowerManifold(M.manifold, NestedPowerRepresentation(), ne(M.graph))
     return check_tangent_vector(PM, p, X; check_base_point = check_base_point, kwargs...)
->>>>>>> c21c6f23
 end
 
 get_iterator(M::EdgeGraphManifold) = 1:ne(M.graph)
@@ -208,26 +134,6 @@
 If the internal graph is a `SimpleWeightedGraph` the weighted sum of the
 tangent vectors is computed.
 """
-<<<<<<< HEAD
-function incident_log(M::VertexGraphManifold, x)
-    v = zero_tangent_vector(M, x)
-    return incident_log!(M, v, x)
-end
-
-function incident_log!(M::VertexGraphManifold, v, x)
-    rep_size = representation_size(M.manifold)
-    for e in edges(M.graph)
-        vw = _write(M, rep_size, v, src(e))
-        v[src(e)] +=
-            log(M.manifold, _read(M, rep_size, x, src(e)), _read(M, rep_size, x, dst(e)))
-        if !is_directed(M.graph)
-            v[dst(e)] +=
-                log(
-                    M.manifold,
-                    _read(M, rep_size, x, dst(e)),
-                    _read(M, rep_size, x, src(e))
-                )
-=======
 function incident_log(M::VertexGraphManifold, p)
     v = zero_tangent_vector(M, p)
     return incident_log!(M, v, p)
@@ -245,7 +151,6 @@
                 _read(M, rep_size, p, dst(e)),
                 _read(M, rep_size, p, src(e)),
             )
->>>>>>> c21c6f23
         end
     end
     return X
@@ -257,24 +162,6 @@
 )
     rep_size = representation_size(M.manifold)
     for e in edges(M.graph)
-<<<<<<< HEAD
-        v[src(e)] += (
-            get_weight(M.graph, src(e), dst(e)) *
-                log(
-                    M.manifold,
-                    _read(M, rep_size, x, src(e)),
-                    _read(M, rep_size, x, dst(e))
-                )
-        )
-        if !is_directed(M.graph)
-            v[dst(e)] += (
-                get_weight(M.graph, dst(e), src(e)) *
-                    log(
-                        M.manifold,
-                        _read(M, rep_size, x, dst(e)),
-                        _read(M, rep_size, x, src(e))
-                    )
-=======
         X[src(e)] += (
             get_weight(M.graph, src(e), dst(e)) * log(
                 M.manifold,
@@ -289,7 +176,6 @@
                     _read(M, rep_size, p, dst(e)),
                     _read(M, rep_size, p, src(e)),
                 )
->>>>>>> c21c6f23
             )
         end
     end
@@ -319,8 +205,6 @@
 """
 function manifold_dimension(M::EdgeGraphManifold)
     return manifold_dimension(M.manifold) * ne(M.graph)
-<<<<<<< HEAD
-=======
 end
 
 function _show_graph_manifold(io::IO, M; man_desc = "", pre = "")
@@ -340,5 +224,4 @@
 end
 function show(io::IO, mime::MIME"text/plain", M::VertexGraphManifold)
     _show_graph_manifold(io, M; man_desc = " on vertices", pre = " ")
->>>>>>> c21c6f23
 end