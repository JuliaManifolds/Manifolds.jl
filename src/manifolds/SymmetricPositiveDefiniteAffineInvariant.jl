@doc raw"""
    AffineInvariantMetric <: AbstractMetric

The linear affine metric is the metric for symmetric positive definite matrices, that employs
matrix logarithms and exponentials, which yields a linear and affine metric.
"""
struct AffineInvariantMetric <: RiemannianMetric end

@doc raw"""
    change_representer(M::SymmetricPositiveDefinite, E::EuclideanMetric, p, X)

Given a tangent vector ``X ∈ T_p\mathcal M`` representing a linear function on the tangent
space at `p` with respect to the [`EuclideanMetric`](https://juliamanifolds.github.io/ManifoldsBase.jl/stable/manifolds.html#ManifoldsBase.EuclideanMetric)
`g_E`, this is turned into the representer with respect to the (default) metric,
the [`AffineInvariantMetric`](@ref) on the [`SymmetricPositiveDefinite`](@ref) `M`.

To be precise we are looking for ``Z∈T_p\mathcal P(n)`` such that for all ``Y∈T_p\mathcal P(n)```
it holds

```math
⟨X,Y⟩ = \operatorname{tr}(XY) = \operatorname{tr}(p^{-1}Zp^{-1}Y) = g_p(Z,Y)
```

and hence ``Z = pXp``.
"""
change_representer(::SymmetricPositiveDefinite, ::EuclideanMetric, ::Any, ::Any)

function change_representer!(::SymmetricPositiveDefinite, Y, ::EuclideanMetric, p, X)
    Y .= p * X * p
    return Y
end

@doc raw"""
    change_metric(M::SymmetricPositiveDefinite{n}, E::EuclideanMetric, p, X)

Given a tangent vector ``X ∈ T_p\mathcal P(n)`` with respect to the [`EuclideanMetric`](https://juliamanifolds.github.io/ManifoldsBase.jl/stable/manifolds.html#ManifoldsBase.EuclideanMetric)
`g_E`, this function changes into the [`AffineInvariantMetric`](@ref) (default) metric on the
[`SymmetricPositiveDefinite`](@ref) `M`.

To be precise we are looking for ``c\colon T_p\mathcal P(n) \to T_p\mathcal P(n) ``
such that for all ``Y,Z ∈ T_p\mathcal P(n)``` it holds

```math
⟨Y,Z⟩ = \operatorname{tr}(YZ) = \operatorname{tr}(p^{-1}c(Y)p^{-1}c(Z)) = g_p(c(Z),c(Y))
```

and hence ``c(X) = pX`` is computed.
"""
change_metric(::SymmetricPositiveDefinite, ::EuclideanMetric, ::Any, ::Any)

function change_metric!(::SymmetricPositiveDefinite, Y, ::EuclideanMetric, p, X)
    Y .= p * X
    return Y
end

@doc raw"""
    distance(M::SymmetricPositiveDefinite, p, q)
    distance(M::MetricManifold{SymmetricPositiveDefinite,AffineInvariantMetric}, p, q)

Compute the distance on the [`SymmetricPositiveDefinite`](@ref) manifold between `p` and `q`,
as a [`MetricManifold`](@ref) with [`AffineInvariantMetric`](@ref). The formula reads

```math
d_{\mathcal P(n)}(p,q)
= \lVert \operatorname{Log}(p^{-\frac{1}{2}}qp^{-\frac{1}{2}})\rVert_{\mathrm{F}}.,
```
where $\operatorname{Log}$ denotes the matrix logarithm and
$\lVert\cdot\rVert_{\mathrm{F}}$ denotes the matrix Frobenius norm.
"""
function distance(::SymmetricPositiveDefinite{N}, p, q) where {N}
    # avoid numerical instabilities in cholesky
    norm(p - q) < eps(eltype(p + q)) && return zero(eltype(p + q))
    cq = cholesky(Symmetric(q)) # to avoid numerical inaccuracies
    s = eigvals(Symmetric(cq.L \ p / cq.U))
    return any(s .<= eps()) ? zero(eltype(p)) : sqrt(sum(abs.(log.(s)) .^ 2))
end
function distance(M::SymmetricPositiveDefinite, p::SPDPoint, q::SPDPoint)
    return distance(M, convert(AbstractMatrix, p), convert(AbstractMatrix, q))
end

@doc raw"""
    exp(M::SymmetricPositiveDefinite, p, X)
    exp(M::MetricManifold{SymmetricPositiveDefinite{N},AffineInvariantMetric}, p, X)

Compute the exponential map from `p` with tangent vector `X` on the
[`SymmetricPositiveDefinite`](@ref) `M` with its default [`MetricManifold`](@ref) having the
[`AffineInvariantMetric`](@ref). The formula reads

```math
\exp_p X = p^{\frac{1}{2}}\operatorname{Exp}(p^{-\frac{1}{2}} X p^{-\frac{1}{2}})p^{\frac{1}{2}},
```

where $\operatorname{Exp}$ denotes to the matrix exponential.
"""
exp(::SymmetricPositiveDefinite, ::Any...)

exp(M::SymmetricPositiveDefinite, p::SPDPoint, X, t::Number) = exp(M, p, t * X)
function exp(::SymmetricPositiveDefinite{N}, p::SPDPoint, X) where {N}
    (p_sqrt, p_sqrt_inv) = spd_sqrt_and_sqrt_inv(p)
    T = Symmetric(p_sqrt_inv * X * p_sqrt_inv)
    eig1 = eigen(T) # numerical stabilization
    Se = Diagonal(exp.(eig1.values))
    Ue = eig1.vectors
    pUe = p_sqrt * Ue
    q = SPDPoint(
        pUe * Se * transpose(pUe),
        store_p=!ismissing(p.p),
        store_sqrt=!ismissing(p.sqrt),
        store_sqrt_inv=!ismissing(p.sqrt_inv),
    )
    return q
end

function exp!(M::SymmetricPositiveDefinite, q, p, X, t::Number)
    return exp!(M, q, p, t * X)
end
function exp!(::SymmetricPositiveDefinite{N}, q, p, X) where {N}
    (p_sqrt, p_sqrt_inv) = spd_sqrt_and_sqrt_inv(p)
    T = Symmetric(p_sqrt_inv * X * p_sqrt_inv)
    eig1 = eigen(T) # numerical stabilization
    Se = Diagonal(exp.(eig1.values))
    Ue = eig1.vectors
    pUe = p_sqrt * Ue
    return copyto!(q, pUe * Se * transpose(pUe))
end
function exp!(::SymmetricPositiveDefinite{N}, q::SPDPoint, p, X) where {N}
    (p_sqrt, p_sqrt_inv) = spd_sqrt_and_sqrt_inv(p)
    T = Symmetric(p_sqrt_inv * X * p_sqrt_inv)
    eig1 = eigen(T) # numerical stabilization
    Se = Diagonal(exp.(eig1.values))
    Ue = eig1.vectors
    pUe = p_sqrt * Ue
    Q = pUe * Se * transpose(pUe)
    !ismissing(q.p) && copyto!(q.p, Q)
    Q_e = eigen(Q)
    copyto!(q.eigen.values, Q_e.values)
    copyto!(q.eigen.vectors, Q_e.vectors)
    if !ismissing(q.sqrt) && !ismissing(q.sqrt_inv)
        copyto!.([q.sqrt, q.sqrt_inv], spd_sqrt_and_sqrt_inv(Q))
    else
        !ismissing(q.sqrt) && copyto!(q.sqrt, spd_sqrt(Q))
        !ismissing(q.sqrt_inv) && copyto!(q.sqrt_inv, spd_sqrt_inv(Q))
    end
    return q
end

@doc raw"""
    [Ξ,κ] = get_basis_diagonalizing(M::SymmetricPositiveDefinite, p, B::DiagonalizingOrthonormalBasis)
    [Ξ,κ] = get_basis_diagonalizing(M::MetricManifold{SymmetricPositiveDefinite{N},AffineInvariantMetric}, p, B::DiagonalizingOrthonormalBasis)

Return a orthonormal basis `Ξ` as a vector of tangent vectors (of length
[`manifold_dimension`](@ref) of `M`) in the tangent space of `p` on the
[`MetricManifold`](@ref) of [`SymmetricPositiveDefinite`](@ref) manifold `M` with
[`AffineInvariantMetric`](@ref) that diagonalizes the curvature tensor $R(u,v)w$
with eigenvalues `κ` and where the direction `B.frame_direction` ``V`` has curvature `0`.

The construction is based on an ONB for the symmetric matrices similar to [`get_basis(::SymmetricPositiveDefinite, p, ::DefaultOrthonormalBasis`](@ref  get_basis(M::SymmetricPositiveDefinite,p,B::DefaultOrthonormalBasis{<:Any,ManifoldsBase.TangentSpaceType}))
just that the ONB here is build from the eigen vectors of ``p^{\frac{1}{2}}Vp^{\frac{1}{2}}``.
"""
function get_basis_diagonalizing(
    ::SymmetricPositiveDefinite{N},
    p,
    B::DiagonalizingOrthonormalBasis,
) where {N}
    (p_sqrt, p_sqrt_inv) = spd_sqrt_and_sqrt_inv(p)
    eigv = eigen(Symmetric(p_sqrt_inv * B.frame_direction * p_sqrt_inv))
    V = eigv.vectors
    Ξ = [
        (i == j ? 1 / 2 : 1 / sqrt(2)) *
        p_sqrt *
        (V[:, i] * transpose(V[:, j]) + V[:, j] * transpose(V[:, i])) *
        p_sqrt for i in 1:N for j in i:N
    ]
    λ = eigv.values
    κ = [-1 / 4 * (λ[i] - λ[j])^2 for i in 1:N for j in i:N]
    return CachedBasis(B, κ, Ξ)
end

@doc raw"""
    [Ξ,κ] = get_basis(M::SymmetricPositiveDefinite, p, B::DefaultOrthonormalBasis)
    [Ξ,κ] = get_basis(M::MetricManifold{SymmetricPositiveDefinite{N},AffineInvariantMetric}, p, B::DefaultOrthonormalBasis)

Return a default ONB for the tangent space ``T_p\mathcal P(n)`` of the [`SymmetricPositiveDefinite`](@ref) with respect to the [`AffineInvariantMetric`](@ref).

```math
    g_p(X,Y) = \operatorname{tr}(p^{-1} X p^{-1} Y),
```

The basis constructed here is based on the ONB for symmetric matrices constructed as follows.
Let

```math
\Delta_{i,j} = (a_{k,l})_{k,l=1}^n \quad \text{ with }
a_{k,l} =
\begin{cases}
  1 & \mbox{ for } k=l \text{ if } i=j\\
  \frac{1}{\sqrt{2}} & \mbox{ for } k=i, l=j \text{ or } k=j, l=i\\
  0 & \text{ else.}
\end{cases}
```

which forms an ONB for the space of symmetric matrices.

We then form the ONB by
```math
   \Xi_{i,j} = p^{\frac{1}{2}}\Delta_{i,j}p^{\frac{1}{2}},\qquad i=1,\ldots,n, j=i,\ldots,n.
```
"""
get_basis(::SymmetricPositiveDefinite, p, B::DefaultOrthonormalBasis)

function get_basis_orthonormal(
    M::SymmetricPositiveDefinite{N},
    p,
    Ns::RealNumbers,
) where {N}
    p_sqrt = spd_sqrt(p)
    Ξ = [similar(convert(AbstractMatrix, p)) for _ in 1:manifold_dimension(M)]
    k = 1
    for i in 1:N, j in i:N
        fill!(Ξ[k], zero(eltype(Ξ[k])))
        s = i == j ? 1 / 2 : 1 / sqrt(2)
        @inbounds Ξ[k][i, j] += 1
        @inbounds Ξ[k][j, i] += 1
        @inbounds Ξ[k] .= s * p_sqrt * Ξ[k] * p_sqrt
        k += 1
    end
    return CachedBasis(DefaultOrthonormalBasis(Ns), Ξ)
end

@doc raw"""
    get_coordinates(::SymmetricPositiveDefinite, p, X, ::DefaultOrthonormalBasis)

Using the basis from [`get_basis`](@ref get_basis(M::SymmetricPositiveDefinite,p,B::DefaultOrthonormalBasis{<:Any,ManifoldsBase.TangentSpaceType}))
the coordinates with respect to this ONB can be simplified to

```math
   c_k = \mathrm{tr}(p^{-\frac{1}{2}}\Delta_{i,j} X)
```
where $k$ is trhe linearized index of the $i=1,\ldots,n, j=i,\ldots,n$.
"""
get_coordinates(::SymmetricPositiveDefinite, c, p, X, ::DefaultOrthonormalBasis)

function get_coordinates_orthonormal!(
    M::SymmetricPositiveDefinite{N},
    c,
    p,
    X,
    ::RealNumbers,
) where {N}
    dim = manifold_dimension(M)
    @assert size(c) == (dim,)
    @assert size(X) == (N, N)
    @assert dim == div(N * (N + 1), 2)
    p_sqrt = spd_sqrt(p)
    pM = convert(AbstractMatrix, p)
    k = 1
    V = similar(pM)
    fill!(V, zero(eltype(V)))
    F = cholesky(Symmetric(pM))
    for i in 1:N, j in i:N
        s = i == j ? 1 / 2 : 1 / sqrt(2)
        @inbounds V[i, j] += 1
        @inbounds V[j, i] += 1
        Yij = p_sqrt * V * p_sqrt
        @inbounds c[k] = s * dot(F \ Symmetric(X), (Symmetric(Yij) / F))
        k += 1
        @inbounds V[i, j] = 0
        @inbounds V[j, i] = 0
    end
    return c
end

@doc raw"""
    get_vector(::SymmetricPositiveDefinite, p, c, ::DefaultOrthonormalBasis)

Using the basis from [`get_basis`](@ref  get_basis(M::SymmetricPositiveDefinite,p,B::DefaultOrthonormalBasis{<:Any,ManifoldsBase.TangentSpaceType}))
the vector reconstruction with respect to this ONB can be simplified to

```math
   X = p^{\frac{1}{2}} \Biggl( \sum_{i=1,j=i}^n c_k \Delta_{i,j} \Biggr) p^{\frac{1}{2}}
```
where $k$ is the linearized index of the $i=1,\ldots,n, j=i,\ldots,n$.
"""
get_vector(::SymmetricPositiveDefinite, X, p, c, ::DefaultOrthonormalBasis)

function get_vector_orthonormal!(
    ::SymmetricPositiveDefinite{N},
    X,
    p,
    c,
    ::RealNumbers,
) where {N}
    @assert size(c) == (div(N * (N + 1), 2),)
    @assert size(X) == (N, N)
    p_sqrt = spd_sqrt(p)
    X .= 0
    k = 1
    V = similar(convert(AbstractMatrix, p))
    fill!(V, zero(eltype(V)))
    for i in 1:N, j in i:N
        s = i == j ? 1 / 2 : 1 / sqrt(2)
        @inbounds V[i, j] += 1
        @inbounds V[j, i] += 1
        Vij = p_sqrt * V * p_sqrt
        @. X += (s * c[k]) * Vij
        k += 1
        @inbounds V[i, j] = 0
        @inbounds V[j, i] = 0
    end
    return X
end

@doc raw"""
    inner(M::SymmetricPositiveDefinite, p, X, Y)
    inner(M::MetricManifold{SymmetricPositiveDefinite,AffineInvariantMetric}, p, X, Y)

Compute the inner product of `X`, `Y` in the tangent space of `p` on
the [`SymmetricPositiveDefinite`](@ref) manifold `M`, as
a [`MetricManifold`](@ref) with [`AffineInvariantMetric`](@ref). The formula reads

````math
g_p(X,Y) = \operatorname{tr}(p^{-1} X p^{-1} Y),
````
"""
function inner(::SymmetricPositiveDefinite, p, X, Y)
    F = cholesky(Symmetric(convert(AbstractMatrix, p)))
    return dot((F \ Symmetric(X)), (Symmetric(Y) / F))
end

"""
    is_flat(::MetricManifold{ℝ,<:SymmetricPositiveDefinite,AffineInvariantMetric})

Return false. [`SymmetricPositiveDefinite`](@ref) with [`AffineInvariantMetric`](@ref)
is not a flat manifold.
"""
is_flat(M::MetricManifold{ℝ,<:SymmetricPositiveDefinite,AffineInvariantMetric}) = false

@doc raw"""
    log(M::SymmetricPositiveDefinite, p, q)
    log(M::MetricManifold{SymmetricPositiveDefinite,AffineInvariantMetric}, p, q)

Compute the logarithmic map from `p` to `q` on the [`SymmetricPositiveDefinite`](@ref)
as a [`MetricManifold`](@ref) with [`AffineInvariantMetric`](@ref). The formula reads

```math
\log_p q =
p^{\frac{1}{2}}\operatorname{Log}(p^{-\frac{1}{2}}qp^{-\frac{1}{2}})p^{\frac{1}{2}},
```
where $\operatorname{Log}$ denotes to the matrix logarithm.
"""
log(::SymmetricPositiveDefinite, ::Any...)

function allocate_result(
    M::SymmetricPositiveDefinite,
    ::typeof(log),
    q::SPDPoint,
    p::SPDPoint,
)
    return allocate_result(M, log, convert(AbstractMatrix, q), convert(AbstractMatrix, p))
end

function log!(::SymmetricPositiveDefinite{N}, X, p, q) where {N}
    (p_sqrt, p_sqrt_inv) = spd_sqrt_and_sqrt_inv(p)
    T = Symmetric(p_sqrt_inv * convert(AbstractMatrix, q) * p_sqrt_inv)
    e2 = eigen(T)
    Se = Diagonal(log.(max.(e2.values, eps())))
    pUe = p_sqrt * e2.vectors
    return mul!(X, pUe, Se * transpose(pUe))
end

"""
    manifold_volume(::SymmetricPositiveDefinite)

Return volume of the [`SymmetricPositiveDefinite`](@ref) manifold, i.e. infinity.
"""
manifold_volume(::SymmetricPositiveDefinite) = Inf

@doc raw"""
    parallel_transport_to(M::SymmetricPositiveDefinite, p, X, q)
    parallel_transport_to(M::MetricManifold{SymmetricPositiveDefinite,AffineInvariantMetric}, p, X, y)

Compute the parallel transport of `X` from the tangent space at `p` to the
tangent space at `q` on the [`SymmetricPositiveDefinite`](@ref) as a
[`MetricManifold`](@ref) with the [`AffineInvariantMetric`](@ref).
The formula reads

```math
\mathcal P_{q←p}X = p^{\frac{1}{2}}
\operatorname{Exp}\bigl(
\frac{1}{2}p^{-\frac{1}{2}}\log_p(q)p^{-\frac{1}{2}}
\bigr)
p^{-\frac{1}{2}}X p^{-\frac{1}{2}}
\operatorname{Exp}\bigl(
\frac{1}{2}p^{-\frac{1}{2}}\log_p(q)p^{-\frac{1}{2}}
\bigr)
p^{\frac{1}{2}},
```

where $\operatorname{Exp}$ denotes the matrix exponential
and `log` the logarithmic map on [`SymmetricPositiveDefinite`](@ref)
(again with respect to the [`AffineInvariantMetric`](@ref)).
"""
parallel_transport_to(::SymmetricPositiveDefinite, ::Any, ::Any, ::Any)

function parallel_transport_to!(M::SymmetricPositiveDefinite{N}, Y, p, X, q) where {N}
    distance(M, p, q) < 2 * eps(eltype(p)) && copyto!(Y, X)
    (p_sqrt, p_sqrt_inv) = spd_sqrt_and_sqrt_inv(p)
    tv = Symmetric(p_sqrt_inv * X * p_sqrt_inv) # p^(-1/2)Xp^{-1/2}
    ty = Symmetric(p_sqrt_inv * convert(AbstractMatrix, q) * p_sqrt_inv) # p^(-1/2)qp^(-1/2)
    e2 = eigen(ty)
    Se = Diagonal(log.(max.(e2.values, floatmin(eltype(e2.values)))))
    Ue = e2.vectors
    logty = Symmetric(Ue * Se * transpose(Ue)) # nearly log_pq without the outer p^1/2
    e3 = eigen(logty) # since they cancel with the pInvSqrt in the next line
    Sf = Diagonal(exp.(e3.values / 2)) # Uf * Sf * Uf' is the Exp
    Uf = e3.vectors
    pUe = p_sqrt * Uf * Sf * transpose(Uf) # factors left of tv (and transposed right)
    vtp = Symmetric(pUe * tv * transpose(pUe)) # so this is the documented formula
    return copyto!(Y, vtp)
end

@doc raw"""
    riemannian_Hessian(M::SymmetricPositiveDefinite, p, G, H, X)

The Riemannian Hessian can be computed as stated in Eq. (7.3) [Nguyen:2023](@cite).
Let ``\nabla f(p)`` denote the Euclidean gradient `G`,
``\nabla^2 f(p)[X]`` the Euclidean Hessian `H`, and
``\operatorname{sym}(X) = \frac{1}{2}\bigl(X^{\mathrm{T}}+X\bigr)``
the symmetrization operator. Then the formula reads

```math
    \operatorname{Hess}f(p)[X]
    =
    p\operatorname{sym}(∇^2 f(p)[X])p
    + \operatorname{sym}\bigl( X\operatorname{sym}\bigl(∇ f(p)\bigr)p)
```
"""
riemannian_Hessian(M::SymmetricPositiveDefinite, p, G, H, X)

function riemannian_Hessian!(::SymmetricPositiveDefinite, Y, p, G, H, X)
    symmetrize!(Y, G)
    symmetrize!(Y, X * Y * p)
    Z = symmetrize(H)
    Y .+= p * Z * p
    return Y
end

@doc raw"""
    riemann_tensor(::SymmetricPositiveDefinite, p, X, Y, Z)

Compute the value of Riemann tensor on the [`SymmetricPositiveDefinite`](@ref) manifold.
The formula reads [Rentmeesters:2011](@cite) ``R(X,Y)Z=p^{1/2}R(X_I, Y_I)Z_Ip^{1/2}``, where
``R_I(X_I, Y_I)Z_I=\frac{1}{4}[Z_I, [X_I, Y_I]]``,  ``X_I=p^{-1/2}Xp^{-1/2}``,
``Y_I=p^{-1/2}Yp^{-1/2}`` and ``Z_I=p^{-1/2}Zp^{-1/2}``.
<<<<<<< HEAD
=======

[^Rentmeesters2011]:
    > Q. Rentmeesters, “A gradient method for geodesic data fitting on some symmetric
    > Riemannian manifolds,” in 2011 50th IEEE Conference on Decision and Control and
    > European Control Conference, Dec. 2011, pp. 7141–7146.
    > doi: [10.1109/CDC.2011.6161280](https://doi.org/10.1109/CDC.2011.6161280).
>>>>>>> a0c70ace
"""
riemann_tensor(::SymmetricPositiveDefinite, p, X, Y, Z)

function riemann_tensor!(::SymmetricPositiveDefinite, Xresult, p, X, Y, Z)
    ps = sqrt(p)
    ips = inv(ps)
    XI = ips * X * ips
    YI = ips * Y * ips
    ZI = ips * Z * ips
    Xtmp = XI * YI - YI * XI
    Xresult .= ps * (1 // 4 .* (ZI * Xtmp .- Xtmp * ZI)) * ps
    return Xresult
end

"""
    volume_density(::SymmetricPositiveDefinite{n}, p, X) where {n}

Compute the volume density of the [`SymmetricPositiveDefinite`](@ref) manifold at `p`
in direction `X`. See [^ChevallierKalungaAngulo2017], Section 6.2 for details.
Note that metric in Manifolds.jl has a different scaling factor than the reference.

[^ChevallierKalungaAngulo2017]:
    > E. Chevallier, E. Kalunga, and J. Angulo, “Kernel Density Estimation on Spaces of
    > Gaussian Distributions and Symmetric Positive Definite Matrices,” SIAM J. Imaging Sci.,
    > vol. 10, no. 1, pp. 191–215, Jan. 2017,
    > doi: [10.1137/15M1053566](https://doi.org/10.1137/15M1053566).
"""
function volume_density(::SymmetricPositiveDefinite{n}, p, X) where {n}
    eig = eigvals(X)
    dens = 1.0
    for i in 1:length(eig)
        for j in (i + 1):length(eig)
            absdiff = abs(eig[i] - eig[j])
            if absdiff > eps(absdiff)
                dens *= sinh(absdiff) / absdiff
            end
        end
    end
    return dens
end<|MERGE_RESOLUTION|>--- conflicted
+++ resolved
@@ -452,15 +452,6 @@
 The formula reads [Rentmeesters:2011](@cite) ``R(X,Y)Z=p^{1/2}R(X_I, Y_I)Z_Ip^{1/2}``, where
 ``R_I(X_I, Y_I)Z_I=\frac{1}{4}[Z_I, [X_I, Y_I]]``,  ``X_I=p^{-1/2}Xp^{-1/2}``,
 ``Y_I=p^{-1/2}Yp^{-1/2}`` and ``Z_I=p^{-1/2}Zp^{-1/2}``.
-<<<<<<< HEAD
-=======
-
-[^Rentmeesters2011]:
-    > Q. Rentmeesters, “A gradient method for geodesic data fitting on some symmetric
-    > Riemannian manifolds,” in 2011 50th IEEE Conference on Decision and Control and
-    > European Control Conference, Dec. 2011, pp. 7141–7146.
-    > doi: [10.1109/CDC.2011.6161280](https://doi.org/10.1109/CDC.2011.6161280).
->>>>>>> a0c70ace
 """
 riemann_tensor(::SymmetricPositiveDefinite, p, X, Y, Z)
 
