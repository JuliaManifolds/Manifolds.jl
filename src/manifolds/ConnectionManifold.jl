@doc raw"""
    AbstractAffineConnection

Abstract type for affine connections on a manifold.
"""
abstract type AbstractAffineConnection end

"""
    LeviCivitaConnection

The [Levi-Civita connection](https://en.wikipedia.org/wiki/Levi-Civita_connection) of a Riemannian manifold.
"""
struct LeviCivitaConnection <: AbstractAffineConnection end

"""
<<<<<<< HEAD
=======
    IsConnectionManifold <: AbstractTrait

Specify that a certain decorated Manifold is a connection manifold in the sence that it provides
explicit connection properties, extending/changing the default connection properties of a manifold.
"""
struct IsConnectionManifold <: AbstractTrait end

"""
    IsDefaultConnection{G<:AbstractAffineConnection}

Specify that a certain [`AbstractAffineConnection`](@ref) is the default connection for a manifold.
This way the corresponding [`ConnectionManifold`](@ref) falls back to the default methods
of the manifold it decorates.
"""
struct IsDefaultConnection{C <: AbstractAffineConnection} <: AbstractTrait
    connection::C
end
parent_trait(::IsDefaultConnection) = IsConnectionManifold()

"""
>>>>>>> b026c2a4
    ConnectionManifold{𝔽,,M<:AbstractManifold{𝔽},G<:AbstractAffineConnection} <: AbstractDecoratorManifold{𝔽}

# Constructor

    ConnectionManifold(M, C)

Decorate the [`AbstractManifold`](@extref `ManifoldsBase.AbstractManifold`)  `M` with [`AbstractAffineConnection`](@ref) `C`.
"""
struct ConnectionManifold{𝔽, M <: AbstractManifold{𝔽}, C <: AbstractAffineConnection} <:
    AbstractDecoratorManifold{𝔽}
    manifold::M
    connection::C
end

<<<<<<< HEAD
=======
function Base.filter(f, t::TraitList)
    if f(t.head)
        return merge_traits(t.head, filter(f, t.tail))
    else
        return filter(f, t.tail)
    end
end
Base.filter(f, t::EmptyTrait) = t

function active_traits(f, M::ConnectionManifold, args...)
    return merge_traits(
        is_default_connection(M.manifold, M.connection) ?
            IsDefaultConnection(M.connection) : EmptyTrait(),
        IsConnectionManifold(),
        filter(x -> x isa IsGroupManifold, active_traits(f, M.manifold, args...)),
        is_metric_function(f) ? EmptyTrait() : IsExplicitDecorator(),
    )
end

>>>>>>> b026c2a4
@doc raw"""
    christoffel_symbols_first(
        M::AbstractManifold,
        p,
        B::AbstractBasis;
        backend::AbstractDiffBackend = default_differential_backend(),
    )

Compute the Christoffel symbols of the first kind in local coordinates of basis `B`.
The Christoffel symbols are (in Einstein summation convention)

````math
Γ_{ijk} = \frac{1}{2} \Bigl[g_{kj,i} + g_{ik,j} - g_{ij,k}\Bigr],
````

where ``g_{ij,k}=\frac{∂}{∂ p^k} g_{ij}`` is the coordinate
derivative of the local representation of the metric tensor. The dimensions of
the resulting multi-dimensional array are ordered ``(i,j,k)``.
"""
christoffel_symbols_first(::AbstractManifold, ::Any, B::AbstractBasis)
function christoffel_symbols_first(
        M::AbstractManifold,
        p,
        B::AbstractBasis;
        backend::AbstractDiffBackend = default_differential_backend(),
    )
    ∂g = local_metric_jacobian(M, p, B; backend = backend)
    n = size(∂g, 1)
    Γ = allocate(∂g, Size(n, n, n))
    @einsum Γ[i, j, k] = 1 / 2 * (∂g[k, j, i] + ∂g[i, k, j] - ∂g[i, j, k])
    return Γ
end
@new_trait_function christoffel_symbols_first(
    M::AbstractDecoratorManifold,
    p,
    B::AbstractBasis;
    kwargs...,
)

@doc raw"""
    christoffel_symbols_second(
        M::AbstractManifold,
        p,
        B::AbstractBasis;
        backend::AbstractDiffBackend = default_differential_backend(),
    )

Compute the Christoffel symbols of the second kind in local coordinates of basis `B`.
For affine connection manifold the Christoffel symbols need to be explicitly implemented
while, for a [`MetricManifold`](@ref) they are computed as (in Einstein summation convention)

````math
Γ^{l}_{ij} = g^{kl} Γ_{ijk},
````

where ``Γ_{ijk}`` are the Christoffel symbols of the first kind
(see [`christoffel_symbols_first`](@ref)), and ``g^{kl}`` is the inverse of the local
representation of the metric tensor. The dimensions of the resulting multi-dimensional array
are ordered ``(l,i,j)``.
"""
function christoffel_symbols_second(
        M::AbstractManifold,
        p,
        B::AbstractBasis;
        backend::AbstractDiffBackend = default_differential_backend(),
    )
    Ginv = inverse_local_metric(M, p, B)
    Γ₁ = christoffel_symbols_first(M, p, B; backend = backend)
    Γ₂ = allocate(Γ₁)
    @einsum Γ₂[l, i, j] = Ginv[k, l] * Γ₁[i, j, k]
    return Γ₂
end

@new_trait_function christoffel_symbols_second(
    M::AbstractDecoratorManifold,
    p,
    B::AbstractBasis;
    kwargs...,
)

@doc raw"""
    christoffel_symbols_second_jacobian(
        M::AbstractManifold,
        p,
        B::AbstractBasis;
        backend::AbstractDiffBackend = default_differential_backend(),
    )

Get partial derivatives of the Christoffel symbols of the second kind
for manifold `M` at `p` with respect to the coordinates of `B`, i.e.

```math
\frac{∂}{∂ p^l} Γ^{k}_{ij} = Γ^{k}_{ij,l}.
```

The dimensions of the resulting multi-dimensional array are ordered ``(i,j,k,l)``.
"""
christoffel_symbols_second_jacobian(::AbstractManifold, ::Any, B::AbstractBasis)
function christoffel_symbols_second_jacobian(
        M::AbstractManifold,
        p,
        B::AbstractBasis;
        backend::AbstractDiffBackend = default_differential_backend(),
    )
    n = size(p, 1)
    ∂Γ = reshape(
        _jacobian(q -> christoffel_symbols_second(M, q, B; backend = backend), p, backend),
        n,
        n,
        n,
        n,
    )
    return ∂Γ
end
@new_trait_function christoffel_symbols_second_jacobian(
    M::AbstractDecoratorManifold,
    p,
    B::AbstractBasis;
    kwargs...,
)

"""
    connection(M::AbstractManifold)

Get the connection (an object of a subtype of [`AbstractAffineConnection`](@ref))
of [`AbstractManifold`](@extref `ManifoldsBase.AbstractManifold`) `M`.

The global default connection is the [`LeviCivitaConnection`](@ref).
"""
connection(::AbstractManifold) = LeviCivitaConnection()

"""
    connection(M::ConnectionManifold)

Return the connection associated with [`ConnectionManifold`](@ref) `M`.
"""
connection(M::ConnectionManifold) = M.connection

decorated_manifold(M::ConnectionManifold) = M.manifold

default_retraction_method(M::ConnectionManifold) = default_retraction_method(M.manifold)
function default_retraction_method(M::ConnectionManifold, t::Type)
    return default_retraction_method(M.manifold, t)
end
function default_inverse_retraction_method(M::ConnectionManifold)
    return default_inverse_retraction_method(M.manifold)
end
function default_inverse_retraction_method(M::ConnectionManifold, t::Type)
    return default_inverse_retraction_method(M.manifold, t)
end
function default_vector_transport_method(M::ConnectionManifold)
    return default_vector_transport_method(M.manifold)
end
function default_vector_transport_method(M::ConnectionManifold, t::Type)
    return default_vector_transport_method(M.manifold, t)
end

<<<<<<< HEAD
=======
@doc raw"""
    exp(::TraitList{IsConnectionManifold}, M::AbstractDecoratorManifold, p, X)

Compute the exponential map on a manifold that [`IsConnectionManifold`](@ref) `M` equipped with
corresponding affine connection.

If `M` is a [`MetricManifold`](@ref) with a [`IsDefaultMetric`](@ref) trait,
this method falls back to `exp(M, p, X)`.

Otherwise it numerically integrates the underlying ODE, see [`solve_exp_ode`](@ref).
Currently, the numerical integration is only accurate when using a single
coordinate chart that covers the entire manifold. This excludes coordinates
in an embedded space.
"""
exp(::TraitList{IsConnectionManifold}, M::AbstractDecoratorManifold, p, X)

function exp!(::TraitList{IsConnectionManifold}, M::AbstractDecoratorManifold, q, p, X)
    return retract!(
        M,
        q,
        p,
        X,
        ODEExponentialRetraction(ManifoldsBase.default_retraction_method(M, typeof(p))),
    )
end
function exp_fused!(
        ::TraitList{IsConnectionManifold},
        M::AbstractDecoratorManifold,
        q,
        p,
        X,
        t::Number,
    )
    return retract!(
        M,
        q,
        p,
        X,
        t,
        ODEExponentialRetraction(ManifoldsBase.default_retraction_method(M)),
    )
end

>>>>>>> b026c2a4
"""
    gaussian_curvature(M::AbstractManifold, p, B::AbstractBasis; backend::AbstractDiffBackend = default_differential_backend())

Compute the Gaussian curvature of the manifold `M` at the point `p` using basis `B`.
This is equal to half of the scalar Ricci curvature, see [`ricci_curvature`](@ref).
"""
gaussian_curvature(::AbstractManifold, ::Any, ::AbstractBasis)
function gaussian_curvature(M::AbstractManifold, p, B::AbstractBasis; kwargs...)
    return ricci_curvature(M, p, B; kwargs...) / 2
end
@new_trait_function gaussian_curvature(
    M::AbstractDecoratorManifold,
    p,
    B::AbstractBasis;
    kwargs...,
)

"""
    is_default_connection(M::AbstractManifold, c::AbstractAffineConnection)

returns whether an [`AbstractAffineConnection`](@ref) is the default metric on the manifold `M` or not.
<<<<<<< HEAD
This can be set by defining this function, or defining [`default_connection`](@ref)`(M)` for your manifold.

This function falls back to check whether [`connection`](@ref)`(M) == c`.
"""
is_default_connection(M::AbstractManifold, c::AbstractAffineConnection)
function is_default_connection(M::AbstractManifold, c::AbstractAffineConnection)
    return connection(M) == c
=======
This can be set by defining this function, or setting the [`IsDefaultConnection`](@ref) trait for an
[`AbstractDecoratorManifold`](@extref `ManifoldsBase.AbstractDecoratorManifold`).
"""
is_default_connection(M::AbstractManifold, G::AbstractAffineConnection)
@trait_function is_default_connection(
    M::AbstractDecoratorManifold,
    G::AbstractAffineConnection,
)
function is_default_connection(
        ::TraitList{IsDefaultConnection{C}},
        ::AbstractDecoratorManifold,
        ::C,
    ) where {C <: AbstractAffineConnection}
    return true
end
function is_default_connection(M::ConnectionManifold)
    return is_default_connection(M.manifold, M.connection)
end
is_default_connection(::AbstractManifold, ::AbstractAffineConnection) = false

function ManifoldsBase.retract_exp_ode!(
        M::AbstractManifold,
        q,
        p,
        X,
        m::AbstractRetractionMethod,
        b::AbstractBasis,
    )
    ManifoldsBase.retract_exp_ode_fused!(M, q, p, X, one(number_eltype(p)), m, b)
    return q
end

function ManifoldsBase.retract_exp_ode_fused!(
        M::AbstractManifold,
        q,
        p,
        X,
        t::Number,
        ::AbstractRetractionMethod,
        b::AbstractBasis,
    )
    sol = solve_exp_ode(M, p, X, t; basis = b, dense = false)
    copyto!(q, sol)
    return q
>>>>>>> b026c2a4
end
is_default_connection(M::ConnectionManifold) = true

"""
    ricci_tensor(M::AbstractManifold, p, B::AbstractBasis; backend::AbstractDiffBackend = default_differential_backend())

Compute the Ricci tensor, also known as the Ricci curvature tensor,
of the manifold `M` at the point `p` using basis `B`,
see [`https://en.wikipedia.org/wiki/Ricci_curvature#Introduction_and_local_definition`](https://en.wikipedia.org/wiki/Ricci_curvature#Introduction_and_local_definition).
"""
ricci_tensor(::AbstractManifold, ::Any, ::AbstractBasis)
function ricci_tensor(M::AbstractManifold, p, B::AbstractBasis; kwargs...)
    R = riemann_tensor(M, p, B; kwargs...)
    n = size(R, 1)
    Ric = allocate(R, Size(n, n))
    @einsum Ric[i, j] = R[l, i, l, j]
    return Ric
end
@new_trait_function ricci_tensor(
    M::AbstractDecoratorManifold,
    p,
    B::AbstractBasis;
    kwargs...,
)

@doc raw"""
    riemann_tensor(M::AbstractManifold, p, B::AbstractBasis; backend::AbstractDiffBackend=default_differential_backend())

Compute the Riemann tensor ``R^l_{ijk}``, also known as the Riemann curvature
tensor, at the point `p` in local coordinates defined by `B`. The dimensions of the
resulting multi-dimensional array are ordered ``(l,i,j,k)``.

The function uses the coordinate expression involving the second Christoffel symbol,
see [`https://en.wikipedia.org/wiki/Riemann_curvature_tensor#Coordinate_expression`](https://en.wikipedia.org/wiki/Riemann_curvature_tensor#Coordinate_expression)
for details.

# See also

[`christoffel_symbols_second`](@ref), [`christoffel_symbols_second_jacobian`](@ref)
"""
riemann_tensor(::AbstractManifold, ::Any, ::AbstractBasis)
function riemann_tensor(
        M::AbstractManifold,
        p,
        B::AbstractBasis;
        backend::AbstractDiffBackend = default_differential_backend(),
    )
    n = size(p, 1)
    Γ = christoffel_symbols_second(M, p, B; backend = backend)
    ∂Γ = christoffel_symbols_second_jacobian(M, p, B; backend = backend) ./ n
    R = allocate(∂Γ, Size(n, n, n, n))
    @einsum R[l, i, j, k] =
        ∂Γ[l, i, k, j] - ∂Γ[l, i, j, k] + Γ[s, i, k] * Γ[l, s, j] - Γ[s, i, j] * Γ[l, s, k]
    return R
end
@new_trait_function riemann_tensor(
    M::AbstractDecoratorManifold,
    p,
    B::AbstractBasis;
    kwargs...,
)

function solve_exp_ode end

@doc raw"""
    solve_exp_ode(
        M::AbstractManifold,
        p,
        X,
        t::Number;
        B::AbstractBasis = DefaultOrthonormalBasis(),
        backend::AbstractDiffBackend = default_differential_backend(),
        solver = AutoVern9(Rodas5()),
        kwargs...,
    )

Approximate the exponential map on the manifold by evaluating the ODE descripting the geodesic at 1,
assuming the default connection of the given manifold by solving the ordinary differential
equation

```math
\frac{d^2}{dt^2} p^k + Γ^k_{ij} \frac{d}{dt} p_i \frac{d}{dt} p_j = 0,
```

where ``Γ^k_{ij}`` are the Christoffel symbols of the second kind, and
the Einstein summation convention is assumed. The argument `solver` follows
the `OrdinaryDiffEq` conventions. `kwargs...` specify keyword
arguments that will be passed to `OrdinaryDiffEq.solve`.

Currently, the numerical integration is only accurate when using a single
coordinate chart that covers the entire manifold. This excludes coordinates
in an embedded space.

!!! note
    This function only works when
    [OrdinaryDiffEq.jl](https://github.com/JuliaDiffEq/OrdinaryDiffEq.jl) is loaded with
    ```julia
    using OrdinaryDiffEq
    ```
"""
solve_exp_ode(M::AbstractManifold, p, X, t::Number; kwargs...)<|MERGE_RESOLUTION|>--- conflicted
+++ resolved
@@ -13,29 +13,6 @@
 struct LeviCivitaConnection <: AbstractAffineConnection end
 
 """
-<<<<<<< HEAD
-=======
-    IsConnectionManifold <: AbstractTrait
-
-Specify that a certain decorated Manifold is a connection manifold in the sence that it provides
-explicit connection properties, extending/changing the default connection properties of a manifold.
-"""
-struct IsConnectionManifold <: AbstractTrait end
-
-"""
-    IsDefaultConnection{G<:AbstractAffineConnection}
-
-Specify that a certain [`AbstractAffineConnection`](@ref) is the default connection for a manifold.
-This way the corresponding [`ConnectionManifold`](@ref) falls back to the default methods
-of the manifold it decorates.
-"""
-struct IsDefaultConnection{C <: AbstractAffineConnection} <: AbstractTrait
-    connection::C
-end
-parent_trait(::IsDefaultConnection) = IsConnectionManifold()
-
-"""
->>>>>>> b026c2a4
     ConnectionManifold{𝔽,,M<:AbstractManifold{𝔽},G<:AbstractAffineConnection} <: AbstractDecoratorManifold{𝔽}
 
 # Constructor
@@ -50,28 +27,6 @@
     connection::C
 end
 
-<<<<<<< HEAD
-=======
-function Base.filter(f, t::TraitList)
-    if f(t.head)
-        return merge_traits(t.head, filter(f, t.tail))
-    else
-        return filter(f, t.tail)
-    end
-end
-Base.filter(f, t::EmptyTrait) = t
-
-function active_traits(f, M::ConnectionManifold, args...)
-    return merge_traits(
-        is_default_connection(M.manifold, M.connection) ?
-            IsDefaultConnection(M.connection) : EmptyTrait(),
-        IsConnectionManifold(),
-        filter(x -> x isa IsGroupManifold, active_traits(f, M.manifold, args...)),
-        is_metric_function(f) ? EmptyTrait() : IsExplicitDecorator(),
-    )
-end
-
->>>>>>> b026c2a4
 @doc raw"""
     christoffel_symbols_first(
         M::AbstractManifold,
@@ -229,52 +184,6 @@
     return default_vector_transport_method(M.manifold, t)
 end
 
-<<<<<<< HEAD
-=======
-@doc raw"""
-    exp(::TraitList{IsConnectionManifold}, M::AbstractDecoratorManifold, p, X)
-
-Compute the exponential map on a manifold that [`IsConnectionManifold`](@ref) `M` equipped with
-corresponding affine connection.
-
-If `M` is a [`MetricManifold`](@ref) with a [`IsDefaultMetric`](@ref) trait,
-this method falls back to `exp(M, p, X)`.
-
-Otherwise it numerically integrates the underlying ODE, see [`solve_exp_ode`](@ref).
-Currently, the numerical integration is only accurate when using a single
-coordinate chart that covers the entire manifold. This excludes coordinates
-in an embedded space.
-"""
-exp(::TraitList{IsConnectionManifold}, M::AbstractDecoratorManifold, p, X)
-
-function exp!(::TraitList{IsConnectionManifold}, M::AbstractDecoratorManifold, q, p, X)
-    return retract!(
-        M,
-        q,
-        p,
-        X,
-        ODEExponentialRetraction(ManifoldsBase.default_retraction_method(M, typeof(p))),
-    )
-end
-function exp_fused!(
-        ::TraitList{IsConnectionManifold},
-        M::AbstractDecoratorManifold,
-        q,
-        p,
-        X,
-        t::Number,
-    )
-    return retract!(
-        M,
-        q,
-        p,
-        X,
-        t,
-        ODEExponentialRetraction(ManifoldsBase.default_retraction_method(M)),
-    )
-end
-
->>>>>>> b026c2a4
 """
     gaussian_curvature(M::AbstractManifold, p, B::AbstractBasis; backend::AbstractDiffBackend = default_differential_backend())
 
@@ -296,7 +205,6 @@
     is_default_connection(M::AbstractManifold, c::AbstractAffineConnection)
 
 returns whether an [`AbstractAffineConnection`](@ref) is the default metric on the manifold `M` or not.
-<<<<<<< HEAD
 This can be set by defining this function, or defining [`default_connection`](@ref)`(M)` for your manifold.
 
 This function falls back to check whether [`connection`](@ref)`(M) == c`.
@@ -304,52 +212,6 @@
 is_default_connection(M::AbstractManifold, c::AbstractAffineConnection)
 function is_default_connection(M::AbstractManifold, c::AbstractAffineConnection)
     return connection(M) == c
-=======
-This can be set by defining this function, or setting the [`IsDefaultConnection`](@ref) trait for an
-[`AbstractDecoratorManifold`](@extref `ManifoldsBase.AbstractDecoratorManifold`).
-"""
-is_default_connection(M::AbstractManifold, G::AbstractAffineConnection)
-@trait_function is_default_connection(
-    M::AbstractDecoratorManifold,
-    G::AbstractAffineConnection,
-)
-function is_default_connection(
-        ::TraitList{IsDefaultConnection{C}},
-        ::AbstractDecoratorManifold,
-        ::C,
-    ) where {C <: AbstractAffineConnection}
-    return true
-end
-function is_default_connection(M::ConnectionManifold)
-    return is_default_connection(M.manifold, M.connection)
-end
-is_default_connection(::AbstractManifold, ::AbstractAffineConnection) = false
-
-function ManifoldsBase.retract_exp_ode!(
-        M::AbstractManifold,
-        q,
-        p,
-        X,
-        m::AbstractRetractionMethod,
-        b::AbstractBasis,
-    )
-    ManifoldsBase.retract_exp_ode_fused!(M, q, p, X, one(number_eltype(p)), m, b)
-    return q
-end
-
-function ManifoldsBase.retract_exp_ode_fused!(
-        M::AbstractManifold,
-        q,
-        p,
-        X,
-        t::Number,
-        ::AbstractRetractionMethod,
-        b::AbstractBasis,
-    )
-    sol = solve_exp_ode(M, p, X, t; basis = b, dense = false)
-    copyto!(q, sol)
-    return q
->>>>>>> b026c2a4
 end
 is_default_connection(M::ConnectionManifold) = true
 
