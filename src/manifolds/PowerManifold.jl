
"""
    ArrayPowerRepresentation

Representation of points and tangent vectors on a power manifold using multidimensional
arrays where first dimensions are equal to [`representation_size`](@ref) of the
wrapped manifold and the following ones are equal to the number of elements in each
direction.

[`Torus`](@ref) uses this representation.
"""
struct ArrayPowerRepresentation <: AbstractPowerRepresentation end

@doc raw"""
    PowerMetric <: AbstractMetric

Represent the [`AbstractMetric`](https://juliamanifolds.github.io/ManifoldsBase.jl/stable/manifolds.html#ManifoldsBase.AbstractMetric)
on an `AbstractPowerManifold`, i.e. the inner
product on the tangent space is the sum of the inner product of each elements
tangent space of the power manifold.
"""
struct PowerMetric <: AbstractMetric end

function PowerManifold(M::AbstractManifold{𝔽}, size::Integer...) where {𝔽}
    return PowerManifold{𝔽,typeof(M),Tuple{size...},ArrayPowerRepresentation}(M)
end

"""
    PowerPointDistribution(M::AbstractPowerManifold, distribution)

Power distribution on manifold `M`, based on `distribution`.
"""
struct PowerPointDistribution{TM<:AbstractPowerManifold,TD<:MPointDistribution,TX} <:
       MPointDistribution{TM}
    manifold::TM
    distribution::TD
    point::TX
end

"""
    PowerFVectorDistribution([type::VectorBundleFibers], [x], distr)

Generates a random vector at a `point` from vector space (a fiber of a tangent
bundle) of type `type` using the power distribution of `distr`.

Vector space type and `point` can be automatically inferred from distribution `distr`.
"""
struct PowerFVectorDistribution{
    TSpace<:VectorBundleFibers{<:VectorSpaceType,<:AbstractPowerManifold},
    TD<:FVectorDistribution,
    TX,
} <: FVectorDistribution{TSpace,TX}
    type::TSpace
    point::TX
    distribution::TD
end

const PowerManifoldMultidimensional =
    AbstractPowerManifold{𝔽,<:AbstractManifold{𝔽},ArrayPowerRepresentation} where {𝔽}

Base.:^(M::AbstractManifold, n) = PowerManifold(M, n...)

function allocate(::PowerManifoldNestedReplacing, x::AbstractArray{<:SArray})
    return similar(x)
end
function allocate(
    ::PowerManifoldNestedReplacing,
    x::AbstractArray{<:ProductRepr{<:NTuple{N,SArray}}},
) where {N}
    return similar(x)
end
function allocate(
    ::PowerManifoldNestedReplacing,
    x::AbstractArray{<:ArrayPartition{T,<:NTuple{N,SArray}}},
) where {T,N}
    return similar(x)
end

for PowerRepr in [PowerManifoldNested, PowerManifoldNestedReplacing]
    @eval begin
        function allocate_result(::$PowerRepr, ::typeof(get_point), a)
            return error("Operation unsupported")
        end
        function allocate_result(M::$PowerRepr, f::typeof(get_parameters), p)
            return invoke(
                allocate_result,
                Tuple{AbstractManifold,typeof(get_parameters),Any},
                M,
                f,
                p,
            )
        end
    end
end

function allocate_result(M::PowerManifoldNestedReplacing, f, ::Identity, x...)
    return allocate_result(M, f, x...)
end

"""
    change_representer(M::AbstractPowerManifold, ::AbstractMetric, p, X)

Since the metric on a power manifold decouples, the change of a representer can be done elementwise
"""
change_representer(::AbstractPowerManifold, ::AbstractMetric, ::Any, ::Any)

function change_representer!(M::AbstractPowerManifold, Y, G::AbstractMetric, p, X)
    rep_size = representation_size(M.manifold)
    for i in get_iterator(M)
        change_representer!(
            M.manifold,
            _write(M, rep_size, Y, i),
            G,
            _read(M, rep_size, p, i),
            _read(M, rep_size, X, i),
        )
    end
    return Y
end

"""
    change_metric(M::AbstractPowerManifold, ::AbstractMetric, p, X)

Since the metric on a power manifold decouples, the change of metric can be done elementwise.
"""
change_metric(M::AbstractPowerManifold, ::AbstractMetric, ::Any, ::Any)

function change_metric!(M::AbstractPowerManifold, Y, G::AbstractMetric, p, X)
    rep_size = representation_size(M.manifold)
    for i in get_iterator(M)
        change_metric!(
            M.manifold,
            _write(M, rep_size, Y, i),
            G,
            _read(M, rep_size, p, i),
            _read(M, rep_size, X, i),
        )
    end
    return Y
end

@doc raw"""
    flat(M::AbstractPowerManifold, p, X)

use the musical isomorphism to transform the tangent vector `X` from the tangent space at
`p` on an [`AbstractPowerManifold`](https://juliamanifolds.github.io/ManifoldsBase.jl/stable/manifolds.html#ManifoldsBase.AbstractPowerManifold)  `M` to a cotangent vector.
This can be done elementwise for each entry of `X` (and `p`).
"""
flat(::AbstractPowerManifold, ::Any...)

function flat!(M::AbstractPowerManifold, ξ::RieszRepresenterCotangentVector, p, X)
    rep_size = representation_size(M.manifold)
    for i in get_iterator(M)
        p_i = _read(M, rep_size, p, i)
        flat!(
            M.manifold,
            RieszRepresenterCotangentVector(M.manifold, p_i, _write(M, rep_size, ξ.X, i)),
            p_i,
            _read(M, rep_size, X, i),
        )
    end
    return ξ
end

Base.@propagate_inbounds function Base.getindex(
    p::AbstractArray,
    M::PowerManifoldMultidimensional,
    I::Integer...,
)
    return collect(get_component(M, p, I...))
end
Base.@propagate_inbounds function Base.getindex(
    p::AbstractArray{T,N},
    M::PowerManifoldMultidimensional,
    I::Vararg{Integer,N},
) where {T,N}
    return get_component(M, p, I...)
end

@doc raw"""
    manifold_volume(M::PowerManifold)

Return the manifold volume of an [`PowerManifold`](https://juliamanifolds.github.io/ManifoldsBase.jl/stable/manifolds.html#ManifoldsBase.PowerManifold) `M`.
"""
function manifold_volume(M::PowerManifold{𝔽,<:AbstractManifold,TSize}) where {𝔽,TSize}
    return manifold_volume(M.manifold)^prod(size_to_tuple(TSize))
end

function Random.rand(rng::AbstractRNG, d::PowerFVectorDistribution)
    fv = zero_vector(d.type, d.point)
    Distributions._rand!(rng, d, fv)
    return fv
end
function Random.rand(rng::AbstractRNG, d::PowerPointDistribution)
    x = allocate_result(d.manifold, rand, d.point)
    Distributions._rand!(rng, d, x)
    return x
end

function Distributions._rand!(
    rng::AbstractRNG,
    d::PowerFVectorDistribution,
    v::AbstractArray,
)
    PM = d.type.manifold
    rep_size = representation_size(PM.manifold)
    for i in get_iterator(d.type.manifold)
        copyto!(d.distribution.point, _read(PM, rep_size, d.point, i))
        Distributions._rand!(rng, d.distribution, _read(PM, rep_size, v, i))
    end
    return v
end
function Distributions._rand!(rng::AbstractRNG, d::PowerPointDistribution, x::AbstractArray)
    M = d.manifold
    rep_size = representation_size(M.manifold)
    for i in get_iterator(M)
        Distributions._rand!(rng, d.distribution, _write(M, rep_size, x, i))
    end
    return x
end

Base.@propagate_inbounds @inline function _read(
    ::PowerManifoldMultidimensional,
    rep_size::Tuple,
    x::AbstractArray,
    i::Tuple,
)
    return view(x, rep_size_to_colons(rep_size)..., i...)
end
Base.@propagate_inbounds @inline function _read(
    ::PowerManifoldMultidimensional,
    rep_size::Tuple{},
    x::AbstractArray,
    i::NTuple{N,Int},
) where {N}
    return x[i...]
end
Base.@propagate_inbounds @inline function _read(
    ::PowerManifoldMultidimensional,
    rep_size::Tuple,
    x::HybridArray,
    i::Tuple,
)
    return x[rep_size_to_colons(rep_size)..., i...]
end
Base.@propagate_inbounds @inline function _read(
    ::PowerManifoldMultidimensional,
    rep_size::Tuple{},
    x::HybridArray,
    i::NTuple{N,Int},
) where {N}
    # disambiguation
    return x[i...]
end

function Base.view(
    p::AbstractArray,
    M::PowerManifoldMultidimensional,
    I::Union{Integer,Colon,AbstractVector}...,
)
    rep_size = representation_size(M.manifold)
    return _write(M, rep_size, p, I...)
end

function representation_size(M::PowerManifold{𝔽,<:AbstractManifold,TSize}) where {𝔽,TSize}
    return (representation_size(M.manifold)..., size_to_tuple(TSize)...)
end

@doc raw"""
    Y = riemannian_Hessian(M::AbstractPowerManifold, p, G, H, X)
    riemannian_Hessian!(M::AbstractPowerManifold, Y, p, G, H, X)

Compute the Riemannian Hessian ``\operatorname{Hess} f(p)[X]`` given the
Euclidean gradient ``∇ f(\tilde p)`` in `G` and the Euclidean Hessian ``∇^2 f(\tilde p)[\tilde X]`` in `H`,
where ``\tilde p, \tilde X`` are the representations of ``p,X`` in the embedding,.

On an abstract power manifold, this decouples and can be computed elementwise.
"""
riemannian_Hessian(M::AbstractPowerManifold, p, G, H, X)

function riemannian_Hessian!(M::AbstractPowerManifold, Y, p, G, H, X)
    rep_size = representation_size(M.manifold)
    for i in get_iterator(M)
        riemannian_Hessian!(
            M.manifold,
            _write(M, rep_size, Y, i),
            _read(M, rep_size, p, i),
            _read(M, rep_size, G, i),
            _read(M, rep_size, H, i),
            _read(M, rep_size, X, i),
        )
    end
    return Y
end

@doc raw"""
    sharp(M::AbstractPowerManifold, p, ξ::RieszRepresenterCotangentVector)

Use the musical isomorphism to transform the cotangent vector `ξ` from the tangent space at
`p` on an [`AbstractPowerManifold`](https://juliamanifolds.github.io/ManifoldsBase.jl/stable/manifolds.html#ManifoldsBase.AbstractPowerManifold)  `M` to a tangent vector.
This can be done elementwise for every entry of `ξ` (and `p`).
"""
sharp(::AbstractPowerManifold, ::Any...)

function sharp!(M::AbstractPowerManifold, X, p, ξ::RieszRepresenterCotangentVector)
    rep_size = representation_size(M.manifold)
    for i in get_iterator(M)
        p_i = _read(M, rep_size, p, i)
        sharp!(
            M.manifold,
            _write(M, rep_size, X, i),
            p_i,
            RieszRepresenterCotangentVector(M.manifold, p_i, _read(M, rep_size, ξ.X, i)),
        )
    end
    return X
end

function Base.show(
    io::IO,
    M::PowerManifold{𝔽,TM,TSize,ArrayPowerRepresentation},
) where {𝔽,TM,TSize}
    return print(io, "PowerManifold($(M.manifold), $(join(TSize.parameters, ", ")))")
end

Distributions.support(tvd::PowerFVectorDistribution) = FVectorSupport(tvd.type, tvd.point)
Distributions.support(d::PowerPointDistribution) = MPointSupport(d.manifold)

<<<<<<< HEAD
=======
function vector_bundle_transport(fiber::VectorSpaceType, M::PowerManifold)
    return ParallelTransport()
end

@doc raw"""
    volume_density(M::PowerManifold, p, X)

Return volume density on the [`PowerManifold`](https://juliamanifolds.github.io/ManifoldsBase.jl/stable/manifolds.html#ManifoldsBase.PowerManifold) `M`, i.e. product of constituent
volume densities.
"""
function volume_density(M::PowerManifold, p, X)
    density = one(float(eltype(X)))
    rep_size = representation_size(M.manifold)
    for i in get_iterator(M)
        p_i = _read(M, rep_size, p, i)
        X_i = _read(M, rep_size, X, i)
        density *= volume_density(M.manifold, p_i, X_i)
    end
    return density
end

@doc raw"""
    Y = Weingarten(M::AbstractPowerManifold, p, X, V)
    Weingarten!(M::AbstractPowerManifold, Y, p, X, V)

Since the metric decouples, also the computation of the Weingarten map
``\mathcal W_p`` can be computed elementwise on the single elements of the [`PowerManifold`](https://juliamanifolds.github.io/ManifoldsBase.jl/stable/manifolds/#sec-power-manifold) `M`.
"""
Weingarten(::AbstractPowerManifold, p, X, V)

function Weingarten!(M::AbstractPowerManifold, Y, p, X, V)
    rep_size = representation_size(M.manifold)
    for i in get_iterator(M)
        Weingarten!(
            M.manifold,
            _write(M, rep_size, Y, i),
            _read(M, rep_size, p, i),
            _read(M, rep_size, X, i),
            _read(M, rep_size, V, i),
        )
    end
    return Y
end

>>>>>>> 805d050d
@inline function _write(
    ::PowerManifoldMultidimensional,
    rep_size::Tuple,
    x::AbstractArray,
    i::Tuple,
)
    return view(x, rep_size_to_colons(rep_size)..., i...)
end<|MERGE_RESOLUTION|>--- conflicted
+++ resolved
@@ -326,8 +326,6 @@
 Distributions.support(tvd::PowerFVectorDistribution) = FVectorSupport(tvd.type, tvd.point)
 Distributions.support(d::PowerPointDistribution) = MPointSupport(d.manifold)
 
-<<<<<<< HEAD
-=======
 function vector_bundle_transport(fiber::VectorSpaceType, M::PowerManifold)
     return ParallelTransport()
 end
@@ -372,7 +370,6 @@
     return Y
 end
 
->>>>>>> 805d050d
 @inline function _write(
     ::PowerManifoldMultidimensional,
     rep_size::Tuple,
