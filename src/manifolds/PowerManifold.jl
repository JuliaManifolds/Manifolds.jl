--- conflicted
+++ resolved
@@ -5,14 +5,8 @@
 """
 abstract type AbstractPowerRepresentation end
 
-<<<<<<< HEAD
-
-"""
-    MultidimentionalArrayPowerRepresentation
-=======
 """
     ArrayPowerRepresentation
->>>>>>> c21c6f23
 
 Representation of points and tangent vectors on a power manifold using multidimensional
 arrays where first dimensions are equal to [`representation_size`](@ref) of the
@@ -21,11 +15,7 @@
 
 [`Torus`](@ref) uses this representation.
 """
-<<<<<<< HEAD
-struct MultidimentionalArrayPowerRepresentation <: AbstractPowerRepresentation end
-=======
 struct ArrayPowerRepresentation <: AbstractPowerRepresentation end
->>>>>>> c21c6f23
 
 """
     NestedPowerRepresentation
@@ -38,27 +28,13 @@
 """
 struct NestedPowerRepresentation <: AbstractPowerRepresentation end
 
-<<<<<<< HEAD
-@doc doc"""
-=======
-@doc raw"""
->>>>>>> c21c6f23
+@doc raw"""
     AbstractPowerManifold{M,TPR} <: Manifold
 
 An abstract [`Manifold`](@ref) to represent manifolds that are build as powers
 of another [`Manifold`](@ref) `M` with representation type `TPR`, a subtype of
 [`AbstractPowerRepresentation`](@ref).
 """
-<<<<<<< HEAD
-abstract type AbstractPowerManifold{M<:Manifold,TPR<:AbstractPowerRepresentation} <: Manifold end
-
-@doc doc"""
-    PowerManifold{TM<:Manifold, TSize<:Tuple, TPR<:AbstractPowerRepresentation} <: AbstractPowerManifold{TM}
-
-The power manifold $\mathcal M^{n_1 \times n_2 \times \dots \times n_d}$ with power geometry
- `TSize` statically defines the number of elements along each axis.
-
-=======
 abstract type AbstractPowerManifold{M<:Manifold,TPR<:AbstractPowerRepresentation} <:
               Manifold end
 
@@ -68,7 +44,6 @@
 The power manifold $\mathcal M^{n_1× n_2 × … × n_d}$ with power geometry
  `TSize` statically defines the number of elements along each axis.
 
->>>>>>> c21c6f23
 For example, a manifold-valued time series would be represented by a power manifold with
 $d$ equal to 1 and $n_1$ equal to the number of samples. A manifold-valued image
 (for example in diffusion tensor imaging) would be represented by a two-axis power
@@ -83,29 +58,12 @@
     PowerManifold(M, N_1, N_2, ..., N_n)
     PowerManifold(M, NestedPowerRepresentation(), N_1, N_2, ..., N_n)
 
-<<<<<<< HEAD
-Generate the power manifold $M^{N_1 \times N_2 \times \dots \times N_n}$.
-By default, the [`MultidimentionalArrayPowerRepresentation`](@ref) of points
-=======
 Generate the power manifold $M^{N_1 × N_2 × … × N_n}$.
 By default, the [`ArrayPowerRepresentation`](@ref) of points
->>>>>>> c21c6f23
 and tangent vectors is used, although a different one, for example
 [`NestedPowerRepresentation`](@ref), can be given as the second argument to the
 constructor.
 """
-<<<<<<< HEAD
-struct PowerManifold{
-    TM<:Manifold,
-    TSize,
-    TPR<:AbstractPowerRepresentation
-} <: AbstractPowerManifold{TM,TPR}
-    manifold::TM
-end
-PowerManifold(M::Manifold, size::Int...) = PowerManifold{typeof(M), Tuple{size...}, MultidimentionalArrayPowerRepresentation}(M)
-function PowerManifold(M::Manifold, ::TPR, size::Int...) where TPR<:AbstractPowerRepresentation
-    PowerManifold{typeof(M), Tuple{size...}, TPR}(M)
-=======
 struct PowerManifold{TM<:Manifold,TSize,TPR<:AbstractPowerRepresentation} <:
        AbstractPowerManifold{TM,TPR}
     manifold::TM
@@ -122,7 +80,6 @@
     size::Int...,
 ) where {TPR<:AbstractPowerRepresentation}
     PowerManifold{typeof(M),Tuple{size...},TPR}(M)
->>>>>>> c21c6f23
 end
 
 @doc raw"""
@@ -208,26 +165,6 @@
     return PrecomputedPowerOrthonormalBasis{typeof(bases),F}(bases)
 end
 
-<<<<<<< HEAD
-const PowerManifoldMultidimensional = AbstractPowerManifold{<:Manifold, MultidimentionalArrayPowerRepresentation} where TSize
-const PowerManifoldNested = AbstractPowerManifold{<:Manifold, NestedPowerRepresentation} where TSize
-
-function basis(M::AbstractPowerManifold, x, B::AbstractBasis)
-    rep_size = representation_size(M.manifold)
-    vs = [basis(M.manifold, _read(M, rep_size, x, i), B)
-        for i in get_iterator(M)]
-    return PrecomputedPowerOrthonormalBasis(vs)
-end
-
-function basis(M::AbstractPowerManifold, x, B::ArbitraryOrthonormalBasis)
-    return invoke(basis, Tuple{PowerManifold, Any, AbstractBasis}, M, x, B)
-end
-
-function basis(M::AbstractPowerManifold, x, B::DiagonalizingOrthonormalBasis)
-    return invoke(basis, Tuple{PowerManifold, Any, AbstractBasis}, M, x, B)
-end
-
-=======
 const PowerManifoldMultidimensional =
     AbstractPowerManifold{<:Manifold,ArrayPowerRepresentation} where {TSize}
 const PowerManifoldNested =
@@ -256,7 +193,6 @@
 
 ^(M::Manifold, n) = PowerManifold(M, n...)
 
->>>>>>> c21c6f23
 """
     check_manifold_point(M::AbstractProductManifold, p; kwargs...)
 
@@ -268,11 +204,7 @@
 function check_manifold_point(M::AbstractPowerManifold, p; kwargs...)
     rep_size = representation_size(M.manifold)
     for i in get_iterator(M)
-<<<<<<< HEAD
-        imp = check_manifold_point(M.manifold, _read(M, rep_size, x, i); kwargs...)
-=======
         imp = check_manifold_point(M.manifold, _read(M, rep_size, p, i); kwargs...)
->>>>>>> c21c6f23
         imp === nothing || return imp
     end
     return nothing
@@ -296,13 +228,8 @@
     for i in get_iterator(M)
         imp = check_tangent_vector(
             M.manifold,
-<<<<<<< HEAD
-            _read(M, rep_size, x, i),
-            _read(M, rep_size, v, i);
-=======
             _read(M, rep_size, p, i),
             _read(M, rep_size, X, i);
->>>>>>> c21c6f23
             kwargs...,
         )
         imp === nothing || return imp
@@ -314,17 +241,10 @@
     M::MetricManifold{<:AbstractPowerManifold,PowerMetric},
     p::AbstractArray,
 )
-<<<<<<< HEAD
-    result = one(number_eltype(x))
-    rep_size = representation_size(M.manifold)
-    for i in get_iterator(M)
-        result *= det_local_metric(M.manifold, _read(M, rep_size, x, i))
-=======
     result = one(number_eltype(p))
     rep_size = representation_size(M.manifold)
     for i in get_iterator(M)
         result *= det_local_metric(M.manifold, _read(M, rep_size, p, i))
->>>>>>> c21c6f23
     end
     return result
 end
@@ -335,24 +255,12 @@
 Compute the distance between `q` and `p` on an [`AbstractPowerManifold`](@ref),
 i.e. from the element wise distances the Forbenius norm is computed.
 """
-<<<<<<< HEAD
-function distance(M::AbstractPowerManifold, x, y)
-    sum_squares = zero(number_eltype(x))
-    rep_size = representation_size(M.manifold)
-    for i in get_iterator(M)
-        sum_squares += distance(
-            M.manifold,
-            _read(M, rep_size, x, i),
-            _read(M, rep_size, y, i),
-        )^2
-=======
 function distance(M::AbstractPowerManifold, p, q)
     sum_squares = zero(number_eltype(p))
     rep_size = representation_size(M.manifold)
     for i in get_iterator(M)
         sum_squares +=
             distance(M.manifold, _read(M, rep_size, p, i), _read(M, rep_size, q, i))^2
->>>>>>> c21c6f23
     end
     return sqrt(sum_squares)
 end
@@ -370,15 +278,9 @@
     for i in get_iterator(M)
         exp!(
             M.manifold,
-<<<<<<< HEAD
-            _write(M, rep_size, y, i),
-            _read(M, rep_size, x, i),
-            _read(M, rep_size, v, i),
-=======
             _write(M, rep_size, q, i),
             _read(M, rep_size, p, i),
             _read(M, rep_size, X, i),
->>>>>>> c21c6f23
         )
     end
     return q
@@ -398,38 +300,14 @@
     for i in get_iterator(M)
         flat!(
             M.manifold,
-<<<<<<< HEAD
-            FVector(CotangentSpace, _write(M, rep_size, v.data, i)),
-            _read(M, rep_size, x, i),
-            FVector(TangentSpace, _read(M, rep_size, w.data, i)),
-=======
             FVector(CotangentSpace, _write(M, rep_size, ξ.data, i)),
             _read(M, rep_size, p, i),
             FVector(TangentSpace, _read(M, rep_size, X.data, i)),
->>>>>>> c21c6f23
         )
     end
     return ξ
 end
 
-<<<<<<< HEAD
-function get_basis(M::AbstractPowerManifold, x, B::AbstractBasis)
-    rep_size = representation_size(M.manifold)
-    vs = [get_basis(M.manifold, _read(M, rep_size, x, i), B) for i in get_iterator(M)]
-    return PrecomputedPowerOrthonormalBasis(vs)
-end
-function get_basis(M::AbstractPowerManifold, x, B::ArbitraryOrthonormalBasis)
-    return invoke(get_basis, Tuple{PowerManifold,Any,AbstractBasis}, M, x, B)
-end
-function get_basis(M::AbstractPowerManifold, x, B::DiagonalizingOrthonormalBasis)
-    return invoke(get_basis, Tuple{PowerManifold,Any,AbstractBasis}, M, x, B)
-end
-
-function get_coordinates(M::AbstractPowerManifold, x, v, B::ArbitraryOrthonormalBasis)
-    rep_size = representation_size(M.manifold)
-    vs = [
-        get_coordinates(M.manifold, _read(M, rep_size, x, i), _read(M, rep_size, v, i), B)
-=======
 function get_basis(M::AbstractPowerManifold, p, B::AbstractBasis)
     rep_size = representation_size(M.manifold)
     vs = [get_basis(M.manifold, _read(M, rep_size, p, i), B) for i in get_iterator(M)]
@@ -446,32 +324,22 @@
     rep_size = representation_size(M.manifold)
     vs = [
         get_coordinates(M.manifold, _read(M, rep_size, p, i), _read(M, rep_size, X, i), B)
->>>>>>> c21c6f23
         for i in get_iterator(M)
     ]
     return reduce(vcat, reshape(vs, length(vs)))
 end
-<<<<<<< HEAD
-function get_coordinates(M::AbstractPowerManifold, x, v, B::PrecomputedPowerOrthonormalBasis)
-=======
 function get_coordinates(
     M::AbstractPowerManifold,
     p,
     X,
     B::PrecomputedPowerOrthonormalBasis,
 )
->>>>>>> c21c6f23
     rep_size = representation_size(M.manifold)
     vs = [
         get_coordinates(
             M.manifold,
-<<<<<<< HEAD
-            _read(M, rep_size, x, i),
-            _read(M, rep_size, v, i),
-=======
             _read(M, rep_size, p, i),
             _read(M, rep_size, X, i),
->>>>>>> c21c6f23
             B.bases[i...],
         )
         for i in get_iterator(M)
@@ -488,24 +356,15 @@
 function get_vector(M::PowerManifold, p, X, B::PrecomputedPowerOrthonormalBasis)
     dim = manifold_dimension(M.manifold)
     rep_size = representation_size(M.manifold)
-<<<<<<< HEAD
-    v_out = allocate(x)
-=======
     v_out = allocate(p)
->>>>>>> c21c6f23
     v_iter = 1
     for i in get_iterator(M)
         copyto!(
             _write(M, rep_size, v_out, i),
             get_vector(
                 M.manifold,
-<<<<<<< HEAD
-                _read(M, rep_size, x, i),
-                v[v_iter:v_iter+dim-1],
-=======
                 _read(M, rep_size, p, i),
                 X[v_iter:v_iter+dim-1],
->>>>>>> c21c6f23
                 B.bases[i...],
             ),
         )
@@ -513,27 +372,15 @@
     end
     return v_out
 end
-<<<<<<< HEAD
-function get_vector(M::AbstractPowerManifold, x, v, B::ArbitraryOrthonormalBasis)
-=======
 function get_vector(M::AbstractPowerManifold, p, X, B::ArbitraryOrthonormalBasis)
->>>>>>> c21c6f23
     dim = manifold_dimension(M.manifold)
     rep_size = representation_size(M.manifold)
-<<<<<<< HEAD
-    v_out = allocate(x)
-=======
     v_out = allocate(p)
->>>>>>> c21c6f23
     v_iter = 1
     for i in get_iterator(M)
         copyto!(
             _write(M, rep_size, v_out, i),
-<<<<<<< HEAD
-            get_vector(M.manifold, _read(M, rep_size, x, i), v[v_iter:v_iter+dim-1], B),
-=======
             get_vector(M.manifold, _read(M, rep_size, p, i), X[v_iter:v_iter+dim-1], B),
->>>>>>> c21c6f23
         )
         v_iter += dim
     end
@@ -552,11 +399,7 @@
     initialized = false
     rep_size = representation_size(M.manifold)
     for i in get_iterator(M)
-<<<<<<< HEAD
-        cur_rad = injectivity_radius(M.manifold, _read(M, rep_size, x, i))
-=======
         cur_rad = injectivity_radius(M.manifold, _read(M, rep_size, p, i))
->>>>>>> c21c6f23
         if initialized
             radius = min(cur_rad, radius)
         else
@@ -583,15 +426,9 @@
     for i in get_iterator(M)
         inverse_retract!(
             M.manifold,
-<<<<<<< HEAD
-            _write(M, rep_size, v, i),
-            _read(M, rep_size, x, i),
-            _read(M, rep_size, y, i),
-=======
             _write(M, rep_size, X, i),
             _read(M, rep_size, p, i),
             _read(M, rep_size, q, i),
->>>>>>> c21c6f23
             method.inverse_retraction,
         )
     end
@@ -607,26 +444,15 @@
 element from `p`.
 The inner product is then the sum of the elementwise inner products.
 """
-<<<<<<< HEAD
-function inner(M::AbstractPowerManifold, x, v, w)
-    result = zero(number_eltype(v))
-=======
 function inner(M::AbstractPowerManifold, p, X, Y)
     result = zero(number_eltype(X))
->>>>>>> c21c6f23
     rep_size = representation_size(M.manifold)
     for i in get_iterator(M)
         result += inner(
             M.manifold,
-<<<<<<< HEAD
-            _read(M, rep_size, x, i),
-            _read(M, rep_size, v, i),
-            _read(M, rep_size, w, i),
-=======
             _read(M, rep_size, p, i),
             _read(M, rep_size, X, i),
             _read(M, rep_size, Y, i),
->>>>>>> c21c6f23
         )
     end
     return result
@@ -640,13 +466,8 @@
     for i in get_iterator(M)
         result &= isapprox(
             M.manifold,
-<<<<<<< HEAD
-            _read(M, rep_size, x, i),
-            _read(M, rep_size, y, i);
-=======
             _read(M, rep_size, p, i),
             _read(M, rep_size, q, i);
->>>>>>> c21c6f23
             kwargs...,
         )
     end
@@ -658,15 +479,9 @@
     for i in get_iterator(M)
         result &= isapprox(
             M.manifold,
-<<<<<<< HEAD
-            _read(M, rep_size, x, i),
-            _read(M, rep_size, v, i),
-            _read(M, rep_size, w, i);
-=======
             _read(M, rep_size, p, i),
             _read(M, rep_size, X, i),
             _read(M, rep_size, Y, i);
->>>>>>> c21c6f23
             kwargs...,
         )
     end
@@ -686,15 +501,9 @@
     for i in get_iterator(M)
         log!(
             M.manifold,
-<<<<<<< HEAD
-            _write(M, rep_size, v, i),
-            _read(M, rep_size, x, i),
-            _read(M, rep_size, y, i),
-=======
             _write(M, rep_size, X, i),
             _read(M, rep_size, p, i),
             _read(M, rep_size, q, i),
->>>>>>> c21c6f23
         )
     end
     return X
@@ -724,24 +533,12 @@
 [`AbstractPowerManifold`](@ref) `M`, i.e. from the element wise norms the
 Frobenius norm is computed.
 """
-<<<<<<< HEAD
-function norm(M::AbstractPowerManifold, x, v)
-    sum_squares = zero(number_eltype(v))
-    rep_size = representation_size(M.manifold)
-    for i in get_iterator(M)
-        sum_squares += norm(
-            M.manifold,
-            _read(M, rep_size, x, i),
-            _read(M, rep_size, v, i)
-        )^2
-=======
 function norm(M::AbstractPowerManifold, p, X)
     sum_squares = zero(number_eltype(X))
     rep_size = representation_size(M.manifold)
     for i in get_iterator(M)
         sum_squares +=
             norm(M.manifold, _read(M, rep_size, p, i), _read(M, rep_size, X, i))^2
->>>>>>> c21c6f23
     end
     return sqrt(sum_squares)
 end
@@ -761,27 +558,16 @@
     return fv
 end
 function rand(rng::AbstractRNG, d::PowerPointDistribution)
-<<<<<<< HEAD
-    x = allocate_result(d.manifold, rand, d.x)
-=======
     x = allocate_result(d.manifold, rand, d.point)
->>>>>>> c21c6f23
     _rand!(rng, d, x)
     return x
 end
 
 function _rand!(rng::AbstractRNG, d::PowerFVectorDistribution, v::AbstractArray)
-<<<<<<< HEAD
-    PM = d.type.M
-    rep_size = representation_size(PM.manifold)
-    for i in get_iterator(d.type.M)
-        copyto!(d.distribution.x, _read(PM, rep_size, d.x, i))
-=======
     PM = d.type.manifold
     rep_size = representation_size(PM.manifold)
     for i in get_iterator(d.type.manifold)
         copyto!(d.distribution.point, _read(PM, rep_size, d.point, i))
->>>>>>> c21c6f23
         _rand!(rng, d.distribution, _read(PM, rep_size, v, i))
     end
     return v
@@ -798,12 +584,6 @@
 @inline function _read(M::AbstractPowerManifold, rep_size::Tuple, x::AbstractArray, i::Int)
     return _read(M, rep_size, x, (i,))
 end
-<<<<<<< HEAD
-@inline function _read(::PowerManifoldMultidimensional, rep_size::Tuple, x::AbstractArray, i::Tuple)
-    return view(x, rep_size_to_colons(rep_size)..., i...)
-end
-@inline function _read(::PowerManifoldMultidimensional, rep_size::Tuple, x::HybridArray, i::Tuple)
-=======
 @inline function _read(
     ::PowerManifoldMultidimensional,
     rep_size::Tuple,
@@ -818,7 +598,6 @@
     x::HybridArray,
     i::Tuple,
 )
->>>>>>> c21c6f23
     return x[rep_size_to_colons(rep_size)..., i...]
 end
 @inline function _read(::PowerManifoldNested, rep_size::Tuple, x::AbstractArray, i::Tuple)
@@ -849,15 +628,9 @@
     for i in get_iterator(M)
         retract!(
             M.manifold,
-<<<<<<< HEAD
-            _write(M, rep_size, y, i),
-            _read(M, rep_size, x, i),
-            _read(M, rep_size, v, i),
-=======
             _write(M, rep_size, q, i),
             _read(M, rep_size, p, i),
             _read(M, rep_size, X, i),
->>>>>>> c21c6f23
             method.retraction,
         )
     end
@@ -878,35 +651,14 @@
     for i in get_iterator(M)
         sharp!(
             M.manifold,
-<<<<<<< HEAD
-            FVector(TangentSpace, _write(M, rep_size, v.data, i)),
-            _read(M, rep_size, x, i),
-            FVector(CotangentSpace, _read(M, rep_size, w.data, i)),
-=======
             FVector(TangentSpace, _write(M, rep_size, X.data, i)),
             _read(M, rep_size, p, i),
             FVector(CotangentSpace, _read(M, rep_size, ξ.data, i)),
->>>>>>> c21c6f23
         )
     end
     return X
 end
 
-<<<<<<< HEAD
-function allocate_result(M::PowerManifoldNested, f, x...)
-    return [allocate_result(M.manifold, f, map(y -> y[i], x)...) for i in get_iterator(M)]
-end
-function allocate_result(M::PowerManifoldNested, f::typeof(flat), w::TFVector, x)
-    alloc = [allocate(w.data[i]) for i in get_iterator(M)]
-    return FVector(CotangentSpace, alloc)
-end
-function allocate_result(M::PowerManifoldNested, f::typeof(sharp), w::CoTFVector, x)
-    alloc = [allocate(w.data[i]) for i in get_iterator(M)]
-    return FVector(TangentSpace, alloc)
-end
-
-support(tvd::PowerFVectorDistribution) = FVectorSupport(tvd.type, tvd.x)
-=======
 function show(
     io::IO,
     M::PowerManifold{TM,TSize,ArrayPowerRepresentation},
@@ -918,7 +670,6 @@
 end
 
 support(tvd::PowerFVectorDistribution) = FVectorSupport(tvd.type, tvd.point)
->>>>>>> c21c6f23
 support(d::PowerPointDistribution) = MPointSupport(d.manifold)
 
 @inline function _write(M::AbstractPowerManifold, rep_size::Tuple, x::AbstractArray, i::Int)
