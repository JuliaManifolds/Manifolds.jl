@doc """
    AbstractMatrixType

A plain type to distinguish different types of matrices, for example [`DeterminantOneMatrices`](@ref)
and [`AbsoluteDeterminantOneMatrices`](@ref)
"""
abstract type AbstractMatrixType end

@doc """
    DeterminantOneMatrices <: AbstractMatrixType

A type to indicate that we require special (orthogonal / unitary) matrices, i.e. of determinant 1.
"""
struct DeterminantOneMatrices <: AbstractMatrixType end

@doc """
    AbsoluteDeterminantOneMatrices <: AbstractMatrixType

A type to indicate that we require (orthogonal / unitary) matrices with normed determinant,
i.e. that the absolute value of the determinant is 1.
"""
struct AbsoluteDeterminantOneMatrices <: AbstractMatrixType end

@doc raw"""
    GeneralUnitaryMatrices{T,𝔽,S<:AbstractMatrixType} <: AbstractDecoratorManifold

A common parametric type for matrices with a unitary property of size ``n×n`` over the field ``𝔽``
which additionally have the `AbstractMatrixType`, e.g. are `DeterminantOneMatrices`.
"""
struct GeneralUnitaryMatrices{T,𝔽,S<:AbstractMatrixType} <: AbstractDecoratorManifold{𝔽}
    size::T
end

function GeneralUnitaryMatrices(
    n::Int,
    field,
    matrix_type::Type{<:AbstractMatrixType};
    parameter::Symbol=:type,
)
    size = wrap_type_parameter(parameter, (n,))
    return GeneralUnitaryMatrices{typeof(size),field,matrix_type}(size)
end

function active_traits(f, ::GeneralUnitaryMatrices, args...)
    return merge_traits(IsEmbeddedManifold(), IsDefaultMetric(EuclideanMetric()))
end

@doc raw"""
    check_point(M::UnitaryMatrices, p; kwargs...)
    check_point(M::OrthogonalMatrices, p; kwargs...)
    check_point(M::GeneralUnitaryMatrices, p; kwargs...)

Check whether `p` is a valid point on the [`UnitaryMatrices`](@ref) or [`OrthogonalMatrices`] `M`,
i.e. that ``p`` has an determinante of absolute value one

The tolerance for the last test can be set using the `kwargs...`.
"""
function check_point(
    M::GeneralUnitaryMatrices{<:Any,𝔽,AbsoluteDeterminantOneMatrices},
    p;
    kwargs...,
) where {𝔽}
    if !isapprox(abs(det(p)), 1; kwargs...)
        return DomainError(
            abs(det(p)),
            "The absolute value of the determinant of $p has to be 1 but it is $(abs(det(p)))",
        )
    end
    if !isapprox(p' * p, one(p); kwargs...)
        return DomainError(
            norm(p' * p - one(p)),
            "$p must be orthogonal but it's not at kwargs $kwargs",
        )
    end
    return nothing
end

@doc raw"""
    check_point(M::Rotations, p; kwargs...)

Check whether `p` is a valid point on the [`UnitaryMatrices`](@ref) `M`,
i.e. that ``p`` has an determinante of absolute value one, i.e. that ``p^{\mathrm{H}}p``

The tolerance for the last test can be set using the `kwargs...`.
"""
function check_point(
    M::GeneralUnitaryMatrices{<:Any,𝔽,DeterminantOneMatrices},
    p;
    kwargs...,
) where {𝔽}
    if !isapprox(det(p), 1; kwargs...)
        return DomainError(det(p), "The determinant of $p has to be +1 but it is $(det(p))")
    end
    if !isapprox(p' * p, one(p); kwargs...)
        return DomainError(
            norm(p' * p - one(p)),
            "$p must be orthogonal but it's not at kwargs $kwargs",
        )
    end
    return nothing
end

function check_size(M::GeneralUnitaryMatrices, p)
    n = get_parameter(M.size)[1]
    m = size(p)
    if length(m) != 2
        return DomainError(
            size(p),
            "The point $p is not a matrix (expected a length of size to be 2, got $(length(size(p))))",
        )
    end
    if m != (n, n)
        return DomainError(
            size(p),
            "The point $p is not a matrix of size $((n,n)), but $(size(p)).",
        )
    end
    return nothing
end
function check_size(M::GeneralUnitaryMatrices, p, X)
    n = get_parameter(M.size)[1]
    m = size(X)
    if length(size(X)) != 2
        return DomainError(
            size(X),
            "The tangent vector $X is not a matrix (expected a length of size to be 2, got $(length(size(X))))",
        )
    end
    if m != (n, n)
        return DomainError(
            size(X),
            "The tangent vector $X is not a matrix of size $((n,n)), but $(size(X)).",
        )
    end
    return nothing
end

@doc raw"""
    check_vector(M::UnitaryMatrices, p, X; kwargs... )
    check_vector(M::OrthogonalMatrices, p, X; kwargs... )
    check_vector(M::Rotations, p, X; kwargs... )
    check_vector(M::GeneralUnitaryMatrices, p, X; kwargs... )

Check whether `X` is a tangent vector to `p` on the [`UnitaryMatrices`](@ref)
space `M`, i.e. after [`check_point`](@ref)`(M,p)`, `X` has to be skew symmetric (Hermitian)
and orthogonal to `p`.

The tolerance for the last test can be set using the `kwargs...`.
"""
function check_vector(M::GeneralUnitaryMatrices{<:Any,𝔽}, p, X; kwargs...) where {𝔽}
    n = get_parameter(M.size)[1]
    return check_point(SkewHermitianMatrices(n, 𝔽), X; kwargs...)
end

@doc raw"""
    cos_angles_4d_rotation_matrix(R)

4D rotations can be described by two orthogonal planes that are unchanged by
the action of the rotation (vectors within a plane rotate only within the
plane). The cosines of the two angles $α,β$ of rotation about these planes may be
obtained from the distinct real parts of the eigenvalues of the rotation
matrix. This function computes these more efficiently by solving the system

```math
\begin{aligned}
\cos α + \cos β &= \frac{1}{2} \operatorname{tr}(R)\\
\cos α \cos β &= \frac{1}{8} \operatorname{tr}(R)^2
                 - \frac{1}{16} \operatorname{tr}((R - R^T)^2) - 1.
\end{aligned}
```

By convention, the returned values are sorted in decreasing order.
See also [`angles_4d_skew_sym_matrix`](@ref).
"""
function cos_angles_4d_rotation_matrix(R)
    a = tr(R)
    b = sqrt(clamp(2 * dot(transpose(R), R) - a^2 + 8, 0, Inf))
    return ((a + b) / 4, (a - b) / 4)
end

function default_estimation_method(::GeneralUnitaryMatrices{<:Any,ℝ}, ::typeof(mean))
    return GeodesicInterpolationWithinRadius(π / 2 / √2)
end

embed(::GeneralUnitaryMatrices, p) = p

@doc raw"""
    embed(M::GeneralUnitaryMatrices, p, X)

Embed the tangent vector `X` at point `p` in `M` from
its Lie algebra representation (set of skew matrices) into the
Riemannian submanifold representation

The formula reads
```math
X_{\text{embedded}} = p * X
```
"""
embed(::GeneralUnitaryMatrices, p, X)

function embed!(::GeneralUnitaryMatrices, Y, p, X)
    return mul!(Y, p, X)
end

@doc raw"""
    exp(M::Rotations, p, X)
    exp(M::OrthogonalMatrices, p, X)
    exp(M::UnitaryMatrices, p, X)

Compute the exponential map, that is, since ``X`` is represented in the Lie algebra,

```
exp_p(X) = p\mathrm{e}^X
```

For different sizes, like ``n=2,3,4``, there are specialized implementations.

The algorithm used is a more numerically stable form of those proposed in
[GallierXu:2002](@cite) and [AndricaRohan:2013](@cite).
"""
exp(::GeneralUnitaryMatrices, p, X)

function exp!(M::GeneralUnitaryMatrices, q, p, X)
    return copyto!(M, q, p * exp(X))
end
function exp!(M::GeneralUnitaryMatrices, q, p, X, t::Number)
    return copyto!(M, q, p * exp(t * X))
end

function exp(M::GeneralUnitaryMatrices{TypeParameter{Tuple{2}},ℝ}, p::SMatrix, X::SMatrix)
    θ = get_coordinates(M, p, X, DefaultOrthogonalBasis())[1]
    sinθ, cosθ = sincos(θ)
    return p * SA[cosθ -sinθ; sinθ cosθ]
end
function exp(
    M::GeneralUnitaryMatrices{TypeParameter{Tuple{2}},ℝ},
    p::SMatrix,
    X::SMatrix,
    t::Real,
)
    return exp(M, p, t * X)
end
<<<<<<< HEAD
function exp!(M::GeneralUnitaryMatrices{TypeParameter{Tuple{2}},ℝ}, q, p, X)
=======
function exp(M::GeneralUnitaryMatrices{3,ℝ}, p::SMatrix, X::SMatrix)
    θ = norm(M, p, X) / sqrt(2)
    if θ ≈ 0
        a = 1 - θ^2 / 6
        b = θ / 2
    else
        a = sin(θ) / θ
        b = (1 - cos(θ)) / θ^2
    end
    pinvq = I + a .* X .+ b .* (X^2)
    return p * pinvq
end
function exp!(M::GeneralUnitaryMatrices{2,ℝ}, q, p, X)
>>>>>>> 106a8f35
    @assert size(q) == (2, 2)
    θ = get_coordinates(M, p, X, DefaultOrthogonalBasis())[1]
    sinθ, cosθ = sincos(θ)
    return copyto!(q, p * SA[cosθ -sinθ; sinθ cosθ])
end
function exp!(M::GeneralUnitaryMatrices{TypeParameter{Tuple{2}},ℝ}, q, p, X, t::Real)
    @assert size(q) == (2, 2)
    θ = get_coordinates(M, p, X, DefaultOrthogonalBasis())[1]
    sinθ, cosθ = sincos(t * θ)
    return copyto!(q, p * SA[cosθ -sinθ; sinθ cosθ])
end
function exp!(M::GeneralUnitaryMatrices{TypeParameter{Tuple{3}},ℝ}, q, p, X)
    return exp!(M, q, p, X, one(eltype(X)))
end
function exp!(M::GeneralUnitaryMatrices{TypeParameter{Tuple{3}},ℝ}, q, p, X, t::Real)
    θ = abs(t) * norm(M, p, X) / sqrt(2)
    if θ ≈ 0
        a = 1 - θ^2 / 6
        b = θ / 2
    else
        a = sin(θ) / θ
        b = (1 - cos(θ)) / θ^2
    end
    pinvq = I + a .* t .* X .+ b .* t^2 .* (X^2)
    return copyto!(q, p * pinvq)
end
function exp!(M::GeneralUnitaryMatrices{TypeParameter{Tuple{4}},ℝ}, q, p, X, t::Real)
    return exp!(M, q, p, t * X)
end
function exp!(::GeneralUnitaryMatrices{TypeParameter{Tuple{4}},ℝ}, q, p, X)
    T = eltype(X)
    α, β = angles_4d_skew_sym_matrix(X)
    sinα, cosα = sincos(α)
    sinβ, cosβ = sincos(β)
    α² = α^2
    β² = β^2
    Δ = β² - α²
    if !isapprox(Δ, 0; atol=1e-6)  # Case α > β ≥ 0
        sincα = sinα / α
        sincβ = β == 0 ? one(T) : sinβ / β
        a₀ = (β² * cosα - α² * cosβ) / Δ
        a₁ = (β² * sincα - α² * sincβ) / Δ
        a₂ = (cosα - cosβ) / Δ
        a₃ = (sincα - sincβ) / Δ
    elseif α == 0 # Case α = β = 0
        a₀ = one(T)
        a₁ = one(T)
        a₂ = T(1 / 2)
        a₃ = T(1 / 6)
    else  # Case α ⪆ β ≥ 0, α ≠ 0
        sincα = sinα / α
        r = β / α
        c = 1 / (1 + r)
        d = α * (α - β) / 2
        if α < 1e-2
            e = @evalpoly(α², T(1 / 3), T(-1 / 30), T(1 / 840), T(-1 / 45360))
        else
            e = (sincα - cosα) / α²
        end
        a₀ = (α * sinα + (1 + r - d) * cosα) * c
        a₁ = ((3 - d) * sincα - (2 - r) * cosα) * c
        a₂ = (sincα - (1 - r) / 2 * cosα) * c
        a₃ = (e + (1 - r) * (e - sincα / 2)) * c
    end

    X² = X * X
    X³ = X² * X
    pinvq = a₀ * I + a₁ .* X .+ a₂ .* X² .+ a₃ .* X³
    return copyto!(q, p * pinvq)
end

@doc raw"""
    get_coordinates(M::Rotations, p, X)
    get_coordinates(M::OrthogonalMatrices, p, X)
    get_coordinates(M::UnitaryMatrices, p, X)

Extract the unique tangent vector components $X^i$ at point `p` on [`Rotations`](@ref)
$\mathrm{SO}(n)$ from the matrix representation `X` of the tangent
vector.

The basis on the Lie algebra $𝔰𝔬(n)$ is chosen such that
for $\mathrm{SO}(2)$, $X^1 = θ = X_{21}$ is the angle of rotation, and
for $\mathrm{SO}(3)$, $(X^1, X^2, X^3) = (X_{32}, X_{13}, X_{21}) = θ u$ is the
angular velocity and axis-angle representation, where $u$ is the unit vector
along the axis of rotation.

For $\mathrm{SO}(n)$ where $n ≥ 4$, the additional elements of $X^i$ are
$X^{j (j - 3)/2 + k + 1} = X_{jk}$, for $j ∈ [4,n], k ∈ [1,j)$.
"""
get_coordinates(::GeneralUnitaryMatrices{<:Any,ℝ}, ::Any...)
function get_coordinates(
    ::GeneralUnitaryMatrices{TypeParameter{Tuple{2}},ℝ},
    p,
    X,
    ::DefaultOrthogonalBasis{ℝ,TangentSpaceType},
)
    return [X[2]]
end
function get_coordinates(
    ::GeneralUnitaryMatrices{TypeParameter{Tuple{2}},ℝ},
    p::SMatrix,
    X::SMatrix,
    ::DefaultOrthogonalBasis{ℝ,TangentSpaceType},
)
    return SA[X[2]]
end
<<<<<<< HEAD

function get_coordinates_orthogonal(M::GeneralUnitaryMatrices{<:Any,ℝ}, p, X, N)
=======
function get_coordinates(
    ::Manifolds.GeneralUnitaryMatrices{3,ℝ},
    p::SMatrix,
    X::SMatrix,
    ::DefaultOrthogonalBasis{ℝ,TangentSpaceType},
)
    return SA[X[3, 2], X[1, 3], X[2, 1]]
end
function get_coordinates_orthogonal(M::GeneralUnitaryMatrices{n,ℝ}, p, X, N) where {n}
>>>>>>> 106a8f35
    Y = allocate_result(M, get_coordinates, p, X, DefaultOrthogonalBasis(N))
    return get_coordinates_orthogonal!(M, Y, p, X, N)
end

function get_coordinates_orthogonal!(
    ::GeneralUnitaryMatrices{TypeParameter{Tuple{1}},ℝ},
    Xⁱ,
    p,
    X,
    ::RealNumbers,
)
    return Xⁱ
end
function get_coordinates_orthogonal!(
    ::GeneralUnitaryMatrices{TypeParameter{Tuple{2}},ℝ},
    Xⁱ,
    p,
    X,
    ::RealNumbers,
)
    Xⁱ[1] = X[2]
    return Xⁱ
end
function get_coordinates_orthogonal!(
    M::GeneralUnitaryMatrices{TypeParameter{Tuple{n}},ℝ},
    Xⁱ,
    p,
    X,
    ::RealNumbers,
) where {n}
    @assert length(Xⁱ) == manifold_dimension(M)
    @assert size(X) == (n, n)
    @inbounds begin
        Xⁱ[1] = X[3, 2]
        Xⁱ[2] = X[1, 3]
        Xⁱ[3] = X[2, 1]

        k = 4
        for i in 4:n, j in 1:(i - 1)
            Xⁱ[k] = X[i, j]
            k += 1
        end
    end
    return Xⁱ
end
function get_coordinates_orthogonal!(
    M::GeneralUnitaryMatrices{Tuple{Int},ℝ},
    Xⁱ,
    p,
    X,
    ::RealNumbers,
)
    n = get_parameter(M.size)[1]
    @assert length(Xⁱ) == manifold_dimension(M)
    @assert size(X) == (n, n)
    if n == 2
        Xⁱ[1] = X[2]
    elseif n > 2
        @inbounds begin
            Xⁱ[1] = X[3, 2]
            Xⁱ[2] = X[1, 3]
            Xⁱ[3] = X[2, 1]

            k = 4
            for i in 4:n, j in 1:(i - 1)
                Xⁱ[k] = X[i, j]
                k += 1
            end
        end
    end
    return Xⁱ
end
function get_coordinates_orthonormal!(
    M::GeneralUnitaryMatrices{<:Any,ℝ},
    Xⁱ,
    p,
    X,
    num::RealNumbers,
)
    T = Base.promote_eltype(p, X)
    get_coordinates_orthogonal!(M, Xⁱ, p, X, num)
    Xⁱ .*= sqrt(T(2))
    return Xⁱ
end

@doc raw"""
    get_embedding(M::OrthogonalMatrices)
    get_embedding(M::Rotations)
    get_embedding(M::UnitaryMatrices)

Return the embedding, i.e. The ``\mathbb F^{n×n}``, where ``\mathbb F = \mathbb R`` for the
first two and ``\mathbb F = \mathbb C`` for the unitary matrices.
"""
function get_embedding(::GeneralUnitaryMatrices{TypeParameter{Tuple{n}},𝔽}) where {n,𝔽}
    return Euclidean(n, n; field=𝔽)
end
function get_embedding(M::GeneralUnitaryMatrices{Tuple{Int},𝔽}) where {𝔽}
    n = get_parameter(M.size)[1]
    return Euclidean(n, n; field=𝔽, parameter=:field)
end

@doc raw"""
    get_vector(M::OrthogonalMatrices, p, Xⁱ, B::DefaultOrthogonalBasis)
    get_vector(M::Rotations, p, Xⁱ, B::DefaultOrthogonalBasis)

Convert the unique tangent vector components `Xⁱ` at point `p` on [`Rotations`](@ref)
or [`OrthogonalMatrices`](@ref)
to the matrix representation $X$ of the tangent vector. See
[`get_coordinates`](@ref get_coordinates(::GeneralUnitaryMatrices, ::Any...)) for the conventions used.
"""
get_vector(::GeneralUnitaryMatrices{<:Any,ℝ}, ::Any...)

function get_vector_orthogonal(M::GeneralUnitaryMatrices{<:Any,ℝ}, p, c, N::RealNumbers)
    Y = allocate_result(M, get_vector, p, c)
    return get_vector_orthogonal!(M, Y, p, c, N)
end

function get_vector_orthogonal(
    ::GeneralUnitaryMatrices{TypeParameter{Tuple{2}},ℝ},
    p::SMatrix,
    Xⁱ,
    ::RealNumbers,
)
    return @SMatrix [0 -Xⁱ[]; Xⁱ[] 0]
end
function get_vector_orthogonal(::GeneralUnitaryMatrices{3,ℝ}, p::SMatrix, Xⁱ, ::RealNumbers)
    return @SMatrix [0 -Xⁱ[3] Xⁱ[2]; Xⁱ[3] 0 -Xⁱ[1]; -Xⁱ[2] Xⁱ[1] 0]
end

function get_vector_orthogonal!(
    ::GeneralUnitaryMatrices{TypeParameter{Tuple{1}},ℝ},
    X,
    p,
    Xⁱ,
    N::RealNumbers,
)
    return X .= 0
end
function get_vector_orthogonal!(
    M::GeneralUnitaryMatrices{TypeParameter{Tuple{2}},ℝ},
    X,
    p,
    Xⁱ,
    N::RealNumbers,
)
    return get_vector_orthogonal!(M, X, p, Xⁱ[1], N)
end
function get_vector_orthogonal!(
    ::GeneralUnitaryMatrices{TypeParameter{Tuple{2}},ℝ},
    X,
    p,
    Xⁱ::Real,
    ::RealNumbers,
)
    @assert length(X) == 4
    @inbounds begin
        X[1] = 0
        X[2] = Xⁱ
        X[3] = -Xⁱ
        X[4] = 0
    end
    return X
end
function get_vector_orthogonal!(
    M::GeneralUnitaryMatrices{TypeParameter{Tuple{n}},ℝ},
    X,
    p,
    Xⁱ,
    ::RealNumbers,
) where {n}
    @assert size(X) == (n, n)
    @assert length(Xⁱ) == manifold_dimension(M)
    @assert n > 2
    @inbounds begin
        X[1, 1] = 0
        X[1, 2] = -Xⁱ[3]
        X[1, 3] = Xⁱ[2]
        X[2, 1] = Xⁱ[3]
        X[2, 2] = 0
        X[2, 3] = -Xⁱ[1]
        X[3, 1] = -Xⁱ[2]
        X[3, 2] = Xⁱ[1]
        X[3, 3] = 0
        k = 4
        for i in 4:n
            for j in 1:(i - 1)
                X[i, j] = Xⁱ[k]
                X[j, i] = -Xⁱ[k]
                k += 1
            end
            X[i, i] = 0
        end
    end
    return X
end
function get_vector_orthogonal!(
    M::GeneralUnitaryMatrices{Tuple{Int},ℝ},
    X,
    p,
    Xⁱ,
    ::RealNumbers,
)
    n = get_parameter(M.size)[1]
    @assert size(X) == (n, n)
    @assert length(Xⁱ) == manifold_dimension(M)
    if n == 1
        X .= 0
    elseif n == 2
        @inbounds begin
            X[1] = 0
            X[2] = Xⁱ[1]
            X[3] = -Xⁱ[1]
            X[4] = 0
        end
    else
        @inbounds begin
            X[1, 1] = 0
            X[1, 2] = -Xⁱ[3]
            X[1, 3] = Xⁱ[2]
            X[2, 1] = Xⁱ[3]
            X[2, 2] = 0
            X[2, 3] = -Xⁱ[1]
            X[3, 1] = -Xⁱ[2]
            X[3, 2] = Xⁱ[1]
            X[3, 3] = 0
            k = 4
            for i in 4:n
                for j in 1:(i - 1)
                    X[i, j] = Xⁱ[k]
                    X[j, i] = -Xⁱ[k]
                    k += 1
                end
                X[i, i] = 0
            end
        end
    end
    return X
end
function get_vector_orthonormal(M::GeneralUnitaryMatrices{<:Any,ℝ}, p, Xⁱ, N::RealNumbers)
    return get_vector_orthogonal(M, p, Xⁱ, N) ./ sqrt(eltype(Xⁱ)(2))
end

function get_vector_orthonormal!(
    M::GeneralUnitaryMatrices{<:Any,ℝ},
    X,
    p,
    Xⁱ,
    N::RealNumbers,
)
    T = Base.promote_eltype(p, X)
    get_vector_orthogonal!(M, X, p, Xⁱ, N)
    X ./= sqrt(T(2))
    return X
end

@doc raw"""
    injectivity_radius(G::GeneraliUnitaryMatrices)

Return the injectivity radius for general unitary matrix manifolds, which is[^1]

````math
    \operatorname{inj}_{\mathrm{U}(n)} = π.
````
"""
injectivity_radius(::GeneralUnitaryMatrices) = π

@doc raw"""
    injectivity_radius(G::GeneralUnitaryMatrices{<:Any,ℂ,DeterminantOneMatrices})

Return the injectivity radius for general complex unitary matrix manifolds, where the determinant is $+1$,
which is[^1]

```math
    \operatorname{inj}_{\mathrm{SU}(n)} = π \sqrt{2}.
```
"""
function injectivity_radius(::GeneralUnitaryMatrices{<:Any,ℂ,DeterminantOneMatrices})
    return π * sqrt(2.0)
end

@doc raw"""
    injectivity_radius(G::SpecialOrthogonal)
    injectivity_radius(G::Orthogonal)
    injectivity_radius(M::Rotations)
    injectivity_radius(M::Rotations, ::ExponentialRetraction)

Return the radius of injectivity on the [`Rotations`](@ref) manifold `M`, which is ``π\sqrt{2}``.
[^1]

[^1]:
    > For a derivation of the injectivity radius, see [sethaxen.com/blog/2023/02/the-injectivity-radii-of-the-unitary-groups/](https://sethaxen.com/blog/2023/02/the-injectivity-radii-of-the-unitary-groups/).
"""
function injectivity_radius(::GeneralUnitaryMatrices{TypeParameter{Tuple{n}},ℝ}) where {n}
    return π * sqrt(2.0)
end
function injectivity_radius(M::GeneralUnitaryMatrices{Tuple{Int},ℝ})
    n = get_parameter(M.size)[1]
    return n == 1 ? 0.0 : π * sqrt(2.0)
end
injectivity_radius(::GeneralUnitaryMatrices{TypeParameter{Tuple{1}},ℝ}) = 0.0

# Resolve ambiguity on Rotations and Orthogonal
function _injectivity_radius(M::GeneralUnitaryMatrices{<:Any,ℝ}, ::ExponentialRetraction)
    n = get_parameter(M.size)[1]
    return n == 1 ? 0.0 : π * sqrt(2.0)
end
function _injectivity_radius(M::GeneralUnitaryMatrices{<:Any,ℝ}, ::PolarRetraction)
    n = get_parameter(M.size)[1]
    return n == 1 ? 0.0 : π / sqrt(2.0)
end

inner(::GeneralUnitaryMatrices, p, X, Y) = dot(X, Y)

"""
    is_flat(M::GeneralUnitaryMatrices)

Return true if [`GeneralUnitaryMatrices`](@ref) `M` is SO(2) or U(1) and false otherwise.
"""
is_flat(M::GeneralUnitaryMatrices) = false
is_flat(M::GeneralUnitaryMatrices{TypeParameter{Tuple{2}},ℝ}) = true
is_flat(M::GeneralUnitaryMatrices{TypeParameter{Tuple{1}},ℂ}) = true
function is_flat(M::GeneralUnitaryMatrices{Tuple{Int64},ℝ})
    return M.size[1] == 2
end
function is_flat(M::GeneralUnitaryMatrices{Tuple{Int64},ℂ})
    return M.size[1] == 1
end

@doc raw"""
    log(M::Rotations, p, X)
    log(M::OrthogonalMatrices, p, X)
    log(M::UnitaryMatrices, p, X)

Compute the logarithmic map, that is, since the resulting ``X`` is represented in the Lie algebra,

```
log_p q = \log(p^{\mathrm{H}q)
```
which is projected onto the skew symmetric matrices for numerical stability.
"""
log(::GeneralUnitaryMatrices, p, q)

@doc raw"""
    log(M::Rotations, p, q)

Compute the logarithmic map on the [`Rotations`](@ref) manifold
`M` which is given by

```math
\log_p q = \operatorname{log}(p^{\mathrm{T}}q)
```

where $\operatorname{Log}$ denotes the matrix logarithm. For numerical stability,
the result is projected onto the set of skew symmetric matrices.

For antipodal rotations the function returns deterministically one of the tangent vectors
that point at `q`.
"""
log(::GeneralUnitaryMatrices{<:Any,ℝ}, ::Any...)
function ManifoldsBase.log(M::GeneralUnitaryMatrices{TypeParameter{Tuple{2}},ℝ}, p, q)
    U = transpose(p) * q
    @assert size(U) == (2, 2)
    @inbounds θ = atan(U[2], U[1])
    return get_vector(M, p, θ, DefaultOrthogonalBasis())
end
<<<<<<< HEAD
function log!(M::GeneralUnitaryMatrices{<:Any,ℝ}, X, p, q)
=======
function log(M::Manifolds.GeneralUnitaryMatrices{3,ℝ}, p::SMatrix, q::SMatrix)
    U = transpose(p) * q
    cosθ = (tr(U) - 1) / 2
    if cosθ ≈ -1
        eig = Manifolds.eigen_safe(U)
        ival = findfirst(λ -> isapprox(λ, 1), eig.values)
        inds = SVector{3}(1:3)
        #TODO this is to stop convert error of ax as a complex number
        ax::Vector{Float64} = eig.vectors[inds, ival]
        return get_vector(M, p, π * ax, DefaultOrthogonalBasis())
    end
    X = U ./ Manifolds.usinc_from_cos(cosθ)
    return (X .- X') ./ 2
end
function log!(::GeneralUnitaryMatrices{n,ℝ}, X, p, q) where {n}
>>>>>>> 106a8f35
    U = transpose(p) * q
    X .= real(log_safe(U))
    n = get_parameter(M.size)[1]
    return project!(SkewSymmetricMatrices(n), X, p, X)
end
function log!(M::GeneralUnitaryMatrices{TypeParameter{Tuple{2}},ℝ}, X, p, q)
    U = transpose(p) * q
    @assert size(U) == (2, 2)
    @inbounds θ = atan(U[2], U[1])
    return get_vector!(M, X, p, θ, DefaultOrthogonalBasis())
end
function log!(M::GeneralUnitaryMatrices{TypeParameter{Tuple{3}},ℝ}, X, p, q)
    U = transpose(p) * q
    cosθ = (tr(U) - 1) / 2
    if cosθ ≈ -1
        eig = eigen_safe(U)
        ival = findfirst(λ -> isapprox(λ, 1), eig.values)
        inds = SVector{3}(1:3)
        ax = eig.vectors[inds, ival]
        return get_vector!(M, X, p, π * ax, DefaultOrthogonalBasis())
    end
    X .= U ./ usinc_from_cos(cosθ)
    return project!(SkewSymmetricMatrices(3), X, p, X)
end
function log!(::GeneralUnitaryMatrices{TypeParameter{Tuple{4}},ℝ}, X, p, q)
    U = transpose(p) * q
    cosα, cosβ = Manifolds.cos_angles_4d_rotation_matrix(U)
    α = acos(clamp(cosα, -1, 1))
    β = acos(clamp(cosβ, -1, 1))
    if α ≈ 0 && β ≈ π
        A² = Symmetric((U - I) ./ 2)
        P = eigvecs(A²)
        E = similar(U)
        fill!(E, 0)
        @inbounds begin
            E[2, 1] = -β
            E[1, 2] = β
        end
        copyto!(X, P * E * transpose(P))
    else
        det(U) < 0 && throw(
            DomainError(
                "The logarithm is not defined for $p and $q with a negative determinant of p'q) ($(det(U)) < 0).",
            ),
        )
        copyto!(X, real(Manifolds.log_safe(U)))
    end
    return project!(SkewSymmetricMatrices(4), X, p, X)
end

function log!(M::GeneralUnitaryMatrices{<:Any,𝔽}, X, p, q) where {𝔽}
    log_safe!(X, adjoint(p) * q)
    n = get_parameter(M.size)[1]
    project!(SkewHermitianMatrices(n, 𝔽), X, X)
    return X
end

norm(::GeneralUnitaryMatrices, p, X) = norm(X)

@doc raw"""
    manifold_dimension(M::Rotations)
    manifold_dimension(M::OrthogonalMatrices)

Return the dimension of the manifold orthogonal matrices and of the manifold of rotations
```math
\dim_{\mathrm{O}(n)} = \dim_{\mathrm{SO}(n)} = \frac{n(n-1)}{2}.
```
"""
function manifold_dimension(M::GeneralUnitaryMatrices{<:Any,ℝ})
    n = get_parameter(M.size)[1]
    return div(n * (n - 1), 2)
end
@doc raw"""
    manifold_dimension(M::GeneralUnitaryMatrices{<:Any,ℂ,DeterminantOneMatrices})

Return the dimension of the manifold of special unitary matrices.
```math
\dim_{\mathrm{SU}(n)} = n^2-1.
```
"""
function manifold_dimension(M::GeneralUnitaryMatrices{<:Any,ℂ,DeterminantOneMatrices})
    n = get_parameter(M.size)[1]
    return n^2 - 1
end

@doc raw"""
    manifold_volume(::GeneralUnitaryMatrices{<:Any,ℝ,AbsoluteDeterminantOneMatrices})

Volume of the manifold of real orthogonal matrices of absolute determinant one. The
formula reads [BoyaSudarshanTilma:2003](@cite):

```math
\begin{cases}
\frac{2^{k}(2\pi)^{k^2}}{\prod_{s=1}^{k-1} (2s)!} & \text{ if } n = 2k \\
\frac{2^{k+1}(2\pi)^{k(k+1)}}{\prod_{s=1}^{k-1} (2s+1)!} & \text{ if } n = 2k+1
\end{cases}
```
"""
function manifold_volume(M::GeneralUnitaryMatrices{<:Any,ℝ,AbsoluteDeterminantOneMatrices})
    n = get_parameter(M.size)[1]
    return 2 * manifold_volume(GeneralUnitaryMatrices(n, ℝ, DeterminantOneMatrices))
end
@doc raw"""
    manifold_volume(::GeneralUnitaryMatrices{<:Any,ℝ,DeterminantOneMatrices})

Volume of the manifold of real orthogonal matrices of determinant one. The
formula reads [BoyaSudarshanTilma:2003](@cite):

```math
\begin{cases}
2 & \text{ if } n = 0 \\
\frac{2^{k-1/2}(2\pi)^{k^2}}{\prod_{s=1}^{k-1} (2s)!} & \text{ if } n = 2k+2 \\
\frac{2^{k+1/2}(2\pi)^{k(k+1)}}{\prod_{s=1}^{k-1} (2s+1)!} & \text{ if } n = 2k+1
\end{cases}
```

It differs from the paper by a factor of `sqrt(2)` due to a different choice of
normalization.
"""
function manifold_volume(M::GeneralUnitaryMatrices{<:Any,ℝ,DeterminantOneMatrices})
    n = get_parameter(M.size)[1]
    vol = 1.0
    if n % 2 == 0
        k = div(n, 2)
        vol *= 2^(k - 1) * (2π)^(k^2)
        for s in 1:(k - 1)
            vol /= factorial(2 * s)
        end
    else
        k = div(n - 1, 2)
        vol *= 2^k * (2π)^(k * (k + 1))
        for s in 1:(k - 1)
            vol /= factorial(2 * s + 1)
        end
    end
    if n > 1
        vol *= sqrt(2)
    end
    return vol
end
@doc raw"""
    manifold_volume(::GeneralUnitaryMatrices{<:Any,ℂ,AbsoluteDeterminantOneMatrices})

Volume of the manifold of complex general unitary matrices of absolute determinant one. The
formula reads [BoyaSudarshanTilma:2003](@cite)

```math
\sqrt{n 2^{n+1}} π^{n(n+1)/2} \prod_{k=1}^{n-1}\frac{1}{k!}
```
"""
function manifold_volume(M::GeneralUnitaryMatrices{<:Any,ℂ,AbsoluteDeterminantOneMatrices})
    n = get_parameter(M.size)[1]
    vol = sqrt(n * 2^(n + 1)) * π^(((n + 1) * n) // 2)
    kf = 1
    for k in 1:(n - 1)
        kf *= k
        vol /= kf
    end
    return vol
end
@doc raw"""
    manifold_volume(::GeneralUnitaryMatrices{<:Any,ℂ,DeterminantOneMatrices})

Volume of the manifold of complex general unitary matrices of determinant one. The formula
reads [BoyaSudarshanTilma:2003](@cite)

```math
\sqrt{n 2^{n-1}} π^{(n-1)(n+2)/2} \prod_{k=1}^{n-1}\frac{1}{k!}
```
"""
function manifold_volume(M::GeneralUnitaryMatrices{<:Any,ℂ,DeterminantOneMatrices})
    n = get_parameter(M.size)[1]
    vol = sqrt(n * 2^(n - 1)) * π^(((n - 1) * (n + 2)) // 2)
    kf = 1
    for k in 1:(n - 1)
        kf *= k
        vol /= kf
    end
    return vol
end

"""
    mean(
        M::Rotations,
        x::AbstractVector,
        [w::AbstractWeights,]
        method = GeodesicInterpolationWithinRadius(π/2/√2);
        kwargs...,
    )

Compute the Riemannian [`mean`](@ref mean(M::AbstractManifold, args...)) of `x` using
[`GeodesicInterpolationWithinRadius`](@ref).
"""
mean(::GeneralUnitaryMatrices{<:Any,ℝ}, ::Any)

@doc raw"""
     project(G::UnitaryMatrices, p)
     project(G::OrthogonalMatrices, p)

Project the point ``p ∈ 𝔽^{n × n}`` to the nearest point in
``\mathrm{U}(n,𝔽)=``[`Unitary(n,𝔽)`](@ref) under the Frobenius norm.
If ``p = U S V^\mathrm{H}`` is the singular value decomposition of ``p``, then the projection
is

````math
  \operatorname{proj}_{\mathrm{U}(n,𝔽)} \colon p ↦ U V^\mathrm{H}.
````
"""
project(::GeneralUnitaryMatrices{<:Any,𝔽,AbsoluteDeterminantOneMatrices}, p) where {𝔽}

function project!(
    ::GeneralUnitaryMatrices{<:Any,𝔽,AbsoluteDeterminantOneMatrices},
    q,
    p,
) where {𝔽}
    F = svd(p)
    mul!(q, F.U, F.Vt)
    return q
end

@doc raw"""
    project(M::OrthogonalMatrices, p, X)
    project(M::Rotations, p, X)
    project(M::UnitaryMatrices, p, X)

Orthogonally project the tangent vector ``X ∈ 𝔽^{n × n}``, ``\mathbb F ∈ \{\mathbb R, \mathbb C\}``
to the tangent space of `M` at `p`,
and change the representer to use the corresponding Lie algebra, i.e. we compute

```math
    \operatorname{proj}_p(X) = \frac{p^{\mathrm{H}} X - (p^{\mathrm{H}} X)^{\mathrm{H}}}{2},
```
"""
project(::GeneralUnitaryMatrices, p, X)

function project!(M::GeneralUnitaryMatrices{<:Any,𝔽}, Y, p, X) where {𝔽}
    n = get_parameter(M.size)[1]
    project!(SkewHermitianMatrices(n, 𝔽), Y, p \ X)
    return Y
end

@doc raw"""
    retract(M::Rotations, p, X, ::PolarRetraction)
    retract(M::OrthogonalMatrices, p, X, ::PolarRetraction)

Compute the SVD-based retraction on the [`Rotations`](@ref) and [`OrthogonalMatrices`](@ref) `M` from `p` in direction `X`
(as an element of the Lie group) and is a second-order approximation of the exponential map.
Let

````math
USV = p + pX
````

be the singular value decomposition, then the formula reads

````math
\operatorname{retr}_p X = UV^\mathrm{T}.
````
"""
retract(::GeneralUnitaryMatrices, ::Any, ::Any, ::PolarRetraction)

@doc raw"""
    retract(M::Rotations, p, X, ::QRRetraction)
    retract(M::OrthogonalMatrices, p. X, ::QRRetraction)

Compute the QR-based retraction on the [`Rotations`](@ref) and [`OrthogonalMatrices`](@ref) `M` from `p` in direction `X`
(as an element of the Lie group), which is a first-order approximation of the exponential map.

This is also the default retraction on these manifolds.
"""
retract(::GeneralUnitaryMatrices, ::Any, ::Any, ::QRRetraction)

function retract_qr!(
    ::GeneralUnitaryMatrices,
    q::AbstractArray{T},
    p,
    X,
    t::Number,
) where {T}
    A = p + p * (t * X)
    qr_decomp = qr(A)
    d = diag(qr_decomp.R)
    D = Diagonal(sign.(d .+ convert(T, 0.5)))
    return copyto!(q, qr_decomp.Q * D)
end
function retract_polar!(M::GeneralUnitaryMatrices, q, p, X, t::Number)
    A = p + p * (t * X)
    return project!(M, q, A; check_det=false)
end

@doc raw"""
    riemann_tensor(::GeneralUnitaryMatrices, p, X, Y, Z)

Compute the value of Riemann tensor on the [`GeneralUnitaryMatrices`](@ref) manifold.
The formula reads [Rentmeesters:2011](@cite) ``R(X,Y)Z=\frac{1}{4}[Z, [X, Y]]``.
"""
riemann_tensor(::GeneralUnitaryMatrices, p, X, Y, Z)

function riemann_tensor!(::GeneralUnitaryMatrices, Xresult, p, X, Y, Z)
    Xtmp = X * Y - Y * X
    Xresult .= 1 // 4 .* (Z * Xtmp .- Xtmp * Z)
    return Xresult
end

@doc raw"""
    volume_density(M::GeneralUnitaryMatrices{<:Any,ℝ}, p, X)

Compute volume density function of a sphere, i.e. determinant of the differential of
exponential map `exp(M, p, X)`. It is derived from Eq. (4.1) and Corollary 4.4
in [ChevallierLiLuDunson:2022](@cite). See also Theorem 4.1 in [FalorsideHaanDavidsonForre:2019](@cite),
(note that it uses a different convention).
"""
function volume_density(M::GeneralUnitaryMatrices{<:Any,ℝ}, p, X)
    dens = one(eltype(X))
    B = get_basis(M, p, DefaultOrthonormalBasis())
    Ys = get_vectors(M, p, B)
    Z = similar(X)
    op_coeffs = similar(X, manifold_dimension(M), manifold_dimension(M))
    for k in 1:manifold_dimension(M)
        Y = Ys[k]
        Z .= X * Y .- Y * X
        get_coordinates!(M, view(op_coeffs, :, k), p, Z, DefaultOrthonormalBasis())
    end
    for ev in eigvals(op_coeffs)
        if abs(ev) > eps(eltype(X))
            cm = (1 - exp(-ev)) / ev
            dens *= real(cm)
        end
    end

    return dens
end

@doc raw"""
    volume_density(M::GeneralUnitaryMatrices{TypeParameter{Tuple{3}},ℝ}, p, X)

Compute the volume density on O(3)/SO(3). The formula reads [FalorsideHaanDavidsonForre:2019](@cite)

```math
\frac{1-1\cos(\sqrt{2}\lVert X \rVert)}{\lVert X \rVert^2}.
```
"""
function volume_density(M::GeneralUnitaryMatrices{TypeParameter{Tuple{3}},ℝ}, p, X)
    nX = norm(M, p, X)
    if nX > eps(eltype(X))
        return (1 - 1 * cos(sqrt(2) * nX)) / nX^2
    else
        return one(nX)
    end
end

@doc raw"""
    volume_density(M::GeneralUnitaryMatrices{TypeParameter{Tuple{2}},ℝ}, p, X)

Volume density on O(2)/SO(2) is equal to 1.
"""
function volume_density(::GeneralUnitaryMatrices{TypeParameter{Tuple{2}},ℝ}, p, X)
    return one(eltype(X))
end<|MERGE_RESOLUTION|>--- conflicted
+++ resolved
@@ -240,10 +240,7 @@
 )
     return exp(M, p, t * X)
 end
-<<<<<<< HEAD
-function exp!(M::GeneralUnitaryMatrices{TypeParameter{Tuple{2}},ℝ}, q, p, X)
-=======
-function exp(M::GeneralUnitaryMatrices{3,ℝ}, p::SMatrix, X::SMatrix)
+function exp(M::GeneralUnitaryMatrices{TypeParameter{Tuple{3}},ℝ}, p::SMatrix, X::SMatrix)
     θ = norm(M, p, X) / sqrt(2)
     if θ ≈ 0
         a = 1 - θ^2 / 6
@@ -255,8 +252,7 @@
     pinvq = I + a .* X .+ b .* (X^2)
     return p * pinvq
 end
-function exp!(M::GeneralUnitaryMatrices{2,ℝ}, q, p, X)
->>>>>>> 106a8f35
+function exp!(M::GeneralUnitaryMatrices{TypeParameter{Tuple{2}},ℝ}, q, p, X)
     @assert size(q) == (2, 2)
     θ = get_coordinates(M, p, X, DefaultOrthogonalBasis())[1]
     sinθ, cosθ = sincos(θ)
@@ -363,20 +359,16 @@
 )
     return SA[X[2]]
 end
-<<<<<<< HEAD
-
-function get_coordinates_orthogonal(M::GeneralUnitaryMatrices{<:Any,ℝ}, p, X, N)
-=======
+
 function get_coordinates(
-    ::Manifolds.GeneralUnitaryMatrices{3,ℝ},
+    ::GeneralUnitaryMatrices{TypeParameter{Tuple{3}},ℝ},
     p::SMatrix,
     X::SMatrix,
     ::DefaultOrthogonalBasis{ℝ,TangentSpaceType},
 )
     return SA[X[3, 2], X[1, 3], X[2, 1]]
 end
-function get_coordinates_orthogonal(M::GeneralUnitaryMatrices{n,ℝ}, p, X, N) where {n}
->>>>>>> 106a8f35
+function get_coordinates_orthogonal(M::GeneralUnitaryMatrices{<:Any,ℝ}, p, X, N)
     Y = allocate_result(M, get_coordinates, p, X, DefaultOrthogonalBasis(N))
     return get_coordinates_orthogonal!(M, Y, p, X, N)
 end
@@ -502,7 +494,12 @@
 )
     return @SMatrix [0 -Xⁱ[]; Xⁱ[] 0]
 end
-function get_vector_orthogonal(::GeneralUnitaryMatrices{3,ℝ}, p::SMatrix, Xⁱ, ::RealNumbers)
+function get_vector_orthogonal(
+    ::GeneralUnitaryMatrices{TypeParameter{Tuple{3}},ℝ},
+    p::SMatrix,
+    Xⁱ,
+    ::RealNumbers,
+)
     return @SMatrix [0 -Xⁱ[3] Xⁱ[2]; Xⁱ[3] 0 -Xⁱ[1]; -Xⁱ[2] Xⁱ[1] 0]
 end
 
@@ -742,25 +739,22 @@
     @inbounds θ = atan(U[2], U[1])
     return get_vector(M, p, θ, DefaultOrthogonalBasis())
 end
-<<<<<<< HEAD
-function log!(M::GeneralUnitaryMatrices{<:Any,ℝ}, X, p, q)
-=======
-function log(M::Manifolds.GeneralUnitaryMatrices{3,ℝ}, p::SMatrix, q::SMatrix)
+
+function log(M::GeneralUnitaryMatrices{TypeParameter{Tuple{3}},ℝ}, p::SMatrix, q::SMatrix)
     U = transpose(p) * q
     cosθ = (tr(U) - 1) / 2
     if cosθ ≈ -1
-        eig = Manifolds.eigen_safe(U)
+        eig = eigen_safe(U)
         ival = findfirst(λ -> isapprox(λ, 1), eig.values)
         inds = SVector{3}(1:3)
         #TODO this is to stop convert error of ax as a complex number
         ax::Vector{Float64} = eig.vectors[inds, ival]
         return get_vector(M, p, π * ax, DefaultOrthogonalBasis())
     end
-    X = U ./ Manifolds.usinc_from_cos(cosθ)
+    X = U ./ usinc_from_cos(cosθ)
     return (X .- X') ./ 2
 end
-function log!(::GeneralUnitaryMatrices{n,ℝ}, X, p, q) where {n}
->>>>>>> 106a8f35
+function log!(M::GeneralUnitaryMatrices{<:Any,ℝ}, X, p, q)
     U = transpose(p) * q
     X .= real(log_safe(U))
     n = get_parameter(M.size)[1]
