--- conflicted
+++ resolved
@@ -64,17 +64,9 @@
 ```
 where ``𝕍_i`` for ``i ∈ 1, 2, …, d`` are subspaces of ``ℝ^N`` of dimension
 ``\operatorname{dim} 𝕍_i = n_i``.
-<<<<<<< HEAD
 
 `parameter`: whether a type parameter should be used to store `n`. By default size
 is stored in a field. Value can either be `:field` or `:type`.
-
-[^YeWongLim2022]:
-    > K. Ye, K. S.-W. Wong, and L.-H. Lim, “Optimization on flag manifolds,” Math. Program.,
-    > vol. 194, no. 1, pp. 621–660, Jul. 2022,
-    > doi: [10.1007/s10107-021-01640-3](https://doi.org/10.1007/s10107-021-01640-3).
-=======
->>>>>>> 805d050d
 """
 struct Flag{T,dp1} <: AbstractDecoratorManifold{ℝ}
     subspace_dimensions::ZeroTuple{NTuple{dp1,Int}}
