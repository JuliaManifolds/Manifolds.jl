--- conflicted
+++ resolved
@@ -72,7 +72,6 @@
 CotangentBundleFibers(M::Manifold) = VectorBundleFibers(CotangentSpace, M)
 
 """
-<<<<<<< HEAD
     AbstractVectorField{M} = AbstractMap{M,TangentBundleFibers{M}}
 
 An alias for a generic field, a map from a point on a manifold `M` to to the
@@ -81,10 +80,7 @@
 const AbstractVectorField{M} = AbstractMap{M,TangentBundleFibers{M}}
 
 """
-    VectorSpaceAtPoint(fiber::VectorBundleFibers, x)
-=======
     VectorSpaceAtPoint(fiber::VectorBundleFibers, p)
->>>>>>> a56963f1
 
 A vector space (fiber type `fiber` of a vector bundle) at point `p` from
 the manifold `fiber.manifold`.
