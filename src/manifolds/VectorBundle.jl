--- conflicted
+++ resolved
@@ -1,110 +1,4 @@
 
-<<<<<<< HEAD
-=======
-"""
-    TensorProductType(spaces::VectorSpaceType...)
-
-Vector space type corresponding to the tensor product of given vector space
-types.
-"""
-struct TensorProductType{TS<:Tuple} <: VectorSpaceType
-    spaces::TS
-end
-
-TensorProductType(spaces::VectorSpaceType...) = TensorProductType{typeof(spaces)}(spaces)
-
-"""
-    VectorBundleFibers(fiber::VectorSpaceType, M::AbstractManifold)
-
-Type representing a family of vector spaces (fibers) of a vector bundle over `M`
-with vector spaces of type `fiber`. In contrast with `VectorBundle`, operations
-on `VectorBundleFibers` expect point-like and vector-like parts to be
-passed separately instead of being bundled together. It can be thought of
-as a representation of vector spaces from a vector bundle but without
-storing the point at which a vector space is attached (which is specified
-separately in various functions).
-"""
-struct VectorBundleFibers{TVS<:VectorSpaceType,TM<:AbstractManifold}
-    fiber::TVS
-    manifold::TM
-end
-
-const TangentBundleFibers{M} =
-    VectorBundleFibers{TangentSpaceType,M} where {M<:AbstractManifold}
-
-TangentBundleFibers(M::AbstractManifold) = VectorBundleFibers(TangentSpace, M)
-
-const CotangentBundleFibers{M} =
-    VectorBundleFibers{CotangentSpaceType,M} where {M<:AbstractManifold}
-
-CotangentBundleFibers(M::AbstractManifold) = VectorBundleFibers(CotangentSpace, M)
-
-"""
-    VectorSpaceAtPoint{
-        𝔽,
-        TFiber<:VectorBundleFibers{<:VectorSpaceType,<:AbstractManifold{𝔽}},
-        TX,
-    } <: AbstractManifold{𝔽}
-
-A vector space at a point `p` on the manifold.
-This is modelled using [`VectorBundleFibers`](@ref) with only a vector-like part
-and fixing the point-like part to be just `p`.
-
-This vector space itself is also a `manifold`. Especially, it's flat and hence isometric
-to the [`Euclidean`](@ref) manifold.
-
-# Constructor
-    VectorSpaceAtPoint(fiber::VectorBundleFibers, p)
-
-A vector space (fiber type `fiber` of a vector bundle) at point `p` from
-the manifold `fiber.manifold`.
-"""
-struct VectorSpaceAtPoint{
-    𝔽,
-    TFiber<:VectorBundleFibers{<:VectorSpaceType,<:AbstractManifold{𝔽}},
-    TX,
-} <: AbstractManifold{𝔽}
-    fiber::TFiber
-    point::TX
-end
-
-"""
-    TangentSpaceAtPoint{M}
-
-Alias for [`VectorSpaceAtPoint`](@ref) for the tangent space at a point.
-"""
-const TangentSpaceAtPoint{M} =
-    VectorSpaceAtPoint{𝔽,TangentBundleFibers{M}} where {𝔽,M<:AbstractManifold{𝔽}}
-
-"""
-    TangentSpaceAtPoint(M::AbstractManifold, p)
-
-Return an object of type [`VectorSpaceAtPoint`](@ref) representing tangent
-space at `p` on the [`AbstractManifold`](https://juliamanifolds.github.io/ManifoldsBase.jl/stable/types.html#ManifoldsBase.AbstractManifold)  `M`.
-"""
-TangentSpaceAtPoint(M::AbstractManifold, p) = VectorSpaceAtPoint(TangentBundleFibers(M), p)
-
-"""
-    TangentSpace(M::AbstractManifold, p)
-
-Return a [`TangentSpaceAtPoint`](@ref) representing tangent space at `p` on the [`AbstractManifold`](https://juliamanifolds.github.io/ManifoldsBase.jl/stable/types.html#ManifoldsBase.AbstractManifold) `M`.
-"""
-TangentSpace(M::AbstractManifold, p) = VectorSpaceAtPoint(TangentBundleFibers(M), p)
-
-const CotangentSpaceAtPoint{M} =
-    VectorSpaceAtPoint{𝔽,CotangentBundleFibers{M}} where {𝔽,M<:AbstractManifold{𝔽}}
-
-"""
-    CotangentSpaceAtPoint(M::AbstractManifold, p)
-
-Return an object of type [`VectorSpaceAtPoint`](@ref) representing cotangent
-space at `p`.
-"""
-function CotangentSpaceAtPoint(M::AbstractManifold, p)
-    return VectorSpaceAtPoint(CotangentBundleFibers(M), p)
-end
-
->>>>>>> 805d050d
 @doc raw"""
     struct SasakiRetraction <: AbstractRetractionMethod end
 
@@ -238,85 +132,6 @@
 function get_vector!(M::TangentBundleFibers, Y, p, X, B::AbstractBasis)
     return get_vector!(M.manifold, Y, p, X, B)
 end
-<<<<<<< HEAD
-=======
-function get_vector!(M::TangentSpaceAtPoint, Y, p, X, B::AbstractBasis)
-    return get_vector!(M.fiber.manifold, Y, M.point, X, B)
-end
-
-function get_vectors(
-    M::VectorBundle,
-    p::ProductRepr,
-    B::CachedBasis{𝔽,<:AbstractBasis{𝔽},<:VectorBundleBasisData},
-) where {𝔽}
-    xp1 = submanifold_component(p, Val(1))
-    zero_m = zero_vector(M.manifold, xp1)
-    zero_f = zero_vector(M.fiber, xp1)
-    vs = typeof(ProductRepr(zero_m, zero_f))[]
-    for bv in get_vectors(M.manifold, xp1, B.data.base_basis)
-        push!(vs, ProductRepr(bv, zero_f))
-    end
-    for bv in get_vectors(M.fiber, xp1, B.data.vec_basis)
-        push!(vs, ProductRepr(zero_m, bv))
-    end
-    return vs
-end
-function get_vectors(
-    M::VectorBundle,
-    p::ArrayPartition,
-    B::CachedBasis{𝔽,<:AbstractBasis{𝔽},<:Manifolds.VectorBundleBasisData},
-) where {𝔽}
-    xp1 = submanifold_component(p, Val(1))
-    zero_m = zero_vector(M.manifold, xp1)
-    zero_f = zero_vector(M.fiber, xp1)
-    vs = typeof(ArrayPartition(zero_m, zero_f))[]
-    for bv in get_vectors(M.manifold, xp1, B.data.base_basis)
-        push!(vs, ArrayPartition(bv, zero_f))
-    end
-    for bv in get_vectors(M.fiber, xp1, B.data.vec_basis)
-        push!(vs, ArrayPartition(zero_m, bv))
-    end
-    return vs
-end
-function get_vectors(M::VectorBundleFibers, p, B::CachedBasis)
-    return get_vectors(M.manifold, p, B)
-end
-function get_vectors(M::TangentSpaceAtPoint, p, B::CachedBasis)
-    return get_vectors(M.fiber.manifold, M.point, B)
-end
-
-"""
-    getindex(p::ProductRepr, M::VectorBundle, s::Symbol)
-    p[M::VectorBundle, s]
-
-Access the element(s) at index `s` of a point `p` on a [`VectorBundle`](@ref) `M` by
-using the symbols `:point` and `:vector` for the base and vector component, respectively.
-"""
-@inline function Base.getindex(p::ProductRepr, M::VectorBundle, s::Symbol)
-    (s === :point) && return submanifold_component(M, p, Val(1))
-    (s === :vector) && return submanifold_component(M, p, Val(2))
-    return throw(DomainError(s, "unknown component $s on $M."))
-end
-"""
-    getindex(p::ArrayPartition, M::VectorBundle, s::Symbol)
-    p[M::VectorBundle, s]
-
-Access the element(s) at index `s` of a point `p` on a [`VectorBundle`](@ref) `M` by
-using the symbols `:point` and `:vector` for the base and vector component, respectively.
-"""
-@inline function Base.getindex(p::ArrayPartition, M::VectorBundle, s::Symbol)
-    (s === :point) && return p.x[1]
-    (s === :vector) && return p.x[2]
-    return throw(DomainError(s, "unknown component $s on $M."))
-end
-
-@doc raw"""
-    injectivity_radius(M::TangentSpaceAtPoint)
-
-Return the injectivity radius on the [`TangentSpaceAtPoint`](@ref) `M`, which is $∞$.
-"""
-injectivity_radius(::TangentSpaceAtPoint) = Inf
->>>>>>> 805d050d
 
 """
     injectivity_radius(M::TangentBundle)
@@ -407,32 +222,6 @@
     return X
 end
 
-<<<<<<< HEAD
-=======
-function _isapprox(B::VectorBundle, p, q; kwargs...)
-    xp, Vp = submanifold_components(B.manifold, p)
-    xq, Vq = submanifold_components(B.manifold, q)
-    return isapprox(B.manifold, xp, xq; kwargs...) &&
-           isapprox(VectorSpaceAtPoint(B.fiber, xp), Vp, Vq; kwargs...)
-end
-function _isapprox(B::VectorBundle, p, X, Y; kwargs...)
-    px, Vx = submanifold_components(B.manifold, p)
-    VXM, VXF = submanifold_components(B.manifold, X)
-    VYM, VYF = submanifold_components(B.manifold, Y)
-    return isapprox(B.manifold, VXM, VYM; kwargs...) &&
-           isapprox(VectorSpaceAtPoint(B.fiber, px), VXF, VYF; kwargs...)
-end
-function _isapprox(M::TangentSpaceAtPoint, X, Y; kwargs...)
-    return isapprox(M.fiber.manifold, M.point, X, Y; kwargs...)
-end
-
-"""
-    is_flat(::TangentSpaceAtPoint)
-
-Return true. [`TangentSpaceAtPoint`](@ref) is a flat manifold.
-"""
-is_flat(::TangentSpaceAtPoint) = true
->>>>>>> 805d050d
 """
     is_flat(::VectorBundle)
 
@@ -794,22 +583,20 @@
 end
 function zero_vector!(B::TangentBundleFibers, X, p)
     return zero_vector!(B.manifold, X, p)
-<<<<<<< HEAD
-=======
-end
-
-@doc raw"""
-    Y = Weingarten(M::VectorSpaceAtPoint, p, X, V)
-    Weingarten!(M::VectorSpaceAtPoint, Y, p, X, V)
-
-Compute the Weingarten map ``\mathcal W_p`` at `p` on the [`VectorSpaceAtPoint`](@ref) `M` with respect to the
+end
+
+@doc raw"""
+    Y = Weingarten(M::TangentSpaceAtPoint, p, X, V)
+    Weingarten!(M::TangentSpaceAtPoint, Y, p, X, V)
+
+Compute the Weingarten map ``\mathcal W_p`` at `p` on the [`TangentSpaceAtPoint`](@ref) `M` with respect to the
 tangent vector ``X \in T_p\mathcal M`` and the normal vector ``V \in N_p\mathcal M``.
 
 Since this a flat space by itself, the result is always the zero tangent vector.
 """
-Weingarten(::VectorSpaceAtPoint, p, X, V)
-
-Weingarten!(::VectorSpaceAtPoint, Y, p, X, V) = fill!(Y, 0)
+Weingarten(::TangentSpaceAtPoint, p, X, V)
+
+Weingarten!(::TangentSpaceAtPoint, Y, p, X, V) = fill!(Y, 0)
 
 @doc raw"""
     zero_vector(B::VectorBundle, p)
@@ -845,8 +632,4 @@
     zero_vector!(B.manifold, VXM, xp)
     zero_vector!(B.fiber, VXF, Vp)
     return X
-end
-function zero_vector!(M::TangentSpaceAtPoint, X, p)
-    return zero_vector!(M.fiber.manifold, X, M.point)
->>>>>>> 805d050d
 end