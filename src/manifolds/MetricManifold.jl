@doc raw"""
    AbstractMetric

Abstract type for the pseudo-Riemannian metric tensor ``g``, a family of smoothly
varying inner products on the tangent space. See [`inner`](@ref).

# Functor

    (metric::Metric)(M::Manifold)

Generate the `MetricManifold` that wraps the manifold `M` with given `metric`.
This works for both a variable containing the metric as well as a subtype `T<:Metric`,
where a zero parameter constructor `T()` is availabe.
"""
abstract type AbstractMetric end

# piping syntax for decoration
(metric::AbstractMetric)(M::AbstractManifold) = MetricManifold(M, metric)
(::Type{T})(M::AbstractManifold) where {T<:AbstractMetric} = MetricManifold(M, T())

"""
    MetricManifold{𝔽,M<:AbstractManifold{𝔽},G<:AbstractMetric} <: AbstractDecoratorManifold{𝔽}

Equip a [`AbstractManifold`](@ref) explicitly with a [`AbstractMetric`](@ref) `G`.

For a Metric AbstractManifold, by default, assumes, that you implement the linear form
from [`local_metric`](@ref) in order to evaluate the exponential map.

If the corresponding [`AbstractMetric`](@ref) `G` yields closed form formulae for e.g.
the exponential map and this is implemented directly (without solving the ode),
you can of course still implement that directly.

# Constructor

    MetricManifold(M, G)

Generate the [`AbstractManifold`](@ref) `M` as a manifold with the [`AbstractMetric`](@ref) `G`.
"""
struct MetricManifold{𝔽,M<:AbstractManifold{𝔽},G<:AbstractMetric} <:
       AbstractDecoratorManifold{𝔽}
    manifold::M
    metric::G
end

@doc raw"""
    RiemannianMetric <: AbstractMetric

Abstract type for Riemannian metrics, a family of positive definite inner
products. The positive definite property means that for ``X  ∈ T_p \mathcal M``, the
inner product ``g(X, X) > 0`` whenever ``X`` is not the zero vector.
"""
abstract type RiemannianMetric <: AbstractMetric end

@doc raw"""
    christoffel_symbols_first(
<<<<<<< HEAD
        M::MetricManifold,
        p,
        B::AbstractBasis;
=======
        M::Manifold
        p;
>>>>>>> 4c6cb43b
        backend::AbstractDiffBackend = diff_backend(),
    )

Compute the Christoffel symbols of the first kind in local coordinates of basis `B`.
The Christoffel symbols are (in Einstein summation convention)

```math
Γ_{ijk} = \frac{1}{2} \Bigl[g_{kj,i} + g_{ik,j} - g_{ij,k}\Bigr],
```

where ``g_{ij,k}=\frac{∂}{∂ p^k} g_{ij}`` is the coordinate
derivative of the local representation of the metric tensor. The dimensions of
the resulting multi-dimensional array are ordered ``(i,j,k)``.
"""
<<<<<<< HEAD
christoffel_symbols_first(::MetricManifold, ::Any, B::AbstractBasis)
@decorator_transparent_function function christoffel_symbols_first(
    M::MetricManifold,
    p,
    B::AbstractBasis;
=======
christoffel_symbols_first(::Manifold, ::Any)
function christoffel_symbols_first(
    M::Manifold,
    p;
>>>>>>> 4c6cb43b
    backend::AbstractDiffBackend=diff_backend(),
)
    ∂g = local_metric_jacobian(M, p, B; backend=backend)
    n = size(∂g, 1)
    Γ = allocate(∂g, Size(n, n, n))
    @einsum Γ[i, j, k] = 1 / 2 * (∂g[k, j, i] + ∂g[i, k, j] - ∂g[i, j, k])
    return Γ
end
@decorator_transparent_signature christoffel_symbols_first(
    M::AbstractDecoratorManifold,
    p;
    kwargs...,
)
function decorator_transparent_dispatch(
    ::typeof(christoffel_symbols_first),
    ::MetricManifold,
    args...,
)
    return Val(:parent)
end

@doc raw"""
    christoffel_symbols_second(
<<<<<<< HEAD
        M::MetricManifold,
        p,
        B::AbstractBasis;
=======
        M::Manifold,
        x;
>>>>>>> 4c6cb43b
        backend::AbstractDiffBackend = diff_backend(),
    )

Compute the Christoffel symbols of the second kind in local coordinates of basis `B`.
The Christoffel symbols are (in Einstein summation convention)

````math
Γ^{l}_{ij} = g^{kl} Γ_{ijk},
````

where ``Γ_{ijk}`` are the Christoffel symbols of the first kind, and
``g^{kl}`` is the inverse of the local representation of the metric tensor.
The dimensions of the resulting multi-dimensional array are ordered ``(l,i,j)``.
"""
<<<<<<< HEAD
christoffel_symbols_second(::MetricManifold, ::AbstractBasis, ::Any)
@decorator_transparent_function function christoffel_symbols_second(
    M::MetricManifold,
    p,
    B::AbstractBasis;
=======
christoffel_symbols_second(::Manifold, ::Any)
function christoffel_symbols_second(
    M::Manifold,
    p;
>>>>>>> 4c6cb43b
    backend::AbstractDiffBackend=diff_backend(),
)
    Ginv = inverse_local_metric(M, p, B)
    Γ₁ = christoffel_symbols_first(M, p, B; backend=backend)
    Γ₂ = allocate(Γ₁)
    @einsum Γ₂[l, i, j] = Ginv[k, l] * Γ₁[i, j, k]
    return Γ₂
end
@decorator_transparent_signature christoffel_symbols_second(
    M::AbstractDecoratorManifold,
    p;
    kwargs...,
)
function decorator_transparent_dispatch(
    ::typeof(christoffel_symbols_second),
    ::MetricManifold,
    args...,
)
    return Val(:parent)
end

@doc raw"""
    christoffel_symbols_second_jacobian(
<<<<<<< HEAD
        M::MetricManifold,
        p,
        B::AbstractBasis;
=======
        M::Manifold,
        p;
>>>>>>> 4c6cb43b
        backend::AbstractDiffBackend = diff_backend(),
    )

Get partial derivatives of the Christoffel symbols of the second kind
<<<<<<< HEAD
for manifold `M` at `p` with respect to the coordinates of `B`,
$\frac{∂}{∂ p^l} Γ^{k}_{ij} = Γ^{k}_{ij,l}.$
The dimensions of the resulting multi-dimensional array are ordered $(i,j,k,l)$.
"""
christoffel_symbols_second_jacobian(::MetricManifold, ::Any, B::AbstractBasis)
@decorator_transparent_function function christoffel_symbols_second_jacobian(
    M::MetricManifold,
    p,
    B::AbstractBasis;
=======
for manifold `M` at `p` with respect to the coordinates of `p`, i.e.

```math
\frac{∂}{∂ p^l} Γ^{k}_{ij} = Γ^{k}_{ij,l}.
```

The dimensions of the resulting multi-dimensional array are ordered ``(i,j,k,l)``.
"""
christoffel_symbols_second_jacobian(::Manifold, ::Any)
function christoffel_symbols_second_jacobian(
    M::Manifold,
    p;
>>>>>>> 4c6cb43b
    backend::AbstractDiffBackend=diff_backend(),
)
    n = size(p, 1)
    ∂Γ = reshape(
        _jacobian(q -> christoffel_symbols_second(M, q, B; backend=backend), p, backend),
        n,
        n,
        n,
        n,
    )
    return ∂Γ
end
@decorator_transparent_signature christoffel_symbols_second_jacobian(
    M::AbstractDecoratorManifold,
    p;
    kwargs...,
)
function decorator_transparent_dispatch(
    ::typeof(christoffel_symbols_second_jacobian),
    ::MetricManifold,
    args...,
)
    return Val(:parent)
end

Base.copyto!(M::MetricManifold, q, p) = copyto!(M.manifold, q, p)
Base.copyto!(M::MetricManifold, Y, p, X) = copyto!(M.manifold, Y, p, X)

decorator_transparent_dispatch(::typeof(exp), M::MetricManifold, args...) = Val(:parent)
function decorator_transparent_dispatch(::typeof(exp!), M::MetricManifold, args...)
    return Val(:intransparent)
end
decorator_transparent_dispatch(::typeof(exp!), M::MetricManifold, q, p, X, t) = Val(:parent)
decorator_transparent_dispatch(::typeof(flat), M::MetricManifold, args...) = Val(:parent)
function decorator_transparent_dispatch(::typeof(flat!), M::MetricManifold, args...)
    return Val(:intransparent)
end
function decorator_transparent_dispatch(
    ::typeof(get_coordinates),
    M::MetricManifold,
    args...,
)
    return Val(:parent)
end
function decorator_transparent_dispatch(
    ::typeof(get_coordinates!),
    M::MetricManifold,
    args...,
)
    return Val(:intransparent)
end
function decorator_transparent_dispatch(::typeof(get_vector), M::MetricManifold, args...)
    return Val(:parent)
end
function decorator_transparent_dispatch(::typeof(get_vector!), M::MetricManifold, args...)
    return Val(:intransparent)
end
function decorator_transparent_dispatch(::typeof(get_basis), M::MetricManifold, args...)
    return Val(:intransparent)
end
function decorator_transparent_dispatch(::typeof(inner), M::MetricManifold, args...)
    return Val(:intransparent)
end
function decorator_transparent_dispatch(
    ::typeof(inverse_retract),
    M::MetricManifold,
    args...,
)
    return Val(:parent)
end
function decorator_transparent_dispatch(
    ::typeof(inverse_retract!),
    M::MetricManifold,
    args...,
)
    return Val(:intransparent)
end
function decorator_transparent_dispatch(
    ::typeof(inverse_retract!),
    M::MetricManifold,
    X,
    p,
    q,
    m::LogarithmicInverseRetraction,
)
    return Val(:parent)
end
decorator_transparent_dispatch(::typeof(log), M::MetricManifold, args...) = Val(:parent)
function decorator_transparent_dispatch(::typeof(log!), M::MetricManifold, args...)
    return Val(:intransparent)
end
decorator_transparent_dispatch(::typeof(mean), M::MetricManifold, args...) = Val(:parent)
function decorator_transparent_dispatch(::typeof(mean!), M::MetricManifold, args...)
    return Val(:intransparent)
end
decorator_transparent_dispatch(::typeof(median), M::MetricManifold, args...) = Val(:parent)
function decorator_transparent_dispatch(::typeof(median!), M::MetricManifold, args...)
    return Val(:intransparent)
end
function decorator_transparent_dispatch(::typeof(norm), M::MetricManifold, args...)
    return Val(:intransparent)
end
decorator_transparent_dispatch(::typeof(project), M::MetricManifold, args...) = Val(:parent)
function decorator_transparent_dispatch(::typeof(project!), M::MetricManifold, args...)
    return Val(:intransparent)
end
decorator_transparent_dispatch(::typeof(sharp), M::MetricManifold, args...) = Val(:parent)
function decorator_transparent_dispatch(::typeof(sharp!), M::MetricManifold, args...)
    return Val(:intransparent)
end
decorator_transparent_dispatch(::typeof(retract), M::MetricManifold, args...) = Val(:parent)
function decorator_transparent_dispatch(::typeof(retract!), M::MetricManifold, args...)
    return Val(:intransparent)
end
function decorator_transparent_dispatch(
    ::typeof(retract!),
    M::MetricManifold,
    q,
    p,
    X,
    m::ExponentialRetraction,
)
    return Val(:parent)
end
function decorator_transparent_dispatch(
    ::typeof(vector_transport_along),
    M::MetricManifold,
    args...,
)
    return Val(:parent)
end
function decorator_transparent_dispatch(
    ::typeof(vector_transport_along!),
    M::MetricManifold,
    args...,
)
    return Val(:intransparent)
end
function decorator_transparent_dispatch(
    ::typeof(vector_transport_direction),
    M::MetricManifold,
    args...,
)
    return Val(:parent)
end
function decorator_transparent_dispatch(
    ::typeof(vector_transport_direction!),
    M::MetricManifold,
    args...,
)
    return Val(:parent)
end
function decorator_transparent_dispatch(
    ::typeof(vector_transport_to),
    M::MetricManifold,
    args...,
)
    return Val(:parent)
end
function decorator_transparent_dispatch(
    ::typeof(vector_transport_to!),
    M::MetricManifold,
    args...,
)
    return Val(:intransparent)
end

@doc raw"""
<<<<<<< HEAD
    det_local_metric(M::MetricManifold, p, B::AbstractBasis)
=======
    det_local_metric(M::Manifold, p)
>>>>>>> 4c6cb43b

Return the determinant of local matrix representation of the metric tensor ``g``, i.e. of the
matrix ``G(p)`` representing the metric in the tangent space at ``p`` with as a matrix.

See also [`local_metric`](@ref)
"""
<<<<<<< HEAD
det_local_metric(::MetricManifold, ::Any, ::AbstractBasis)
@decorator_transparent_function function det_local_metric(
    M::MetricManifold,
    p,
    B::AbstractBasis,
)
    return det(local_metric(M, p, B))
=======
det_local_metric(::Manifold, ::Any)
function det_local_metric(M::Manifold, p)
    return det(local_metric(M, p))
>>>>>>> 4c6cb43b
end
@decorator_transparent_signature det_local_metric(M::AbstractDecoratorManifold, p)
function decorator_transparent_dispatch(
    ::typeof(det_local_metric),
    ::MetricManifold,
    args...,
)
    return Val(:parent)
end
"""
<<<<<<< HEAD
    einstein_tensor(M::MetricManifold, p, B::AbstractBasis; backend::AbstractDiffBackend = diff_backend())
=======
    einstein_tensor(M::Manifold, p; backend::AbstractDiffBackend = diff_backend())
>>>>>>> 4c6cb43b

Compute the Einstein tensor of the manifold `M` at the point `p`, see [https://en.wikipedia.org/wiki/Einstein_tensor](https://en.wikipedia.org/wiki/Einstein_tensor)
"""
<<<<<<< HEAD
einstein_tensor(::MetricManifold, ::Any, ::AbstractBasis)
@decorator_transparent_function function einstein_tensor(
    M::MetricManifold,
    p,
    B::AbstractBasis;
    backend::AbstractDiffBackend=diff_backend(),
)
    Ric = ricci_tensor(M, p, B; backend=backend)
    g = local_metric(M, p, B)
    Ginv = inverse_local_metric(M, p, B)
=======
einstein_tensor(::Manifold, ::Any...)
function einstein_tensor(M::Manifold, p; backend::AbstractDiffBackend=diff_backend())
    Ric = ricci_tensor(M, p; backend=backend)
    g = local_metric(M, p)
    Ginv = inverse_local_metric(M, p)
>>>>>>> 4c6cb43b
    S = sum(Ginv .* Ric)
    G = Ric - g .* S / 2
    return G
end
@decorator_transparent_signature einstein_tensor(M::AbstractDecoratorManifold, p; kwargs...)
function decorator_transparent_dispatch(
    ::typeof(einstein_tensor),
    ::MetricManifold,
    args...,
)
    return Val(:parent)
end

@doc raw"""
    exp(N::MetricManifold{M,G}, p, X)

Copute the exponential map on the [`AbstractManifold`](@ref) `M` equipped with the [`AbstractMetric`](@ref) `G`.

If the metric was declared the default metric using [`is_default_metric`](@ref), this method
falls back to `exp(M, p, X)`.

Otherwise it numerically integrates the underlying ODE, see [`solve_exp_ode`](@ref).
Currently, the numerical integration is only accurate when using a single
coordinate chart that covers the entire manifold. This excludes coordinates
in an embedded space.
"""
exp(::MetricManifold, ::Any...)

@decorator_transparent_fallback function exp!(M::MetricManifold, q, p, X)
    tspan = (0.0, 1.0)
    A = get_default_atlas(M)
    i = get_chart_index(M, A, p)
    B = induced_basis(M, A, i, TangentSpace)
    sol = solve_exp_ode(M, p, X, tspan, B; dense=false, saveat=[1.0])
    n = length(p)
    return copyto!(q, sol.u[1][(n + 1):end])
end

@doc raw"""
    flat(N::MetricManifold{M,G}, p, X::FVector{TangentSpaceType})

Compute the musical isomorphism to transform the tangent vector `X` from the
[`AbstractManifold`](@ref) `M` equipped with [`AbstractMetric`](@ref) `G` to a cotangent by
computing

````math
X^♭= G_p X,
````
where ``G_p`` is the local matrix representation of `G`, see [`local_metric`](@ref)
"""
flat(::MetricManifold, ::Any...)

@decorator_transparent_fallback function flat!(
    M::MetricManifold,
    ξ::CoTFVector,
    p,
    X::TFVector,
)
    A = get_default_atlas(M)
    i = get_chart_index(M, A, p)
    g = local_metric(M, InducedBasis(TangentSpace, A, i), p)
    copyto!(ξ.data, g * X.data)
    return ξ
end

"""
<<<<<<< HEAD
    gaussian_curvature(M::MetricManifold, p, B::AbstractBasis; backend::AbstractDiffBackend = diff_backend())
=======
    gaussian_curvature(M::Manifold, x; backend::AbstractDiffBackend = diff_backend())
>>>>>>> 4c6cb43b

Compute the Gaussian curvature of the manifold `M` at the point `p` using basis `B`.
"""
<<<<<<< HEAD
gaussian_curvature(::MetricManifold, ::AbstractBasis, ::Any)
@decorator_transparent_function function gaussian_curvature(
    M::MetricManifold,
    p,
    B::AbstractBasis;
    kwargs...,
)
    return ricci_curvature(M, p, B; kwargs...) / 2
=======
gaussian_curvature(::Manifold, ::Any)
function gaussian_curvature(M::Manifold, p; kwargs...)
    return ricci_curvature(M, p; kwargs...) / 2
>>>>>>> 4c6cb43b
end
@decorator_transparent_signature gaussian_curvature(
    M::AbstractDecoratorManifold,
    p;
    kwargs...,
)
function decorator_transparent_dispatch(
    ::typeof(gaussian_curvature),
    ::MetricManifold,
    args...,
)
    return Val(:parent)
end

function injectivity_radius(M::MetricManifold, p)
    return injectivity_radius(base_manifold(M), p)
end
function injectivity_radius(M::MetricManifold, m::AbstractRetractionMethod)
    return injectivity_radius(base_manifold(M), m)
end
function injectivity_radius(M::MetricManifold, m::ExponentialRetraction)
    return injectivity_radius(base_manifold(M), m)
end
function injectivity_radius(M::MetricManifold, p, m::AbstractRetractionMethod)
    return injectivity_radius(base_manifold(M), p, m)
end
function injectivity_radius(M::MetricManifold, p, m::ExponentialRetraction)
    return injectivity_radius(base_manifold(M), p, m)
end

@doc raw"""
<<<<<<< HEAD
    inverse_local_metric(M::MetricManifold, p, B::AbstractBasis)
=======
    inverse_local_metric(M::Manifold, p)
>>>>>>> 4c6cb43b

Return the local matrix representation of the inverse metric (cometric) tensor, usually
written ``g^{ij}``.

See also [`local_metric`](@ref)
"""
<<<<<<< HEAD
inverse_local_metric(::MetricManifold, ::Any, ::AbstractBasis)
@decorator_transparent_function function inverse_local_metric(
    M::MetricManifold,
    p,
    B::AbstractBasis,
)
    return inv(local_metric(M, p, B))
=======
inverse_local_metric(::Manifold, ::Any)
function inverse_local_metric(M::Manifold, p)
    return inv(local_metric(M, p))
>>>>>>> 4c6cb43b
end
@decorator_transparent_signature inverse_local_metric(M::AbstractDecoratorManifold, p)
function decorator_transparent_dispatch(
    ::typeof(inverse_local_metric),
    ::MetricManifold,
    args...,
)
    return Val(:parent)
end

default_decorator_dispatch(M::MetricManifold) = default_metric_dispatch(M)

"""
    is_default_metric(M, G)

Indicate whether the [`AbstractMetric`](@ref) `G` is the default metric for
the [`AbstractManifold`](@ref) `M`. This means that any occurence of
[`MetricManifold`](@ref)(M,G) where `typeof(is_default_metric(M,G)) = true`
falls back to just be called with `M` such that the [`AbstractManifold`](@ref) `M`
implicitly has this metric, for example if this was the first one implemented
or is the one most commonly assumed to be used.
"""
function is_default_metric(M::AbstractManifold, G::AbstractMetric)
    return _extract_val(default_metric_dispatch(M, G))
end

default_metric_dispatch(::AbstractManifold, ::AbstractMetric) = Val(false)
function default_metric_dispatch(M::MetricManifold)
    return default_metric_dispatch(base_manifold(M), metric(M))
end

"""
    is_default_metric(MM::MetricManifold)

Indicate whether the [`AbstractMetric`](@ref) `MM.G` is the default metric for
the [`AbstractManifold`](@ref) `MM.manifold,` within the [`MetricManifold`](@ref) `MM`.
This means that any occurence of
[`MetricManifold`](@ref)`(MM.manifold, MM.G)` where `is_default_metric(MM.manifold, MM.G)) = true`
falls back to just be called with `MM.manifold,` such that the [`AbstractManifold`](@ref) `MM.manifold`
implicitly has the metric `MM.G`, for example if this was the first one
implemented or is the one most commonly assumed to be used.
"""
function is_default_metric(M::MetricManifold)
    return _extract_val(default_metric_dispatch(M))
end

function Base.convert(::Type{MetricManifold{𝔽,MT,GT}}, M::MT) where {𝔽,MT,GT}
    return _convert_with_default(M, GT, default_metric_dispatch(M, GT()))
end

function _convert_with_default(
    M::MT,
    T::Type{<:AbstractMetric},
    ::Val{true},
) where {MT<:AbstractManifold}
    return MetricManifold(M, T())
end
function _convert_with_default(
    M::MT,
    T::Type{<:AbstractMetric},
    ::Val{false},
) where {MT<:AbstractManifold}
    return error(
        "Can not convert $(M) to a MetricManifold{$(MT),$(T)}, since $(T) is not the default metric.",
    )
end

@doc raw"""
    inner(N::MetricManifold{M,G}, p, X, Y)

Compute the inner product of `X` and `Y` from the tangent space at `p` on the
[`AbstractManifold`](@ref) `M` using the [`AbstractMetric`](@ref) `G`. If `G` is the default
metric (see [`is_default_metric`](@ref)) this is done using `inner(M, p, X, Y)`,
otherwise the [`local_metric`](@ref)`(M, p)` is employed as

````math
g_p(X, Y) = ⟨X, G_p Y⟩,
````
<<<<<<< HEAD
where $G_p$ is the loal matrix representation of the [`AbstractMetric`](@ref) `G`.
=======
where ``G_p`` is the loal matrix representation of the [`Metric`](@ref) `G`.
>>>>>>> 4c6cb43b
"""
inner(::MetricManifold, ::Any, ::Any, ::Any)

<<<<<<< HEAD
function inner__intransparent(M::MetricManifold, p, X::TFVector, Y::TFVector)
    X.basis === Y.basis ||
        error("calculating inner product of vectors from different bases is not supported")
    return dot(X.data, local_metric(M, p, X.basis) * Y.data)
end

@doc raw"""
    local_metric(M::MetricManifold, p, B::AbstractBasis)

Return the local matrix representation at the point `p` of the metric
tensor $g$ on the [`AbstractManifold`](@ref) `M`, usually written $g_{ij}$.
The matrix has the property that $g(X, Y)=X^\mathrm{T} [g_{ij}] Y = g_{ij} X^i Y^j$,
=======
@decorator_transparent_fallback :intransparent function inner(
    M::MMT,
    p,
    X,
    Y,
) where {MMT<:MetricManifold}
    return dot(X, local_metric(M, p) * Y)
end
function inner(
    B::VectorBundleFibers{<:CotangentSpaceType,MMT},
    p,
    X,
    Y,
) where {MMT<:MetricManifold}
    Ginv = inverse_local_metric(B.manifold, p)
    return dot(X, Ginv * Y)
end

@doc raw"""
    local_metric(M::Manifold, p, B)

Return the local matrix representation at the point `p` of the metric tensor ``g`` with
respect to the [`AbstractBasis`](@ref) `B` on the [`Manifold`](@ref) `M`, usually written ``g_{ij}``.
The matrix has the property that ``g(X, Y)=X^\mathrm{T} [g_{ij}] Y = g_{ij} X^i Y^j``,
>>>>>>> 4c6cb43b
where the latter expression uses Einstein summation convention.
The metric tensor is such that the formula works for the given [`AbstractBasis`](@ref) `B`.
"""
<<<<<<< HEAD
local_metric(::MetricManifold, ::Any, ::AbstractBasis)
@decorator_transparent_function :intransparent function local_metric(
    M::MetricManifold,
    p,
    B::AbstractBasis,
)
    return error(
        "Local metric not implemented on $(typeof(M)) for point $(typeof(p)) and basis $(typeof(B))",
    )
=======
local_metric(::Manifold, ::Any...)
@decorator_transparent_signature local_metric(M::AbstractDecoratorManifold, p; kwargs...)
function decorator_transparent_dispatch(::typeof(local_metric), ::MetricManifold, args...)
    return Val(:parent)
>>>>>>> 4c6cb43b
end

@doc raw"""
    local_metric_jacobian(
<<<<<<< HEAD
        M::MetricManifold,
        p,
        B::AbstractBasis;
        backend::AbstractDiffBackend = diff_backend(),
    )

Get partial derivatives of the local metric of `M` at `p` in basis `B` with respect to the
coordinates of `p`, $\frac{∂}{∂ p^k} g_{ij} = g_{ij,k}$. The
dimensions of the resulting multi-dimensional array are ordered $(i,j,k)$.
"""
local_metric_jacobian(::MetricManifold, ::Any, ::AbstractBasis)
@decorator_transparent_function :intransparent function local_metric_jacobian(
    M::MetricManifold,
    p,
    B::AbstractBasis;
    backend::AbstractDiffBackend=diff_backend(),
)
=======
        M::Manifold,
        p;
        backend::AbstractDiffBackend = diff_backend(),
    )

Get partial derivatives of the local metric of `M` at `p` with respect to the
coordinates of `p`, ``\frac{∂}{∂ p^k} g_{ij} = g_{ij,k}``. The
dimensions of the resulting multi-dimensional array are ordered ``(i,j,k)``.
"""
local_metric_jacobian(::Manifold, ::Any)
function local_metric_jacobian(M::Manifold, p; backend::AbstractDiffBackend=diff_backend())
>>>>>>> 4c6cb43b
    n = size(p, 1)
    ∂g = reshape(_jacobian(q -> local_metric(M, q, B), p, backend), n, n, n)
    return ∂g
end
@decorator_transparent_signature local_metric_jacobian(
    M::AbstractDecoratorManifold,
    p;
    kwargs...,
)
function decorator_transparent_dispatch(
    ::typeof(local_metric_jacobian),
    ::MetricManifold,
    args...,
)
    return Val(:parent)
end

@doc raw"""
    log(N::MetricManifold{M,G}, p, q)

Copute the logarithmic map on the [`AbstractManifold`](@ref) `M` equipped with the [`AbstractMetric`](@ref) `G`.

If the metric was declared the default metric using [`is_default_metric`](@ref), this method
falls back to `log(M,p,q)`. Otherwise, you have to provide an implementation for the non-default
[`AbstractMetric`](@ref) `G` metric within its [`MetricManifold`](@ref)`{M,G}`.
"""
log(::MetricManifold, ::Any...)

@doc raw"""
<<<<<<< HEAD
    log_local_metric_density(M::MetricManifold, p, B::AbstractBasis)

Return the natural logarithm of the metric density $ρ$ of `M` at `p`, which
is given by $ρ = \log \sqrt{|\det [g_{ij}]|}$ for the metric tensor expressed in basis `B`.
"""
log_local_metric_density(::MetricManifold, ::Any, ::AbstractBasis)
@decorator_transparent_function :parent function log_local_metric_density(
    M::MetricManifold,
    p,
    B::AbstractBasis,
)
    return log(abs(det_local_metric(M, p, B))) / 2
=======
    log_local_metric_density(M::Manifold, p)

Return the natural logarithm of the metric density ``ρ`` of `M` at `p`, which
is given by ``ρ = \log \sqrt{|\det [g_{ij}]|}``.
"""
log_local_metric_density(::Manifold, ::Any)
function log_local_metric_density(M::Manifold, p)
    return log(abs(det_local_metric(M, p))) / 2
>>>>>>> 4c6cb43b
end
@decorator_transparent_signature log_local_metric_density(M::AbstractDecoratorManifold, p)
function decorator_transparent_dispatch(
    ::typeof(log_local_metric_density),
    ::MetricManifold,
    args...,
)
    return Val(:parent)
end

@doc raw"""
    metric(M::MetricManifold)

Get the metric ``g`` of the manifold `M`.
"""
metric(::MetricManifold)

function metric(M::MetricManifold)
    return M.metric
end

"""
<<<<<<< HEAD
    ricci_curvature(M::MetricManifold, p, B::AbstractBasis; backend::AbstractDiffBackend = diff_backend())
=======
    ricci_curvature(M::Manifold, p; backend::AbstractDiffBackend = diff_backend())
>>>>>>> 4c6cb43b

Compute the Ricci scalar curvature of the manifold `M` at the point `p` using basis `B`.
"""
<<<<<<< HEAD
ricci_curvature(::MetricManifold, ::AbstractBasis, ::Any)
@decorator_transparent_function :parent function ricci_curvature(
    M::MetricManifold,
    p,
    B::AbstractBasis;
    backend::AbstractDiffBackend=diff_backend(),
)
    Ginv = inverse_local_metric(M, p, B)
    Ric = ricci_tensor(M, p, B; backend=backend)
=======
ricci_curvature(::Manifold, ::Any)
function ricci_curvature(M::Manifold, p; backend::AbstractDiffBackend=diff_backend())
    Ginv = inverse_local_metric(M, p)
    Ric = ricci_tensor(M, p; backend=backend)
>>>>>>> 4c6cb43b
    S = sum(Ginv .* Ric)
    return S
end
@decorator_transparent_signature ricci_curvature(M::AbstractDecoratorManifold, p; kwargs...)
function decorator_transparent_dispatch(
    ::typeof(ricci_curvature),
    ::MetricManifold,
    args...,
)
    return Val(:parent)
end
"""
<<<<<<< HEAD
    ricci_tensor(M::MetricManifold, p, B::AbstractBasis; backend::AbstractDiffBackend = diff_backend())

Compute the Ricci tensor, also known as the Ricci curvature tensor,
of the manifold `M` at the point `p` using basis `B`.
"""
ricci_tensor(::MetricManifold, ::AbstractBasis, ::Any)
@decorator_transparent_function function ricci_tensor(
    M::MetricManifold,
    p,
    B::AbstractBasis;
    kwargs...,
)
    R = riemann_tensor(M, p, B; kwargs...)
=======
    ricci_tensor(M::Manifold, p; backend::AbstractDiffBackend = diff_backend())

Compute the Ricci tensor, also known as the Ricci curvature tensor,
of the manifold `M` at the point `p`, see [https://en.wikipedia.org/wiki/Ricci_curvature#Introduction_and_local_definition](https://en.wikipedia.org/wiki/Ricci_curvature#Introduction_and_local_definition).
"""
ricci_tensor(::Manifold, ::Any)
function ricci_tensor(M::Manifold, p; kwargs...)
    R = riemann_tensor(M, p; kwargs...)
>>>>>>> 4c6cb43b
    n = size(R, 1)
    Ric = allocate(R, Size(n, n))
    @einsum Ric[i, j] = R[l, i, l, j]
    return Ric
end
@decorator_transparent_signature ricci_tensor(M::AbstractDecoratorManifold, p; kwargs...)
function decorator_transparent_dispatch(::typeof(ricci_tensor), ::MetricManifold, args...)
    return Val(:parent)
end
@doc raw"""
<<<<<<< HEAD
    riemann_tensor(M::MetricManifold, p, B::AbstractBasis; backend::AbstractDiffBackend = diff_backend())
=======
    riemann_tensor(M::Manifold, p; backend::AbstractDiffBackend = diff_backend())
>>>>>>> 4c6cb43b

Compute the Riemann tensor ``R^l_{ijk}``, also known as the Riemann curvature
tensor, at the point `p`. The dimensions of the resulting multi-dimensional
array are ordered ``(l,i,j,k)``.
"""
<<<<<<< HEAD
riemann_tensor(::MetricManifold, ::Any, ::AbstractBasis)
@decorator_transparent_function function riemann_tensor(
    M::MetricManifold,
    p,
    B::AbstractBasis;
    backend::AbstractDiffBackend=diff_backend(),
)
=======
riemann_tensor(::Manifold, ::Any...)
function riemann_tensor(M::Manifold, p; backend::AbstractDiffBackend=diff_backend())
>>>>>>> 4c6cb43b
    n = size(p, 1)
    Γ = christoffel_symbols_second(M, p, B; backend=backend)
    ∂Γ = christoffel_symbols_second_jacobian(M, p, B; backend=backend) ./ n
    R = allocate(∂Γ, Size(n, n, n, n))
    @einsum R[l, i, j, k] =
        ∂Γ[l, i, k, j] - ∂Γ[l, i, j, k] + Γ[s, i, k] * Γ[l, s, j] - Γ[s, i, j] * Γ[l, s, k]
    return R
end
@decorator_transparent_signature riemann_tensor(M::AbstractDecoratorManifold, p; kwargs...)
function decorator_transparent_dispatch(::typeof(riemann_tensor), ::MetricManifold, args...)
    return Val(:parent)
end

@doc raw"""
    sharp(N::MetricManifold{M,G}, p, ξ::FVector{CotangentSpaceType})

Compute the musical isomorphism to transform the cotangent vector `ξ` from the
[`AbstractManifold`](@ref) `M` equipped with [`AbstractMetric`](@ref) `G` to a tangent by
computing

````math
ξ^♯ = G_p^{-1} ξ,
````
where ``G_p`` is the local matrix representation of `G`, i.e. one employs
[`inverse_local_metric`](@ref) here to obtain ``G_p^{-1}``.
"""
sharp(::MetricManifold, ::Any, ::CoTFVector)

function sharp!(M::N, X::TFVector, p, ξ::CoTFVector) where {N<:MetricManifold}
    Ginv = inverse_local_metric(M, p, X.basis)
    copyto!(X.data, Ginv * ξ.data)
    return X
end

function Base.show(io::IO, M::MetricManifold)
    return print(io, "MetricManifold($(M.manifold), $(M.metric))")
end

@doc raw"""
    solve_exp_ode(
        M::MetricManifold,
        p,
        X,
        tspan,
        B::AbstractBasis;
        backend::AbstractDiffBackend = diff_backend(),
        solver = AutoVern9(Rodas5()),
        kwargs...,
    )

Approximate the exponential map on the manifold over the provided timespan
assuming the Levi-Civita connection by solving the ordinary differential
equation

```math
\frac{d^2}{dt^2} p^k + Γ^k_{ij} \frac{d}{dt} p_i \frac{d}{dt} p_j = 0,
```

where ``Γ^k_{ij}`` are the Christoffel symbols of the second kind, and
the Einstein summation convention is assumed. The arguments `tspan` and
`solver` follow the `OrdinaryDiffEq` conventions. `kwargs...` specify keyword
arguments that will be passed to `OrdinaryDiffEq.solve`.

Currently, the numerical integration is only accurate when using a single
coordinate chart that covers the entire manifold. This excludes coordinates
in an embedded space.

!!! note
    This function only works when
    [OrdinaryDiffEq.jl](https://github.com/JuliaDiffEq/OrdinaryDiffEq.jl) is loaded with
    ```julia
    using OrdinaryDiffEq
    ```
"""
function solve_exp_ode(M, p, X, tspan, B::AbstractBasis; kwargs...)
    return error(
        "solve_exp_ode not implemented on $(typeof(M)) for point $(typeof(p)), vector $(typeof(X)), and timespan $(typeof(tspan)). For a suitable default, enter `using OrdinaryDiffEq` on Julia 1.1 or greater.",
    )
end<|MERGE_RESOLUTION|>--- conflicted
+++ resolved
@@ -53,14 +53,9 @@
 
 @doc raw"""
     christoffel_symbols_first(
-<<<<<<< HEAD
         M::MetricManifold,
         p,
         B::AbstractBasis;
-=======
-        M::Manifold
-        p;
->>>>>>> 4c6cb43b
         backend::AbstractDiffBackend = diff_backend(),
     )
 
@@ -75,18 +70,11 @@
 derivative of the local representation of the metric tensor. The dimensions of
 the resulting multi-dimensional array are ordered ``(i,j,k)``.
 """
-<<<<<<< HEAD
-christoffel_symbols_first(::MetricManifold, ::Any, B::AbstractBasis)
-@decorator_transparent_function function christoffel_symbols_first(
-    M::MetricManifold,
-    p,
-    B::AbstractBasis;
-=======
-christoffel_symbols_first(::Manifold, ::Any)
+christoffel_symbols_first(::AbstractManifold, ::Any, B::AbstractBasis)
 function christoffel_symbols_first(
-    M::Manifold,
-    p;
->>>>>>> 4c6cb43b
+    M::AbstractManifold,
+    p,
+    B::AbstractBasis;
     backend::AbstractDiffBackend=diff_backend(),
 )
     ∂g = local_metric_jacobian(M, p, B; backend=backend)
@@ -97,7 +85,8 @@
 end
 @decorator_transparent_signature christoffel_symbols_first(
     M::AbstractDecoratorManifold,
-    p;
+    p,
+    B::AbstractBasis;
     kwargs...,
 )
 function decorator_transparent_dispatch(
@@ -110,14 +99,9 @@
 
 @doc raw"""
     christoffel_symbols_second(
-<<<<<<< HEAD
-        M::MetricManifold,
+        M::AbstractManifold,
         p,
         B::AbstractBasis;
-=======
-        M::Manifold,
-        x;
->>>>>>> 4c6cb43b
         backend::AbstractDiffBackend = diff_backend(),
     )
 
@@ -132,18 +116,11 @@
 ``g^{kl}`` is the inverse of the local representation of the metric tensor.
 The dimensions of the resulting multi-dimensional array are ordered ``(l,i,j)``.
 """
-<<<<<<< HEAD
-christoffel_symbols_second(::MetricManifold, ::AbstractBasis, ::Any)
-@decorator_transparent_function function christoffel_symbols_second(
-    M::MetricManifold,
-    p,
-    B::AbstractBasis;
-=======
-christoffel_symbols_second(::Manifold, ::Any)
+christoffel_symbols_second(::AbstractManifold, ::AbstractBasis, ::Any)
 function christoffel_symbols_second(
-    M::Manifold,
-    p;
->>>>>>> 4c6cb43b
+    M::AbstractManifold,
+    p,
+    B::AbstractBasis;
     backend::AbstractDiffBackend=diff_backend(),
 )
     Ginv = inverse_local_metric(M, p, B)
@@ -154,7 +131,8 @@
 end
 @decorator_transparent_signature christoffel_symbols_second(
     M::AbstractDecoratorManifold,
-    p;
+    p,
+    B::AbstractBasis;
     kwargs...,
 )
 function decorator_transparent_dispatch(
@@ -167,30 +145,14 @@
 
 @doc raw"""
     christoffel_symbols_second_jacobian(
-<<<<<<< HEAD
-        M::MetricManifold,
+        M::AbstractManifold,
         p,
         B::AbstractBasis;
-=======
-        M::Manifold,
-        p;
->>>>>>> 4c6cb43b
         backend::AbstractDiffBackend = diff_backend(),
     )
 
 Get partial derivatives of the Christoffel symbols of the second kind
-<<<<<<< HEAD
-for manifold `M` at `p` with respect to the coordinates of `B`,
-$\frac{∂}{∂ p^l} Γ^{k}_{ij} = Γ^{k}_{ij,l}.$
-The dimensions of the resulting multi-dimensional array are ordered $(i,j,k,l)$.
-"""
-christoffel_symbols_second_jacobian(::MetricManifold, ::Any, B::AbstractBasis)
-@decorator_transparent_function function christoffel_symbols_second_jacobian(
-    M::MetricManifold,
-    p,
-    B::AbstractBasis;
-=======
-for manifold `M` at `p` with respect to the coordinates of `p`, i.e.
+for manifold `M` at `p` with respect to the coordinates of `B`, i.e.
 
 ```math
 \frac{∂}{∂ p^l} Γ^{k}_{ij} = Γ^{k}_{ij,l}.
@@ -198,11 +160,11 @@
 
 The dimensions of the resulting multi-dimensional array are ordered ``(i,j,k,l)``.
 """
-christoffel_symbols_second_jacobian(::Manifold, ::Any)
+christoffel_symbols_second_jacobian(::AbstractManifold, ::Any, B::AbstractBasis)
 function christoffel_symbols_second_jacobian(
-    M::Manifold,
-    p;
->>>>>>> 4c6cb43b
+    M::AbstractManifold,
+    p,
+    B::AbstractBasis;
     backend::AbstractDiffBackend=diff_backend(),
 )
     n = size(p, 1)
@@ -217,7 +179,8 @@
 end
 @decorator_transparent_signature christoffel_symbols_second_jacobian(
     M::AbstractDecoratorManifold,
-    p;
+    p,
+    B::AbstractBasis;
     kwargs...,
 )
 function decorator_transparent_dispatch(
@@ -371,32 +334,22 @@
 end
 
 @doc raw"""
-<<<<<<< HEAD
-    det_local_metric(M::MetricManifold, p, B::AbstractBasis)
-=======
-    det_local_metric(M::Manifold, p)
->>>>>>> 4c6cb43b
+    det_local_metric(M::AbstractManifold, p, B::AbstractBasis)
 
 Return the determinant of local matrix representation of the metric tensor ``g``, i.e. of the
 matrix ``G(p)`` representing the metric in the tangent space at ``p`` with as a matrix.
 
 See also [`local_metric`](@ref)
 """
-<<<<<<< HEAD
-det_local_metric(::MetricManifold, ::Any, ::AbstractBasis)
-@decorator_transparent_function function det_local_metric(
-    M::MetricManifold,
+det_local_metric(::AbstractManifold, p, ::AbstractBasis)
+function det_local_metric(M::AbstractManifold, p, B::AbstractBasis)
+    return det(local_metric(M, p, B))
+end
+@decorator_transparent_signature det_local_metric(
+    M::AbstractDecoratorManifold,
     p,
     B::AbstractBasis,
 )
-    return det(local_metric(M, p, B))
-=======
-det_local_metric(::Manifold, ::Any)
-function det_local_metric(M::Manifold, p)
-    return det(local_metric(M, p))
->>>>>>> 4c6cb43b
-end
-@decorator_transparent_signature det_local_metric(M::AbstractDecoratorManifold, p)
 function decorator_transparent_dispatch(
     ::typeof(det_local_metric),
     ::MetricManifold,
@@ -405,18 +358,13 @@
     return Val(:parent)
 end
 """
-<<<<<<< HEAD
-    einstein_tensor(M::MetricManifold, p, B::AbstractBasis; backend::AbstractDiffBackend = diff_backend())
-=======
-    einstein_tensor(M::Manifold, p; backend::AbstractDiffBackend = diff_backend())
->>>>>>> 4c6cb43b
+    einstein_tensor(M::AbstractManifold, p, B::AbstractBasis; backend::AbstractDiffBackend = diff_backend())
 
 Compute the Einstein tensor of the manifold `M` at the point `p`, see [https://en.wikipedia.org/wiki/Einstein_tensor](https://en.wikipedia.org/wiki/Einstein_tensor)
 """
-<<<<<<< HEAD
-einstein_tensor(::MetricManifold, ::Any, ::AbstractBasis)
-@decorator_transparent_function function einstein_tensor(
-    M::MetricManifold,
+einstein_tensor(::AbstractManifold, ::Any, ::AbstractBasis)
+function einstein_tensor(
+    M::AbstractManifold,
     p,
     B::AbstractBasis;
     backend::AbstractDiffBackend=diff_backend(),
@@ -424,18 +372,16 @@
     Ric = ricci_tensor(M, p, B; backend=backend)
     g = local_metric(M, p, B)
     Ginv = inverse_local_metric(M, p, B)
-=======
-einstein_tensor(::Manifold, ::Any...)
-function einstein_tensor(M::Manifold, p; backend::AbstractDiffBackend=diff_backend())
-    Ric = ricci_tensor(M, p; backend=backend)
-    g = local_metric(M, p)
-    Ginv = inverse_local_metric(M, p)
->>>>>>> 4c6cb43b
     S = sum(Ginv .* Ric)
     G = Ric - g .* S / 2
     return G
 end
-@decorator_transparent_signature einstein_tensor(M::AbstractDecoratorManifold, p; kwargs...)
+@decorator_transparent_signature einstein_tensor(
+    M::AbstractDecoratorManifold,
+    p,
+    B::AbstractBasis;
+    kwargs...,
+)
 function decorator_transparent_dispatch(
     ::typeof(einstein_tensor),
     ::MetricManifold,
@@ -497,32 +443,18 @@
 end
 
 """
-<<<<<<< HEAD
-    gaussian_curvature(M::MetricManifold, p, B::AbstractBasis; backend::AbstractDiffBackend = diff_backend())
-=======
-    gaussian_curvature(M::Manifold, x; backend::AbstractDiffBackend = diff_backend())
->>>>>>> 4c6cb43b
+    gaussian_curvature(M::AbstractManifold, p, B::AbstractBasis; backend::AbstractDiffBackend = diff_backend())
 
 Compute the Gaussian curvature of the manifold `M` at the point `p` using basis `B`.
 """
-<<<<<<< HEAD
-gaussian_curvature(::MetricManifold, ::AbstractBasis, ::Any)
-@decorator_transparent_function function gaussian_curvature(
-    M::MetricManifold,
-    p,
-    B::AbstractBasis;
-    kwargs...,
-)
+gaussian_curvature(::AbstractManifold, ::Any, ::AbstractBasis)
+function gaussian_curvature(M::AbstractManifold, p, B::AbstractBasis; kwargs...)
     return ricci_curvature(M, p, B; kwargs...) / 2
-=======
-gaussian_curvature(::Manifold, ::Any)
-function gaussian_curvature(M::Manifold, p; kwargs...)
-    return ricci_curvature(M, p; kwargs...) / 2
->>>>>>> 4c6cb43b
 end
 @decorator_transparent_signature gaussian_curvature(
     M::AbstractDecoratorManifold,
-    p;
+    p,
+    B::AbstractBasis;
     kwargs...,
 )
 function decorator_transparent_dispatch(
@@ -550,32 +482,22 @@
 end
 
 @doc raw"""
-<<<<<<< HEAD
-    inverse_local_metric(M::MetricManifold, p, B::AbstractBasis)
-=======
-    inverse_local_metric(M::Manifold, p)
->>>>>>> 4c6cb43b
+    inverse_local_metric(M::AbstractcManifold, p, B::AbstractBasis)
 
 Return the local matrix representation of the inverse metric (cometric) tensor, usually
 written ``g^{ij}``.
 
 See also [`local_metric`](@ref)
 """
-<<<<<<< HEAD
-inverse_local_metric(::MetricManifold, ::Any, ::AbstractBasis)
-@decorator_transparent_function function inverse_local_metric(
-    M::MetricManifold,
+inverse_local_metric(::AbstractManifold, ::Any, ::AbstractBasis)
+function inverse_local_metric(M::AbstractManifold, p, B::AbstractBasis)
+    return inv(local_metric(M, p, B))
+end
+@decorator_transparent_signature inverse_local_metric(
+    M::AbstractDecoratorManifold,
     p,
     B::AbstractBasis,
 )
-    return inv(local_metric(M, p, B))
-=======
-inverse_local_metric(::Manifold, ::Any)
-function inverse_local_metric(M::Manifold, p)
-    return inv(local_metric(M, p))
->>>>>>> 4c6cb43b
-end
-@decorator_transparent_signature inverse_local_metric(M::AbstractDecoratorManifold, p)
 function decorator_transparent_dispatch(
     ::typeof(inverse_local_metric),
     ::MetricManifold,
@@ -652,114 +574,68 @@
 ````math
 g_p(X, Y) = ⟨X, G_p Y⟩,
 ````
-<<<<<<< HEAD
-where $G_p$ is the loal matrix representation of the [`AbstractMetric`](@ref) `G`.
-=======
-where ``G_p`` is the loal matrix representation of the [`Metric`](@ref) `G`.
->>>>>>> 4c6cb43b
+where ``G_p`` is the loal matrix representation of the [`AbstractMetric`](@ref) `G`.
 """
 inner(::MetricManifold, ::Any, ::Any, ::Any)
 
-<<<<<<< HEAD
-function inner__intransparent(M::MetricManifold, p, X::TFVector, Y::TFVector)
+@decorator_transparent_fallback :intransparent function inner(
+    M::MetricManifold,
+    p,
+    X::TFVector,
+    Y::TFVector,
+)
     X.basis === Y.basis ||
         error("calculating inner product of vectors from different bases is not supported")
     return dot(X.data, local_metric(M, p, X.basis) * Y.data)
 end
 
 @doc raw"""
-    local_metric(M::MetricManifold, p, B::AbstractBasis)
-
-Return the local matrix representation at the point `p` of the metric
-tensor $g$ on the [`AbstractManifold`](@ref) `M`, usually written $g_{ij}$.
-The matrix has the property that $g(X, Y)=X^\mathrm{T} [g_{ij}] Y = g_{ij} X^i Y^j$,
-=======
-@decorator_transparent_fallback :intransparent function inner(
-    M::MMT,
-    p,
-    X,
-    Y,
-) where {MMT<:MetricManifold}
-    return dot(X, local_metric(M, p) * Y)
-end
-function inner(
-    B::VectorBundleFibers{<:CotangentSpaceType,MMT},
-    p,
-    X,
-    Y,
-) where {MMT<:MetricManifold}
-    Ginv = inverse_local_metric(B.manifold, p)
-    return dot(X, Ginv * Y)
-end
-
-@doc raw"""
-    local_metric(M::Manifold, p, B)
+    local_metric(M::AbstractManifold, p, B::AbstractBasis)
 
 Return the local matrix representation at the point `p` of the metric tensor ``g`` with
 respect to the [`AbstractBasis`](@ref) `B` on the [`Manifold`](@ref) `M`, usually written ``g_{ij}``.
 The matrix has the property that ``g(X, Y)=X^\mathrm{T} [g_{ij}] Y = g_{ij} X^i Y^j``,
->>>>>>> 4c6cb43b
 where the latter expression uses Einstein summation convention.
 The metric tensor is such that the formula works for the given [`AbstractBasis`](@ref) `B`.
 """
-<<<<<<< HEAD
-local_metric(::MetricManifold, ::Any, ::AbstractBasis)
-@decorator_transparent_function :intransparent function local_metric(
-    M::MetricManifold,
-    p,
-    B::AbstractBasis,
-)
-    return error(
-        "Local metric not implemented on $(typeof(M)) for point $(typeof(p)) and basis $(typeof(B))",
-    )
-=======
-local_metric(::Manifold, ::Any...)
-@decorator_transparent_signature local_metric(M::AbstractDecoratorManifold, p; kwargs...)
+local_metric(::AbstractManifold, ::Any, ::AbstractBasis)
+@decorator_transparent_signature local_metric(
+    M::AbstractDecoratorManifold,
+    p,
+    B::AbstractBasis;
+    kwargs...,
+)
 function decorator_transparent_dispatch(::typeof(local_metric), ::MetricManifold, args...)
     return Val(:parent)
->>>>>>> 4c6cb43b
 end
 
 @doc raw"""
     local_metric_jacobian(
-<<<<<<< HEAD
-        M::MetricManifold,
+        M::AbstractManifold,
         p,
         B::AbstractBasis;
         backend::AbstractDiffBackend = diff_backend(),
     )
 
 Get partial derivatives of the local metric of `M` at `p` in basis `B` with respect to the
-coordinates of `p`, $\frac{∂}{∂ p^k} g_{ij} = g_{ij,k}$. The
-dimensions of the resulting multi-dimensional array are ordered $(i,j,k)$.
-"""
-local_metric_jacobian(::MetricManifold, ::Any, ::AbstractBasis)
-@decorator_transparent_function :intransparent function local_metric_jacobian(
-    M::MetricManifold,
-    p,
-    B::AbstractBasis;
-    backend::AbstractDiffBackend=diff_backend(),
-)
-=======
-        M::Manifold,
-        p;
-        backend::AbstractDiffBackend = diff_backend(),
-    )
-
-Get partial derivatives of the local metric of `M` at `p` with respect to the
 coordinates of `p`, ``\frac{∂}{∂ p^k} g_{ij} = g_{ij,k}``. The
 dimensions of the resulting multi-dimensional array are ordered ``(i,j,k)``.
 """
-local_metric_jacobian(::Manifold, ::Any)
-function local_metric_jacobian(M::Manifold, p; backend::AbstractDiffBackend=diff_backend())
->>>>>>> 4c6cb43b
+local_metric_jacobian(::AbstractManifold, ::Any, B::AbstractBasis)
+function local_metric_jacobian(
+    M::AbstractManifold,
+    p,
+    B::AbstractBasis;
+    backend::AbstractDiffBackend=diff_backend(),
+)
     n = size(p, 1)
     ∂g = reshape(_jacobian(q -> local_metric(M, q, B), p, backend), n, n, n)
     return ∂g
 end
 @decorator_transparent_signature local_metric_jacobian(
     M::AbstractDecoratorManifold,
-    p;
+    p,
+    B::AbstractBasis;
     kwargs...,
 )
 function decorator_transparent_dispatch(
@@ -782,31 +658,20 @@
 log(::MetricManifold, ::Any...)
 
 @doc raw"""
-<<<<<<< HEAD
-    log_local_metric_density(M::MetricManifold, p, B::AbstractBasis)
-
-Return the natural logarithm of the metric density $ρ$ of `M` at `p`, which
-is given by $ρ = \log \sqrt{|\det [g_{ij}]|}$ for the metric tensor expressed in basis `B`.
-"""
-log_local_metric_density(::MetricManifold, ::Any, ::AbstractBasis)
-@decorator_transparent_function :parent function log_local_metric_density(
-    M::MetricManifold,
+    log_local_metric_density(M::AbstractManifold, p, B::AbstractBasis)
+
+Return the natural logarithm of the metric density ``ρ`` of `M` at `p`, which
+is given by ``ρ = \log \sqrt{|\det [g_{ij}]|}`` for the metric tensor expressed in basis `B`.
+"""
+log_local_metric_density(::AbstractManifold, ::Any, ::AbstractBasis)
+function log_local_metric_density(M::AbstractManifold, p, B::AbstractBasis)
+    return log(abs(det_local_metric(M, p, B))) / 2
+end
+@decorator_transparent_signature log_local_metric_density(
+    M::AbstractDecoratorManifold,
     p,
     B::AbstractBasis,
 )
-    return log(abs(det_local_metric(M, p, B))) / 2
-=======
-    log_local_metric_density(M::Manifold, p)
-
-Return the natural logarithm of the metric density ``ρ`` of `M` at `p`, which
-is given by ``ρ = \log \sqrt{|\det [g_{ij}]|}``.
-"""
-log_local_metric_density(::Manifold, ::Any)
-function log_local_metric_density(M::Manifold, p)
-    return log(abs(det_local_metric(M, p))) / 2
->>>>>>> 4c6cb43b
-end
-@decorator_transparent_signature log_local_metric_density(M::AbstractDecoratorManifold, p)
 function decorator_transparent_dispatch(
     ::typeof(log_local_metric_density),
     ::MetricManifold,
@@ -827,34 +692,28 @@
 end
 
 """
-<<<<<<< HEAD
-    ricci_curvature(M::MetricManifold, p, B::AbstractBasis; backend::AbstractDiffBackend = diff_backend())
-=======
-    ricci_curvature(M::Manifold, p; backend::AbstractDiffBackend = diff_backend())
->>>>>>> 4c6cb43b
+    ricci_curvature(M::AbstractManifold, p, B::AbstractBasis; backend::AbstractDiffBackend = diff_backend())
 
 Compute the Ricci scalar curvature of the manifold `M` at the point `p` using basis `B`.
 """
-<<<<<<< HEAD
-ricci_curvature(::MetricManifold, ::AbstractBasis, ::Any)
-@decorator_transparent_function :parent function ricci_curvature(
-    M::MetricManifold,
+ricci_curvature(::AbstractManifold, ::Any, ::AbstractBasis)
+function ricci_curvature(
+    M::AbstractManifold,
     p,
     B::AbstractBasis;
     backend::AbstractDiffBackend=diff_backend(),
 )
     Ginv = inverse_local_metric(M, p, B)
     Ric = ricci_tensor(M, p, B; backend=backend)
-=======
-ricci_curvature(::Manifold, ::Any)
-function ricci_curvature(M::Manifold, p; backend::AbstractDiffBackend=diff_backend())
-    Ginv = inverse_local_metric(M, p)
-    Ric = ricci_tensor(M, p; backend=backend)
->>>>>>> 4c6cb43b
     S = sum(Ginv .* Ric)
     return S
 end
-@decorator_transparent_signature ricci_curvature(M::AbstractDecoratorManifold, p; kwargs...)
+@decorator_transparent_signature ricci_curvature(
+    M::AbstractDecoratorManifold,
+    p,
+    B::AbstractBasis;
+    kwargs...,
+)
 function decorator_transparent_dispatch(
     ::typeof(ricci_curvature),
     ::MetricManifold,
@@ -863,62 +722,43 @@
     return Val(:parent)
 end
 """
-<<<<<<< HEAD
-    ricci_tensor(M::MetricManifold, p, B::AbstractBasis; backend::AbstractDiffBackend = diff_backend())
+    ricci_tensor(M::AbstractManifold, p, B::AbstractBasis; backend::AbstractDiffBackend = diff_backend())
 
 Compute the Ricci tensor, also known as the Ricci curvature tensor,
-of the manifold `M` at the point `p` using basis `B`.
-"""
-ricci_tensor(::MetricManifold, ::AbstractBasis, ::Any)
-@decorator_transparent_function function ricci_tensor(
-    M::MetricManifold,
-    p,
-    B::AbstractBasis;
-    kwargs...,
-)
+of the manifold `M` at the point `p` using basis `B`,
+see [https://en.wikipedia.org/wiki/Ricci_curvature#Introduction_and_local_definition](https://en.wikipedia.org/wiki/Ricci_curvature#Introduction_and_local_definition).
+"""
+ricci_tensor(::AbstractManifold, ::Any, ::AbstractBasis)
+function ricci_tensor(M::AbstractManifold, p, B::AbstractBasis; kwargs...)
     R = riemann_tensor(M, p, B; kwargs...)
-=======
-    ricci_tensor(M::Manifold, p; backend::AbstractDiffBackend = diff_backend())
-
-Compute the Ricci tensor, also known as the Ricci curvature tensor,
-of the manifold `M` at the point `p`, see [https://en.wikipedia.org/wiki/Ricci_curvature#Introduction_and_local_definition](https://en.wikipedia.org/wiki/Ricci_curvature#Introduction_and_local_definition).
-"""
-ricci_tensor(::Manifold, ::Any)
-function ricci_tensor(M::Manifold, p; kwargs...)
-    R = riemann_tensor(M, p; kwargs...)
->>>>>>> 4c6cb43b
     n = size(R, 1)
     Ric = allocate(R, Size(n, n))
     @einsum Ric[i, j] = R[l, i, l, j]
     return Ric
 end
-@decorator_transparent_signature ricci_tensor(M::AbstractDecoratorManifold, p; kwargs...)
+@decorator_transparent_signature ricci_tensor(
+    M::AbstractDecoratorManifold,
+    p,
+    B::AbstractBasis;
+    kwargs...,
+)
 function decorator_transparent_dispatch(::typeof(ricci_tensor), ::MetricManifold, args...)
     return Val(:parent)
 end
 @doc raw"""
-<<<<<<< HEAD
-    riemann_tensor(M::MetricManifold, p, B::AbstractBasis; backend::AbstractDiffBackend = diff_backend())
-=======
-    riemann_tensor(M::Manifold, p; backend::AbstractDiffBackend = diff_backend())
->>>>>>> 4c6cb43b
+    riemann_tensor(M::AbstractManifold, p, B::AbstractBasis; backend::AbstractDiffBackend = diff_backend())
 
 Compute the Riemann tensor ``R^l_{ijk}``, also known as the Riemann curvature
 tensor, at the point `p`. The dimensions of the resulting multi-dimensional
 array are ordered ``(l,i,j,k)``.
 """
-<<<<<<< HEAD
-riemann_tensor(::MetricManifold, ::Any, ::AbstractBasis)
-@decorator_transparent_function function riemann_tensor(
-    M::MetricManifold,
+riemann_tensor(::AbstractManifold, ::Any, ::AbstractBasis)
+function riemann_tensor(
+    M::AbstractManifold,
     p,
     B::AbstractBasis;
     backend::AbstractDiffBackend=diff_backend(),
 )
-=======
-riemann_tensor(::Manifold, ::Any...)
-function riemann_tensor(M::Manifold, p; backend::AbstractDiffBackend=diff_backend())
->>>>>>> 4c6cb43b
     n = size(p, 1)
     Γ = christoffel_symbols_second(M, p, B; backend=backend)
     ∂Γ = christoffel_symbols_second_jacobian(M, p, B; backend=backend) ./ n
@@ -927,7 +767,12 @@
         ∂Γ[l, i, k, j] - ∂Γ[l, i, j, k] + Γ[s, i, k] * Γ[l, s, j] - Γ[s, i, j] * Γ[l, s, k]
     return R
 end
-@decorator_transparent_signature riemann_tensor(M::AbstractDecoratorManifold, p; kwargs...)
+@decorator_transparent_signature riemann_tensor(
+    M::AbstractDecoratorManifold,
+    p,
+    B::AbstractBasis;
+    kwargs...,
+)
 function decorator_transparent_dispatch(::typeof(riemann_tensor), ::MetricManifold, args...)
     return Val(:parent)
 end
