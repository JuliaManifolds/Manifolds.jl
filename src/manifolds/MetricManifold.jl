--- conflicted
+++ resolved
@@ -76,20 +76,12 @@
 $g^{kl}$ is the inverse of the local representation of the metric tensor.
 The dimensions of the resulting multi-dimensional array are ordered $(l,i,j)$.
 """
-<<<<<<< HEAD
-function christoffel_symbols_second(M::MetricManifold, x; backend = :default)
-    ginv = inverse_local_metric(M, x)
-    Γ₁ = christoffel_symbols_first(M, x; backend = backend)
-    Γ₂ = allocate(Γ₁)
-    @einsum Γ₂[l, i, j] = ginv[k, l] * Γ₁[i, j, k]
-=======
 christoffel_symbols_second(::MetricManifold, ::Any)
 @decorator_transparent_function function christoffel_symbols_second(M::MetricManifold, p; backend = :default)
     Ginv = inverse_local_metric(M, p)
     Γ₁ = christoffel_symbols_first(M, p; backend = backend)
     Γ₂ = allocate(Γ₁)
     @einsum Γ₂[l, i, j] = Ginv[k, l] * Γ₁[i, j, k]
->>>>>>> c21c6f23
     return Γ₂
 end
 
@@ -407,18 +399,11 @@
 tensor, at the point `p`. The dimensions of the resulting multi-dimensional
 array are ordered $(l,i,j,k)$.
 """
-<<<<<<< HEAD
-function riemann_tensor(M::MetricManifold, x; backend = :default)
-    n = size(x, 1)
-    Γ = christoffel_symbols_second(M, x; backend = backend)
-    ∂Γ = christoffel_symbols_second_jacobian(M, x; backend = backend) ./ n
-=======
 riemann_tensor(::MetricManifold, ::Any)
 @decorator_transparent_function function riemann_tensor(M::MetricManifold, p; backend = :default)
     n = size(p, 1)
     Γ = christoffel_symbols_second(M, p; backend = backend)
     ∂Γ = christoffel_symbols_second_jacobian(M, p; backend = backend) ./ n
->>>>>>> c21c6f23
     R = allocate(∂Γ, Size(n, n, n, n))
     @einsum R[l, i, j, k] =
         ∂Γ[l, i, k, j] - ∂Γ[l, i, j, k] + Γ[s, i, k] * Γ[l, s, j] - Γ[s, i, j] * Γ[l, s, k]
@@ -446,13 +431,6 @@
     return X
 end
 
-<<<<<<< HEAD
-@doc doc"""
-    solve_exp_ode(
-        M::MetricManifold,
-        x,
-        v,
-=======
 show(io::IO, M::MetricManifold) = print(io, "MetricManifold($(M.manifold), $(M.metric))")
 
 @doc raw"""
@@ -460,7 +438,6 @@
         M::MetricManifold,
         p,
         X,
->>>>>>> c21c6f23
         tspan;
         backend = :default,
         solver = AutoVern9(Rodas5()),
@@ -481,7 +458,6 @@
 Currently, the numerical integration is only accurate when using a single
 coordinate chart that covers the entire manifold. This excludes coordinates
 in an embedded space.
-<<<<<<< HEAD
 
 !!! note
     This function only works for Julia 1.1 or greater, when
@@ -490,19 +466,6 @@
     using OrdinaryDiffEq
     ```
 """
-function solve_exp_ode(M, x, v, tspan; kwargs...)
-    error("solve_exp_ode not implemented on $(typeof(M)) for point $(typeof(x)), vector $(typeof(v)), and timespan $(typeof(tspan)). For a suitable default, enter `using OrdinaryDiffEq` on Julia 1.1 or greater.")
-end
-=======
->>>>>>> c21c6f23
-
-!!! note
-    This function only works for Julia 1.1 or greater, when
-    [OrdinaryDiffEq.jl](https://github.com/JuliaDiffEq/OrdinaryDiffEq.jl) is loaded with
-    ```julia
-    using OrdinaryDiffEq
-    ```
-"""
 function solve_exp_ode(M, p, X, tspan; kwargs...)
     error("solve_exp_ode not implemented on $(typeof(M)) for point $(typeof(p)), vector $(typeof(X)), and timespan $(typeof(tspan)). For a suitable default, enter `using OrdinaryDiffEq` on Julia 1.1 or greater.")
 end