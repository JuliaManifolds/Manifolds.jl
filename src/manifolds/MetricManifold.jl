--- conflicted
+++ resolved
@@ -1,26 +1,3 @@
-<<<<<<< HEAD
-=======
-"""
-    IsMetricManifold <: AbstractTrait
-
-Specify that a certain decorated Manifold is a metric manifold in the sence that it provides
-explicit metric properties, extending/changing the default metric properties of a manifold.
-"""
-struct IsMetricManifold <: AbstractTrait end
-
-"""
-    IsDefaultMetric{G<:AbstractMetric}
-
-Specify that a certain [`AbstractMetric`](@extref `ManifoldsBase.AbstractMetric`)
-is the default metric for a manifold.
-This way the corresponding [`MetricManifold`](@ref) falls back to the default methods
-of the manifold it decorates.
-"""
-struct IsDefaultMetric{G <: AbstractMetric} <: AbstractTrait
-    metric::G
-end
-parent_trait(::IsDefaultMetric) = IsMetricManifold()
->>>>>>> b026c2a4
 
 # piping syntax for decoration
 (metric::AbstractMetric)(M::AbstractManifold) = MetricManifold(M, metric)
@@ -59,23 +36,8 @@
 
 get_embedding(M::MetricManifold) = get_embedding(M.manifold)
 
-<<<<<<< HEAD
 function change_metric!(M::AbstractManifold, Y, G::AbstractMetric, p, X)
     metric(M) === G && return copyto!(M, Y, p, X) # no metric change
-=======
-function change_metric!(
-        ::T,
-        M::AbstractDecoratorManifold,
-        Y,
-        ::G,
-        p,
-        X,
-    ) where {G <: AbstractMetric, T <: TraitList{<:IsDefaultMetric{<:G}}}
-    return copyto!(M, Y, p, X)
-end
-function change_metric!(M::MetricManifold, Y, G::AbstractMetric, p, X)
-    M.metric === G && return copyto!(M, Y, p, X) # no metric change
->>>>>>> b026c2a4
     # TODO: For local metric, inverse_local metric, det_local_metric: Introduce a default basis?
     B = DefaultOrthogonalBasis()
     G1 = local_metric(M, p, B)
@@ -87,21 +49,6 @@
     return get_vector!(M, Y, p, z, B)
 end
 
-<<<<<<< HEAD
-=======
-# Default fallback II: Default metric (not yet hit, check subtyping?)
-function change_representer!(
-        ::T,
-        M::AbstractDecoratorManifold,
-        Y,
-        ::G,
-        p,
-        X,
-    ) where {G <: AbstractMetric, T <: TraitList{<:IsDefaultMetric{<:G}}}
-    return copyto!(M, Y, p, X)
-end
-# Default fallback II: compute in local metric representations
->>>>>>> b026c2a4
 function change_representer!(M::AbstractManifold, Y, G::AbstractMetric, p, X)
     (metric(M) == G) && return copyto!(M, Y, p, X) # no metric change
     # TODO: For local metric, inverse_local metric, det_local_metric: Introduce a default basis?
@@ -189,22 +136,11 @@
 """
 flat(::MetricManifold, ::Any, ::TFVector)
 
-<<<<<<< HEAD
 function flat!(M::AbstractManifold, ξ::CoTFVector, p, X::TFVector)
-=======
-function flat!(
-        ::TraitList{IsMetricManifold},
-        M::AbstractDecoratorManifold,
-        ξ::CoTFVector,
-        p,
-        X::TFVector,
-    )
->>>>>>> b026c2a4
     g = local_metric(M, p, ξ.basis)
     copyto!(ξ.data, g * X.data)
     return ξ
 end
-<<<<<<< HEAD
 
 function get_basis(M::MetricManifold, p, B::AbstractBasis)
     (metric(M.manifold) == M.metric) && (return get_basis(M.manifold, p, B))
@@ -266,66 +202,6 @@
         c,
         B,
     )
-=======
-function flat!(
-        ::TraitList{IsDefaultMetric{G}},
-        M::MetricManifold{𝔽, TM, G},
-        ξ::CoTFVector,
-        p,
-        X::TFVector,
-    ) where {𝔽, TM <: AbstractManifold, G <: AbstractMetric}
-    flat!(M.manifold, ξ, p, X)
-    return ξ
-end
-
-function get_basis(
-        ::TraitList{IsDefaultMetric{G}},
-        M::MetricManifold{𝔽, TM, G},
-        p,
-        B::AbstractBasis,
-    ) where {𝔽, G <: AbstractMetric, TM <: AbstractManifold}
-    return get_basis(M.manifold, p, B)
-end
-
-function get_coordinates(
-        ::TraitList{IsDefaultMetric{G}},
-        M::MetricManifold{𝔽, TM, G},
-        p,
-        X,
-        B::AbstractBasis,
-    ) where {𝔽, G <: AbstractMetric, TM <: AbstractManifold}
-    return get_coordinates(M.manifold, p, X, B)
-end
-function get_coordinates!(
-        ::TraitList{IsDefaultMetric{G}},
-        M::MetricManifold{𝔽, TM, G},
-        Y,
-        p,
-        X,
-        B::AbstractBasis,
-    ) where {𝔽, G <: AbstractMetric, TM <: AbstractManifold}
-    return get_coordinates!(M.manifold, Y, p, X, B)
-end
-
-function get_vector(
-        ::TraitList{IsDefaultMetric{G}},
-        M::MetricManifold{𝔽, TM, G},
-        p,
-        c,
-        B::AbstractBasis,
-    ) where {𝔽, G <: AbstractMetric, TM <: AbstractManifold}
-    return get_vector(M.manifold, p, c, B)
-end
-function get_vector!(
-        ::TraitList{IsDefaultMetric{G}},
-        M::MetricManifold{𝔽, TM, G},
-        Y,
-        p,
-        c,
-        B::AbstractBasis,
-    ) where {𝔽, G <: AbstractMetric, TM <: AbstractManifold}
-    return get_vector!(M.manifold, Y, p, c, B)
->>>>>>> b026c2a4
 end
 
 @doc raw"""
@@ -367,7 +243,6 @@
     )
 end
 
-<<<<<<< HEAD
 function exp(M::MetricManifold, p, X)
     (metric(M.manifold) == M.metric) && (return exp(M.manifold, p, X))
     return invoke(exp, Tuple{AbstractManifold,Any,Any}, M, p, X)
@@ -383,43 +258,6 @@
 function exp_fused!(M::MetricManifold, q, p, X, t::Number)
     (metric(M.manifold) == M.metric) && (return exp_fused!(M.manifold, q, p, X, t))
     return invoke(exp_fused!, Tuple{AbstractManifold,Any,Any,Any,Number}, M, q, p, X, t)
-=======
-function exp(
-        ::TraitList{IsDefaultMetric{G}},
-        M::MetricManifold{𝔽, TM, G},
-        p,
-        X,
-    ) where {𝔽, G <: AbstractMetric, TM <: AbstractManifold}
-    return exp(M.manifold, p, X)
-end
-function exp_fused(
-        ::TraitList{IsDefaultMetric{G}},
-        M::MetricManifold{𝔽, TM, G},
-        p,
-        X,
-        t::Number,
-    ) where {𝔽, G <: AbstractMetric, TM <: AbstractManifold}
-    return exp_fused(M.manifold, p, X, t)
-end
-function exp!(
-        ::TraitList{IsDefaultMetric{G}},
-        M::MetricManifold{𝔽, TM, G},
-        q,
-        p,
-        X,
-    ) where {𝔽, G <: AbstractMetric, TM <: AbstractManifold}
-    return exp!(M.manifold, q, p, X)
-end
-function exp_fused!(
-        ::TraitList{IsDefaultMetric{G}},
-        M::MetricManifold{𝔽, TM, G},
-        q,
-        p,
-        X,
-        t::Number,
-    ) where {𝔽, G <: AbstractMetric, TM <: AbstractManifold}
-    return exp_fused!(M.manifold, q, p, X, t)
->>>>>>> b026c2a4
 end
 
 injectivity_radius(M::MetricManifold) = injectivity_radius(M.manifold)
@@ -441,23 +279,12 @@
 """
 inner(::MetricManifold, ::Any, ::Any, ::Any)
 
-<<<<<<< HEAD
 function inner(M::MetricManifold, p, X::TFVector, Y::TFVector)
-=======
-function inner(
-        ::TraitList{IsMetricManifold},
-        M::AbstractDecoratorManifold,
-        p,
-        X::TFVector,
-        Y::TFVector,
-    )
->>>>>>> b026c2a4
     X.basis === Y.basis ||
         error("calculating inner product of vectors from different bases is not supported")
     return dot(X.data, local_metric(M, p, X.basis) * Y.data)
 end
 function inner(
-<<<<<<< HEAD
     M::MetricManifold{𝔽,TM,G},
     p,
     X,
@@ -465,15 +292,6 @@
 ) where {𝔽,G<:AbstractMetric,TM<:AbstractManifold}
     (metric(M.manifold) == M.metric) && (return inner(M.manifold, p, X, Y))
     throw(MethodError(inner, (M, p, X, Y)))
-=======
-        ::TraitList{IsDefaultMetric{G}},
-        M::MetricManifold{𝔽, TM, G},
-        p,
-        X,
-        Y,
-    ) where {𝔽, G <: AbstractMetric, TM <: AbstractManifold}
-    return inner(M.manifold, p, X, Y)
->>>>>>> b026c2a4
 end
 
 """
@@ -488,7 +306,6 @@
 """
 is_default_metric(M::AbstractManifold, G::AbstractMetric)
 
-<<<<<<< HEAD
 is_default_metric(M::MetricManifold) = metric(M.manifold) == M.metric
 is_default_metric(M::AbstractManifold, G::AbstractMetric) = metric(M) == G
 
@@ -500,36 +317,6 @@
 is_point(M::MetricManifold, p; kwargs...) = is_point(M.manifold, p; kwargs...)
 
 function is_vector(M::MetricManifold, p, X, cbp::Bool=true; kwargs...)
-=======
-@trait_function is_default_metric(M::AbstractDecoratorManifold, G::AbstractMetric)
-function is_default_metric(
-        ::TraitList{IsDefaultMetric{G}},
-        ::AbstractDecoratorManifold,
-        ::G,
-    ) where {G <: AbstractMetric}
-    return true
-end
-is_default_metric(M::MetricManifold) = is_default_metric(M.manifold, M.metric)
-is_default_metric(::AbstractManifold, ::AbstractMetric) = false
-
-function is_point(
-        ::TraitList{IsMetricManifold},
-        M::MetricManifold{𝔽, TM, G},
-        p;
-        kwargs...,
-    ) where {𝔽, G <: AbstractMetric, TM <: AbstractManifold}
-    return is_point(M.manifold, p; kwargs...)
-end
-
-function is_vector(
-        ::TraitList{IsMetricManifold},
-        M::MetricManifold{𝔽, TM, G},
-        p,
-        X,
-        cbp::Bool = true;
-        kwargs...,
-    ) where {𝔽, G <: AbstractMetric, TM <: AbstractManifold}
->>>>>>> b026c2a4
     return is_vector(M.manifold, p, X, cbp; kwargs...)
 end
 
@@ -547,19 +334,9 @@
 """
 local_metric(::AbstractManifold, ::Any, ::AbstractBasis)
 
-<<<<<<< HEAD
 function local_metric(M::MetricManifold, p, B::AbstractBasis)
     (metric(M.manifold) == M.metric) && (return local_metric(M.manifold, p, B))
     return invoke(local_metric, Tuple{AbstractManifold,Any,AbstractBasis}, M, p, B)
-=======
-function local_metric(
-        ::TraitList{IsDefaultMetric{G}},
-        M::MetricManifold{𝔽, TM, G},
-        p,
-        B::AbstractBasis,
-    ) where {𝔽, G <: AbstractMetric, TM <: AbstractManifold}
-    return local_metric(M.manifold, p, B)
->>>>>>> b026c2a4
 end
 
 @doc raw"""
@@ -594,7 +371,6 @@
 """
 log(::MetricManifold, ::Any...)
 
-<<<<<<< HEAD
 function log(M::MetricManifold, p, q)
     (metric(M.manifold) == M.metric) && (return log(M.manifold, p, q))
     return invoke(log, Tuple{AbstractManifold,Any,Any}, M, p, q)
@@ -602,24 +378,6 @@
 function log!(M::MetricManifold, X, p, q)
     (metric(M.manifold) == M.metric) && (return log!(M.manifold, X, p, q))
     throw(MethodError(log!, (M, X, p, q)))
-=======
-function log(
-        ::TraitList{IsDefaultMetric{G}},
-        M::MetricManifold{𝔽, TM, G},
-        p,
-        q,
-    ) where {𝔽, G <: AbstractMetric, TM <: AbstractManifold}
-    return log(M.manifold, p, q)
-end
-function log!(
-        ::TraitList{IsDefaultMetric{G}},
-        M::MetricManifold{𝔽, TM, G},
-        X,
-        p,
-        q,
-    ) where {𝔽, G <: AbstractMetric, TM <: AbstractManifold}
-    return log!(M.manifold, X, p, q)
->>>>>>> b026c2a4
 end
 
 @doc raw"""
@@ -651,7 +409,6 @@
     return sqrt(dot(X.data, local_metric(M, p, X.basis) * X.data))
 end
 
-<<<<<<< HEAD
 function parallel_transport_to(M::MetricManifold, p, X, q)
     (metric(M.manifold) == M.metric) && (return parallel_transport_to(M.manifold, p, X, q))
     return invoke(parallel_transport_to, Tuple{AbstractManifold,Any,Any,Any}, M, p, X, q)
@@ -676,58 +433,6 @@
 end
 function project!(M::MetricManifold, Y, p, X)
     (metric(M.manifold) == M.metric) && (return project!(M.manifold, Y, p, X))
-=======
-function parallel_transport_to(
-        ::TraitList{IsDefaultMetric{G}},
-        M::MetricManifold{𝔽, TM, G},
-        p,
-        X,
-        q,
-    ) where {𝔽, G <: AbstractMetric, TM <: AbstractManifold}
-    return parallel_transport_to(M.manifold, p, X, q)
-end
-function parallel_transport_to!(
-        ::TraitList{IsDefaultMetric{G}},
-        M::MetricManifold{𝔽, TM, G},
-        Y,
-        p,
-        X,
-        q,
-    ) where {𝔽, G <: AbstractMetric, TM <: AbstractManifold}
-    return parallel_transport_to!(M.manifold, Y, p, X, q)
-end
-
-function project(
-        ::TraitList{IsDefaultMetric{G}},
-        M::MetricManifold{𝔽, TM, G},
-        p,
-    ) where {𝔽, G <: AbstractMetric, TM <: AbstractManifold}
-    return project(M.manifold, p)
-end
-function project!(
-        ::TraitList{IsDefaultMetric{G}},
-        M::MetricManifold{𝔽, TM, G},
-        q,
-        p,
-    ) where {𝔽, G <: AbstractMetric, TM <: AbstractManifold}
-    return project!(M.manifold, q, p)
-end
-function project(
-        ::TraitList{IsDefaultMetric{G}},
-        M::MetricManifold{𝔽, TM, G},
-        p,
-        X,
-    ) where {𝔽, G <: AbstractMetric, TM <: AbstractManifold}
-    return project(M.manifold, p, X)
-end
-function project!(
-        ::TraitList{IsDefaultMetric{G}},
-        M::MetricManifold{𝔽, TM, G},
-        Y,
-        p,
-        X,
-    ) where {𝔽, G <: AbstractMetric, TM <: AbstractManifold}
->>>>>>> b026c2a4
     return project!(M.manifold, Y, p, X)
 end
 
@@ -779,46 +484,19 @@
 """
 sharp(::MetricManifold, ::Any, ::CoTFVector)
 
-<<<<<<< HEAD
 function sharp!(M::MetricManifold, X::TFVector, p, ξ::CoTFVector)
     (metric(M.manifold) == M.metric) && (return sharp!(M.manifold, X, p, ξ))
-=======
-function sharp!(
-        ::TraitList{IsMetricManifold},
-        M::AbstractDecoratorManifold,
-        X::TFVector,
-        p,
-        ξ::CoTFVector,
-    )
->>>>>>> b026c2a4
     Ginv = inverse_local_metric(M, p, X.basis)
     copyto!(X.data, Ginv * ξ.data)
     return X
 end
-<<<<<<< HEAD
-=======
-function sharp!(
-        ::TraitList{IsDefaultMetric{G}},
-        M::MetricManifold{𝔽, TM, G},
-        X::TFVector,
-        p,
-        ξ::CoTFVector,
-    ) where {𝔽, G <: AbstractMetric, TM <: AbstractManifold}
-    sharp!(M.manifold, X, p, ξ)
-    return X
-end
->>>>>>> b026c2a4
 
 function Base.show(io::IO, M::MetricManifold)
     return print(io, "MetricManifold($(M.manifold), $(M.metric))")
 end
 
 function vector_transport_direction(
-<<<<<<< HEAD
-    M::MetricManifold,
-    p,
-    X,
-    d,
+    M::MetricManifold, p, X, d,
     m::AbstractVectorTransportMethod=default_vector_transport_method(M, typeof(p)),
 )
     (metric(M.manifold) == M.metric) &&
@@ -826,19 +504,11 @@
     return invoke(
         vector_transport_direction,
         Tuple{AbstractManifold,Any,Any,Any,AbstractVectorTransportMethod},
-        M,
-        p,
-        X,
-        d,
-        m,
+        M, p, X, d, m,
     )
 end
 function vector_transport_direction!(
-    M::MetricManifold,
-    Y,
-    p,
-    X,
-    d,
+    M::MetricManifold, Y, p, X, d,
     m::AbstractVectorTransportMethod=default_vector_transport_method(M, typeof(p)),
 )
     (metric(M.manifold) == M.metric) &&
@@ -846,27 +516,7 @@
     return invoke(
         vector_transport_direction!,
         Tuple{AbstractManifold,Any,Any,Any,Any,AbstractVectorTransportMethod},
-        M,
-=======
-        ::TraitList{IsDefaultMetric{G}},
-        M::MetricManifold{𝔽, TM, G},
-        p,
-        X,
-        d,
-        m::AbstractVectorTransportMethod = default_vector_transport_method(M, typeof(p)),
-    ) where {𝔽, G <: AbstractMetric, TM <: AbstractManifold}
-    return vector_transport_direction(M.manifold, p, X, d, m)
-end
-function vector_transport_direction!(
-        ::TraitList{IsDefaultMetric{G}},
-        M::MetricManifold{𝔽, TM, G},
->>>>>>> b026c2a4
-        Y,
-        p,
-        X,
-        d,
-<<<<<<< HEAD
-        m,
+        M, Y, p, X, d, m,
     )
 end
 
@@ -889,11 +539,7 @@
     )
 end
 function vector_transport_to!(
-    M::MetricManifold,
-    Y,
-    p,
-    X,
-    q,
+    M::MetricManifold, Y, p, X, q,
     m::AbstractVectorTransportMethod=default_vector_transport_method(M, typeof(p)),
 )
     (metric(M.manifold) == M.metric) &&
@@ -901,33 +547,7 @@
     return invoke(
         vector_transport_to!,
         Tuple{AbstractManifold,Any,Any,Any,Any,AbstractVectorTransportMethod},
-        M,
-=======
-        m::AbstractVectorTransportMethod = default_vector_transport_method(M, typeof(p)),
-    ) where {𝔽, G <: AbstractMetric, TM <: AbstractManifold}
-    return vector_transport_direction!(M.manifold, Y, p, X, d, m)
-end
-
-function vector_transport_to(
-        ::TraitList{IsDefaultMetric{G}},
-        M::MetricManifold{𝔽, TM, G},
-        p,
-        X,
-        q,
-        m::AbstractVectorTransportMethod = default_vector_transport_method(M, typeof(p)),
-    ) where {𝔽, G <: AbstractMetric, TM <: AbstractManifold}
-    return vector_transport_to(M.manifold, p, X, q, m)
-end
-function vector_transport_to!(
-        ::TraitList{IsDefaultMetric{G}},
-        M::MetricManifold{𝔽, TM, G},
->>>>>>> b026c2a4
-        Y,
-        p,
-        X,
-        q,
-<<<<<<< HEAD
-        m,
+        M, Y, p, X, q, m,
     )
 end
 
@@ -938,31 +558,6 @@
 function Weingarten!(M::MetricManifold, Y, p, X, V)
     (metric(M.manifold) == M.metric) && (return Weingarten!(M.manifold, Y, p, X, V))
     throw(MethodError(Weingarten!, (M, Y, p, X, V)))
-=======
-        m::AbstractVectorTransportMethod = default_vector_transport_method(M, typeof(p)),
-    ) where {𝔽, G <: AbstractMetric, TM <: AbstractManifold}
-    return vector_transport_to!(M.manifold, Y, p, X, q, m)
-end
-
-function Weingarten(
-        ::TraitList{IsDefaultMetric{G}},
-        M::MetricManifold{𝔽, TM, G},
-        p,
-        X,
-        V,
-    ) where {𝔽, G <: AbstractMetric, TM <: AbstractManifold}
-    return Weingarten(M.manifold, p, X, V)
-end
-function Weingarten!(
-        ::TraitList{IsDefaultMetric{G}},
-        M::MetricManifold{𝔽, TM, G},
-        Y,
-        p,
-        X,
-        V,
-    ) where {𝔽, G <: AbstractMetric, TM <: AbstractManifold}
-    return Weingarten!(M.manifold, Y, p, X, V)
->>>>>>> b026c2a4
 end
 
 zero_vector(M::MetricManifold, p) = zero_vector(M.manifold, p)
