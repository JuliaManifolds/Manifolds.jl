--- conflicted
+++ resolved
@@ -527,13 +527,9 @@
     return v
 end
 
-<<<<<<< HEAD
-@doc raw"""
-=======
 show(io::IO, M::MetricManifold) = print(io, "MetricManifold($(M.manifold), $(M.metric))")
 
-@doc doc"""
->>>>>>> ef9487c0
+@doc raw"""
     solve_exp_ode(
         M::MetricManifold,
         x,
