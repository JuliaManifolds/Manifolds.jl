@doc raw"""
    Stiefel{T,𝔽} <: AbstractDecoratorManifold{𝔽}

The Stiefel manifold consists of all ``n×k``, ``n ≥ k`` unitary matrices, i.e.

````math
\operatorname{St}(n,k) = \bigl\{ p ∈ 𝔽^{n×k}\ \big|\ p^{\mathrm{H}}p = I_k \bigr\},
````

where ``𝔽 ∈ \{ℝ, ℂ\}``,
``⋅^{\mathrm{H}}`` denotes the complex conjugate transpose or Hermitian, and
``I_k ∈ ℝ^{k×k}`` denotes the ``k×k`` identity matrix.

The tangent space at a point ``p ∈ \mathcal M`` is given by

````math
T_p \mathcal M = \{ X ∈ 𝔽^{n×k} : p^{\mathrm{H}}X + X^{\mathrm{H}}p = 0_k\},
````

where ``0_k`` is the ``k×k`` zero matrix.

This manifold is modeled as an embedded manifold to the [`Euclidean`](@ref), i.e.
several functions like the [`inner`](@ref inner(::Euclidean, ::Any...)) product and the
[`zero_vector`](@ref zero_vector(::Euclidean, ::Any...)) are inherited from the embedding.

The manifold is named after
[Eduard L. Stiefel](https://en.wikipedia.org/wiki/Eduard_Stiefel) (1909–1978).

# Constructor
    Stiefel(n, k, field=ℝ; parameter::Symbol=:type)

Generate the (real-valued) Stiefel manifold of ``n×k`` dimensional orthonormal matrices.
"""
struct Stiefel{T, 𝔽} <: AbstractDecoratorManifold{𝔽}
    size::T
end

function Stiefel(n::Int, k::Int, field::AbstractNumbers = ℝ; parameter::Symbol = :type)
    size = wrap_type_parameter(parameter, (n, k))
    return Stiefel{typeof(size), field}(size)
end

<<<<<<< HEAD
function allocation_promotion_function(::Stiefel{<:Any,ℂ}, ::Any, ::Tuple)
=======
function active_traits(f, ::Stiefel, args...)
    return merge_traits(IsIsometricEmbeddedManifold(), IsDefaultMetric(EuclideanMetric()))
end

function allocation_promotion_function(::Stiefel{<:Any, ℂ}, ::Any, ::Tuple)
>>>>>>> b026c2a4
    return complex
end

@doc raw"""
    change_representer(M::Stiefel, ::EuclideanMetric, p, X)

Change `X` to the corresponding representer of a cotangent vector at `p`.
Since the [`Stiefel`](@ref) manifold `M`, is isometrically embedded, this is the identity
"""
change_representer(::Stiefel, ::EuclideanMetric, ::Any, ::Any)

function change_representer!(M::Stiefel, Y, ::EuclideanMetric, p, X)
    copyto!(M, Y, p, X)
    return Y
end

@doc raw"""
    change_metric(M::Stiefel, ::EuclideanMetric, p X)

Change `X` to the corresponding vector with respect to the metric of the [`Stiefel`](@ref) `M`,
which is just the identity, since the manifold is isometrically embedded.
"""
change_metric(M::Stiefel, ::EuclideanMetric, ::Any, ::Any)

function change_metric!(::Stiefel, Y, ::EuclideanMetric, p, X)
    copyto!(Y, X)
    return Y
end

@doc raw"""
    check_point(M::Stiefel, p; kwargs...)

Check whether `p` is a valid point on the [`Stiefel`](@ref) `M`=``\operatorname{St}(n,k)``, i.e. that it has the right
[`AbstractNumbers`](@extref ManifoldsBase number-system) type and ``p^{\mathrm{H}}p`` is (approximately) the identity, where ``⋅^{\mathrm{H}}`` is the
complex conjugate transpose. The settings for approximately can be set with `kwargs...`.
"""
function check_point(M::Stiefel, p; kwargs...)
    cks = check_size(M, p)
    (cks === nothing) || return cks
    c = p' * p
    if !isapprox(c, one(c); kwargs...)
        return DomainError(
            norm(c - one(c)),
            "The point $(p) does not lie on $(M), because p'p is not the unit matrix.",
        )
    end
    return nothing
end

@doc raw"""
    check_vector(M::Stiefel, p, X; kwargs...)

Checks whether `X` is a valid tangent vector at `p` on the [`Stiefel`](@ref)
`M`=``\operatorname{St}(n,k)``, i.e. the [`AbstractNumbers`](@extref ManifoldsBase number-system) fits and
it (approximately) holds that ``p^{\mathrm{H}}X + X^{\mathrm{H}}p = 0``.
The settings for approximately can be set with `kwargs...`.
"""
function check_vector(M::Stiefel, p, X; kwargs...)
    n, k = get_parameter(M.size)
    cks = check_size(M, p, X)
    cks === nothing || return cks
    if !isapprox(p' * X, -conj(X' * p); kwargs...)
        return DomainError(
            norm(p' * X + conj(X' * p)),
            "The matrix $(X) is does not lie in the tangent space of $(p) on the Stiefel manifold of dimension ($(n),$(k)), since p'X + X'p is not the zero matrix.",
        )
    end
    return nothing
end

"""
    default_inverse_retraction_method(M::Stiefel)

Return [`PolarInverseRetraction`](@extref `ManifoldsBase.PolarInverseRetraction`) as the default inverse retraction for the
[`Stiefel`](@ref) manifold.
"""
default_inverse_retraction_method(::Stiefel) = PolarInverseRetraction()

metric(::Stiefel) = EuclideanMetric()

"""
    default_retraction_method(M::Stiefel)

Return [`PolarRetraction`](@extref `ManifoldsBase.PolarRetraction`) as the default retraction for the [`Stiefel`](@ref) manifold.
"""
default_retraction_method(::Stiefel) = PolarRetraction()

"""
    default_vector_transport_method(M::Stiefel)

Return the [`DifferentiatedRetractionVectorTransport`](@extref `ManifoldsBase.DifferentiatedRetractionVectorTransport`) of the [`PolarRetraction`]([`PolarRetraction`](@extref `ManifoldsBase.PolarRetraction`)
as the default vector transport method for the [`Stiefel`](@ref) manifold.
"""
function default_vector_transport_method(::Stiefel)
    return DifferentiatedRetractionVectorTransport(PolarRetraction())
end

embed(::Stiefel, p) = p
embed(::Stiefel, p, X) = X

function get_embedding(::Stiefel{TypeParameter{Tuple{n, k}}, 𝔽}) where {n, k, 𝔽}
    return Euclidean(n, k; field = 𝔽)
end
function get_embedding(M::Stiefel{Tuple{Int, Int}, 𝔽}) where {𝔽}
    n, k = get_parameter(M.size)
    return Euclidean(n, k; field = 𝔽, parameter = :field)
end

function ManifoldsBase.get_embedding_type(::Stiefel)
    return ManifoldsBase.IsometricallyEmbeddedManifoldType()
end

@doc raw"""
    inverse_retract(M::Stiefel, p, q, ::PolarInverseRetraction)

Compute the inverse retraction based on a singular value decomposition
for two points `p`, `q` on the [`Stiefel`](@ref) manifold `M`.
This follows the following approach: From the Polar retraction we know that

````math
\operatorname{retr}_p^{-1}q = qs - t
````

if such a symmetric positive definite ``k×k`` matrix exists. Since ``qs - t``
is also a tangent vector at ``p`` we obtain

````math
p^{\mathrm{H}}qs + s(p^{\mathrm{H}}q)^{\mathrm{H}} + 2I_k = 0,
````
which can either be solved by a Lyapunov approach or a continuous-time
algebraic Riccati equation.

This implementation follows the Lyapunov approach.
"""
inverse_retract(::Stiefel, ::Any, ::Any, ::PolarInverseRetraction)

@doc raw"""
    inverse_retract(M::Stiefel, p, q, ::QRInverseRetraction)

Compute the inverse retraction based on a qr decomposition
for two points `p`, `q` on the [`Stiefel`](@ref) manifold `M` and return
the resulting tangent vector in `X`. The computation follows Algorithm 1
in [KanekoFioriTanaka:2013](@cite).
"""
inverse_retract(::Stiefel, ::Any, ::Any, ::QRInverseRetraction)

function _stiefel_inv_retr_qr_mul_by_r_generic!(M::Stiefel, X, q, R, A)
    n, k = get_parameter(M.size)
    @inbounds for i in 1:k
        b = zeros(eltype(R), i)
        b[i] = 1
        b[1:(end - 1)] = -transpose(R[1:(i - 1), 1:(i - 1)]) * A[i, 1:(i - 1)]
        R[1:i, i] = A[1:i, 1:i] \ b
    end
    #TODO: replace with this once it's supported by StaticArrays
    #return mul!(X, q, UpperTriangular(R))
    return mul!(X, q, R)
end

function _stiefel_inv_retr_qr_mul_by_r!(
        ::Stiefel{TypeParameter{Tuple{n, 1}}},
        X,
        q,
        A,
        ::Type,
    ) where {n}
    @inbounds R = SMatrix{1, 1}(inv(A[1, 1]))
    return mul!(X, q, R)
end
function _stiefel_inv_retr_qr_mul_by_r!(
        M::Stiefel{TypeParameter{Tuple{n, 1}}},
        X,
        q,
        A::StaticArray,
        ::Type{ElT},
    ) where {n, ElT}
    return invoke(
        _stiefel_inv_retr_qr_mul_by_r!,
        Tuple{
            Stiefel{TypeParameter{Tuple{n, 1}}},
            typeof(X),
            typeof(q),
            AbstractArray,
            typeof(ElT),
        },
        M,
        X,
        q,
        A,
        ElT,
    )
end
function _stiefel_inv_retr_qr_mul_by_r!(
        ::Stiefel{TypeParameter{Tuple{n, 2}}},
        X,
        q,
        A,
        ::Type{ElT},
    ) where {n, ElT}
    R11 = inv(A[1, 1])
    @inbounds R =
        hcat(SA[R11, zero(ElT)], A[SOneTo(2), SOneTo(2)] \ SA[-R11 * A[2, 1], one(ElT)])

    #TODO: replace with this once it's supported by StaticArrays
    #return mul!(X, q, UpperTriangular(R))
    return mul!(X, q, R)
end
function _stiefel_inv_retr_qr_mul_by_r!(
        M::Stiefel{TypeParameter{Tuple{n, 2}}},
        X,
        q,
        A::StaticArray,
        ::Type{ElT},
    ) where {n, ElT}
    return invoke(
        _stiefel_inv_retr_qr_mul_by_r!,
        Tuple{
            Stiefel{TypeParameter{Tuple{n, 2}}},
            typeof(X),
            typeof(q),
            AbstractArray,
            typeof(ElT),
        },
        M,
        X,
        q,
        A,
        ElT,
    )
end
function _stiefel_inv_retr_qr_mul_by_r!(
        M::Stiefel{TypeParameter{Tuple{n, k}}},
        X,
        q,
        A::StaticArray,
        ::Type{ElT},
    ) where {n, k, ElT}
    R = zeros(MMatrix{k, k, ElT})
    return _stiefel_inv_retr_qr_mul_by_r_generic!(M, X, q, R, A)
end
function _stiefel_inv_retr_qr_mul_by_r!(M::Stiefel, X, q, A, ::Type{ElT}) where {ElT}
    n, k = get_parameter(M.size)
    R = zeros(ElT, k, k)
    return _stiefel_inv_retr_qr_mul_by_r_generic!(M, X, q, R, A)
end

function inverse_retract_polar!(::Stiefel, X, p, q)
    A = p' * q
    H = -2 * one(p' * p)
    B = lyap(A, H)
    mul!(X, q, B)
    X .-= p
    return X
end
function inverse_retract_qr!(M::Stiefel, X, p, q)
    n, k = get_parameter(M.size)
    A = p' * q
    @boundscheck size(A) === (k, k)
    ElT = typeof(one(eltype(p)) * one(eltype(q)))
    _stiefel_inv_retr_qr_mul_by_r!(M, X, q, A, ElT)
    X .-= p
    return X
end

function _isapprox(M::Stiefel, p, X, Y; atol = sqrt(max_eps(X, Y)), kwargs...)
    return isapprox(norm(M, p, X - Y), 0; atol = atol, kwargs...)
end

"""
    is_flat(M::Stiefel)

Return true if [`Stiefel`](@ref) `M` is one-dimensional.
"""
is_flat(M::Stiefel) = manifold_dimension(M) == 1

@doc raw"""
    manifold_dimension(M::Stiefel)

Return the dimension of the [`Stiefel`](@ref) manifold `M`=``\operatorname{St}(n,k,𝔽)``.
The dimension is given by

````math
\begin{aligned}
\dim \mathrm{St}(n, k, ℝ) &= nk - \frac{1}{2}k(k+1)\\
\dim \mathrm{St}(n, k, ℂ) &= 2nk - k^2\\
\dim \mathrm{St}(n, k, ℍ) &= 4nk - k(2k-1)
\end{aligned}
````
"""
function manifold_dimension(M::Stiefel{<:Any, ℝ})
    n, k = get_parameter(M.size)
    return n * k - div(k * (k + 1), 2)
end
function manifold_dimension(M::Stiefel{<:Any, ℂ})
    n, k = get_parameter(M.size)
    return 2 * n * k - k * k
end
function manifold_dimension(M::Stiefel{<:Any, ℍ})
    n, k = get_parameter(M.size)
    return 4 * n * k - k * (2k - 1)
end

@doc raw"""
    rand(::Stiefel; vector_at=nothing, σ::Real=1.0)

When `vector_at` is `nothing`, return a random (Gaussian) point `x` on the [`Stiefel`](@ref)
manifold `M` by generating a (Gaussian) matrix with standard deviation `σ` and return the
orthogonalized version, i.e. return the Q component of the QR decomposition of the random
matrix of size ``n×k``.

When `vector_at` is not `nothing`, return a (Gaussian) random vector from the tangent space
``T_{vector\_at}\mathrm{St}(n,k)`` with mean zero and standard deviation `σ` by projecting a
random Matrix onto the tangent vector at `vector_at`.
"""
rand(::Stiefel; σ::Real = 1.0)

function Random.rand!(
        rng::AbstractRNG,
        M::Stiefel{<:Any, 𝔽},
        pX;
        vector_at = nothing,
        σ::Real = one(real(eltype(pX))),
    ) where {𝔽}
    n, k = get_parameter(M.size)
    if vector_at === nothing
        A = σ * randn(rng, 𝔽 === ℝ ? Float64 : ComplexF64, n, k)
        pX .= Matrix(qr(A).Q)
    else
        Z = σ * randn(rng, eltype(pX), size(pX))
        project!(M, pX, vector_at, Z)
        normalize!(pX)
    end
    return pX
end

@doc raw"""
    retract(::Stiefel, p, X, ::CayleyRetraction)

Compute the retraction on the [`Stiefel`](@ref) that is based on the Cayley transform[Zhu:2016](@cite).
Using
````math
  W_{p,X} = \operatorname{P}_pXp^{\mathrm{H}} - pX^{\mathrm{H}}\operatorname{P_p}
  \quad\text{where}
  \operatorname{P}_p = I - \frac{1}{2}pp^{\mathrm{H}}
````
the formula reads
````math
    \operatorname{retr}_pX = \Bigl(I - \frac{1}{2}W_{p,X}\Bigr)^{-1}\Bigl(I + \frac{1}{2}W_{p,X}\Bigr)p.
````

It is implemented as the case ``m=1`` of the `PadeRetraction`.
"""
retract(::Stiefel, ::Any, ::Any, ::CayleyRetraction)

@doc raw"""
    retract(M::Stiefel, p, X, ::PadeRetraction{m})

Compute the retraction on the [`Stiefel`](@ref) manifold `M` based on the Padé approximation of order ``m`` [ZhuDuan:2018](@cite).
Let ``p_m`` and ``q_m`` be defined for any matrix ``A ∈ ℝ^{n×x}`` as

````math
  p_m(A) = \sum_{k=0}^m \frac{(2m-k)!m!}{(2m)!(m-k)!}\frac{A^k}{k!}
````

and

````math
  q_m(A) = \sum_{k=0}^m \frac{(2m-k)!m!}{(2m)!(m-k)!}\frac{(-A)^k}{k!}
````

respectively. Then the Padé approximation (of the matrix exponential ``\exp(A)``) reads

````math
  r_m(A) = q_m(A)^{-1}p_m(A)
````

Defining further

````math
  W_{p,X} = \operatorname{P}_pXp^{\mathrm{H}} - pX^{\mathrm{H}}\operatorname{P_p}
  \quad\text{where }
  \operatorname{P}_p = I - \frac{1}{2}pp^{\mathrm{H}}
````

the retraction reads

````math
  \operatorname{retr}_pX = r_m(W_{p,X})p
````
"""
retract(::Stiefel, ::Any, ::Any, ::PadeRetraction)

@doc raw"""
    retract(M::Stiefel, p, X, ::PolarRetraction)

Compute the SVD-based retraction [`PolarRetraction`](@extref `ManifoldsBase.PolarRetraction`) on the
[`Stiefel`](@ref) manifold `M`. With ``USV = p + X`` the retraction reads

````math
\operatorname{retr}_p X = U\bar{V}^\mathrm{H}.
````
"""
retract(::Stiefel, ::Any, ::Any, ::PolarRetraction)

@doc raw"""
    retract(M::Stiefel, p, X, ::QRRetraction)

Compute the QR-based retraction [`QRRetraction`](@extref `ManifoldsBase.QRRetraction`) on the
[`Stiefel`](@ref) manifold `M`. With ``QR = p + X`` the retraction reads

````math
\operatorname{retr}_p X = QD,
````

where ``D`` is a ``n×k`` matrix with

````math
D = \operatorname{diag}\bigl(\operatorname{sgn}(R_{ii}+0,5)_{i=1}^k \bigr),
````

where ``\operatorname{sgn}(p) = \begin{cases}
1 & \text{ for } p > 0,\\
0 & \text{ for } p = 0,\\
-1& \text{ for } p < 0.
\end{cases}``
"""
retract(::Stiefel, ::Any, ::Any, ::QRRetraction)

_qrfac_to_q(qrfac) = Matrix(qrfac.Q)
_qrfac_to_q(qrfac::StaticArrays.QR) = qrfac.Q

function ManifoldsBase.retract_pade!(M::Stiefel, q, p, X, m::PadeRetraction)
    return ManifoldsBase.retract_pade_fused!(M, q, p, X, one(eltype(p)), m)
end

function ManifoldsBase.retract_pade_fused!(
        ::Stiefel,
        q,
        p,
        X,
        t::Number,
        ::PadeRetraction{m},
    ) where {m}
    tX = t * X
    Pp = I - 1 // 2 * p * p'
    WpX = Pp * tX * p' - p * tX' * Pp
    pm = zeros(eltype(WpX), size(WpX))
    qm = zeros(eltype(WpX), size(WpX))
    WpXk = similar(WpX)
    copyto!(WpXk, factorial(m) / factorial(2 * m) * I) # factorial factor independent of k
    for k in 0:m
        # incrementally build (2m-k)!/(m-k)!(k)! for k > 0, i.e.
        # remove factor (2m-k+1) in the nominator, (m-k+1) in the denominator and multiply by 1/k
        WpXk .*= (k == 0 ? 2 : (m - k + 1) / ((2 * m - k + 1) * k))
        pm .+= WpXk
        if k % 2 == 0
            qm .+= WpXk
        else
            qm .-= WpXk
        end
        WpXk *= WpX
    end
    return copyto!(q, (qm \ pm) * p)
end

function ManifoldsBase.retract_polar!(M::Stiefel, q, p, X)
    return ManifoldsBase.retract_polar_fused!(M, q, p, X, one(eltype(p)))
end
function ManifoldsBase.retract_polar_fused!(::Stiefel, q, p, X, t::Number)
    q .= p .+ t .* X
    s = svd(q)
    return mul!(q, s.U, s.Vt)
end

function ManifoldsBase.retract_qr!(M::Stiefel, q, p, X)
    return ManifoldsBase.retract_qr_fused!(M, q, p, X, one(eltype(p)))
end
function ManifoldsBase.retract_qr_fused!(::Stiefel, q, p, X, t::Number)
    q .= p .+ t .* X
    qrfac = qr(q)
    d = diag(qrfac.R)
    D = Diagonal(sign.(sign.(d .+ 1 // 2)))
    return mul!(q, _qrfac_to_q(qrfac), D)
end

@doc raw"""
    representation_size(M::Stiefel)

Returns the representation size of the [`Stiefel`](@ref) `M`=``\operatorname{St}(n,k)``,
i.e. `(n,k)`, which is the matrix dimensions.
"""
representation_size(M::Stiefel) = get_parameter(M.size)

function Base.show(io::IO, ::Stiefel{TypeParameter{Tuple{n, k}}, 𝔽}) where {n, k, 𝔽}
    return print(io, "Stiefel($(n), $(k), $(𝔽))")
end
function Base.show(io::IO, M::Stiefel{Tuple{Int, Int}, 𝔽}) where {𝔽}
    n, k = get_parameter(M.size)
    return print(io, "Stiefel($(n), $(k), $(𝔽); parameter=:field)")
end

@doc raw"""
    vector_transport_direction(::Stiefel, p, X, d, ::DifferentiatedRetractionVectorTransport{CayleyRetraction})

Compute the vector transport given by the differentiated retraction of the [`CayleyRetraction`](@extref `ManifoldsBase.CayleyRetraction`), cf. [Zhu:2016](@cite) Equation (17).

The formula reads
````math
\operatorname{T}_{p,d}(X) =
\Bigl(I - \frac{1}{2}W_{p,d}\Bigr)^{-1}W_{p,X}\Bigl(I - \frac{1}{2}W_{p,d}\Bigr)^{-1}p,
````
with
````math
  W_{p,X} = \operatorname{P}_pXp^{\mathrm{H}} - pX^{\mathrm{H}}\operatorname{P_p}
  \quad\text{where }
  \operatorname{P}_p = I - \frac{1}{2}pp^{\mathrm{H}}
````

Since this is the differentiated retraction as a vector transport, the result will be in the
tangent space at ``q=\operatorname{retr}_p(d)`` using the [`CayleyRetraction`](@extref `ManifoldsBase.CayleyRetraction`).
"""
vector_transport_direction(
    M::Stiefel,
    p,
    X,
    d,
    ::DifferentiatedRetractionVectorTransport{CayleyRetraction},
)

@doc raw"""
    vector_transport_direction(M::Stiefel, p, X, d, DifferentiatedRetractionVectorTransport{PolarRetraction})

Compute the vector transport by computing the push forward of
[`retract(::Stiefel, ::Any, ::Any, ::PolarRetraction)`](@ref) Section 3.5 of [Zhu:2016](@cite):

```math
T_{p,d}^{\text{Pol}}(X) = q*Λ + (I-qq^{\mathrm{T}})X(1+d^\mathrm{T}d)^{-\frac{1}{2}},
```

where ``q = \operatorname{retr}^{\mathrm{Pol}}_p(d)``, and ``Λ`` is the unique solution of the Sylvester equation

```math
    Λ(I+d^\mathrm{T}d)^{\frac{1}{2}} + (I + d^\mathrm{T}d)^{\frac{1}{2}} = q^\mathrm{T}X - X^\mathrm{T}q
```
"""
vector_transport_direction(
    ::Stiefel,
    ::Any,
    ::Any,
    ::Any,
    ::DifferentiatedRetractionVectorTransport{PolarRetraction},
)

@doc raw"""
    vector_transport_direction(M::Stiefel, p, X, d, DifferentiatedRetractionVectorTransport{QRRetraction})

Compute the vector transport by computing the push forward of the
[`retract(::Stiefel, ::Any, ::Any, ::QRRetraction)`](@ref),
See  [AbsilMahonySepulchre:2008](@cite), p. 173, or Section 3.5 of [Zhu:2016](@cite).
```math
T_{p,d}^{\text{QR}}(X) = q*\rho_{\mathrm{s}}(q^\mathrm{T}XR^{-1}) + (I-qq^{\mathrm{T}})XR^{-1},
```
where ``q = \operatorname{retr}^{\mathrm{QR}}_p(d)``, ``R`` is the ``R`` factor of the QR
decomposition of ``p + d``, and
```math
\bigl( \rho_{\mathrm{s}}(A) \bigr)_{ij}
= \begin{cases}
A_{ij}&\text{ if } i > j\\
0 \text{ if } i = j\\
-A_{ji} \text{ if } i < j.\\
\end{cases}
```
"""
vector_transport_direction(
    ::Stiefel,
    ::Any,
    ::Any,
    ::Any,
    ::DifferentiatedRetractionVectorTransport{QRRetraction},
)

function vector_transport_direction_diff!(::Stiefel, Y, p, X, d, ::CayleyRetraction)
    Pp = I - 1 // 2 * p * p'
    Wpd = Pp * d * p' - p * d' * Pp
    WpX = Pp * X * p' - p * X' * Pp
    q1 = I - 1 // 2 * Wpd
    return copyto!(Y, (q1 \ WpX) * (q1 \ p))
end

function vector_transport_direction_diff!(M::Stiefel, Y, p, X, d, ::PolarRetraction)
    q = retract(M, p, d, PolarRetraction())
    Iddsqrt = sqrt(I + d' * d)
    Λ = sylvester(Iddsqrt, Iddsqrt, -q' * X + X' * q)
    return copyto!(Y, q * Λ + (X - q * (q' * X)) / Iddsqrt)
end
function vector_transport_direction_diff!(M::Stiefel, Y, p, X, d, ::QRRetraction)
    q = retract(M, p, d, QRRetraction())

    # use the QR factorization with positive diagonal of R
    pdR = qr(p + d).R
    s = sign.(diag(pdR))
    s[s .== 0] .= 1
    rf = UpperTriangular(Diagonal(s)' * pdR)

    Xrf = X / rf
    qtXrf = q' * Xrf
    return copyto!(
        Y,
        q * (UpperTriangular(qtXrf) - UpperTriangular(qtXrf)') + Xrf - q * qtXrf,
    )
end

@doc raw"""
    vector_transport_to(M::Stiefel, p, X, q, DifferentiatedRetractionVectorTransport{PolarRetraction})

Compute the vector transport by computing the push forward of the
[`retract(M::Stiefel, ::Any, ::Any, ::PolarRetraction)`](@ref), see
Section 4 of [HuangGallivanAbsil:2015](@cite) or  Section 3.5 of [Zhu:2016](@cite):

```math
T_{q\gets p}^{\text{Pol}}(X) = q*Λ + (I-qq^{\mathrm{T}})X(1+d^\mathrm{T}d)^{-\frac{1}{2}},
```

where ``d = \bigl( \operatorname{retr}^{\mathrm{Pol}}_p\bigr)^{-1}(q)``,
and ``Λ`` is the unique solution of the Sylvester equation

```math
    Λ(I+d^\mathrm{T}d)^{\frac{1}{2}} + (I + d^\mathrm{T}d)^{\frac{1}{2}} = q^\mathrm{T}X - X^\mathrm{T}q
```
"""
vector_transport_to(
    ::Stiefel,
    ::Any,
    ::Any,
    ::Any,
    ::DifferentiatedRetractionVectorTransport{PolarRetraction},
)

@doc raw"""
    vector_transport_to(M::Stiefel, p, X, q, DifferentiatedRetractionVectorTransport{QRRetraction})

Compute the vector transport by computing the push forward of the
[`retract(M::Stiefel, ::Any, ::Any, ::QRRetraction)`](@ref),
see  [AbsilMahonySepulchre:2008](@cite), p. 173, or Section 3.5 of [Zhu:2016](@cite).

```math
T_{q \gets p}^{\text{QR}}(X) = q*\rho_{\mathrm{s}}(q^\mathrm{T}XR^{-1}) + (I-qq^{\mathrm{T}})XR^{-1},
```
where ``d = \bigl(\operatorname{retr}^{\mathrm{QR}}\bigr)^{-1}_p(q)``, ``R`` is the ``R`` factor of the QR
decomposition of ``p+X``, and
```math
\bigl( \rho_{\mathrm{s}}(A) \bigr)_{ij}
= \begin{cases}
A_{ij}&\text{ if } i > j\\
0 \text{ if } i = j\\
-A_{ji} \text{ if } i < j.\\
\end{cases}
```
"""
vector_transport_to(
    ::Stiefel,
    ::Any,
    ::Any,
    ::Any,
    ::DifferentiatedRetractionVectorTransport{QRRetraction},
)

@doc raw"""
    vector_transport_to(M::Stiefel, p, X, q, ::ProjectionTransport)

Compute a vector transport by projection, i.e. project `X` from the tangent space at `p` by
projection it onto the tangent space at `q`.
"""
vector_transport_to(::Stiefel, ::Any, ::Any, ::Any, ::ProjectionTransport)

function vector_transport_to_diff!(M::Stiefel, Y, p, X, q, ::PolarRetraction)
    d = inverse_retract(M, p, q, PolarInverseRetraction())
    Iddsqrt = sqrt(I + d' * d)
    Λ = sylvester(Iddsqrt, Iddsqrt, -q' * X + X' * q)
    return copyto!(Y, q * Λ + (X - q * (q' * X)) / Iddsqrt)
end
function vector_transport_to_diff!(M::Stiefel, Y, p, X, q, ::QRRetraction)
    d = inverse_retract(M, p, q, QRInverseRetraction())

    # use the QR factorization with positive diagonal of R
    pdR = qr(p + d).R
    s = sign.(diag(pdR))
    s[s .== 0] .= 1
    rf = UpperTriangular(Diagonal(s)' * pdR)
    Xrf = X / rf
    qtXrf = q' * Xrf
    return copyto!(
        Y,
        q * (UpperTriangular(qtXrf) - UpperTriangular(qtXrf)') + Xrf - q * qtXrf,
    )
end<|MERGE_RESOLUTION|>--- conflicted
+++ resolved
@@ -40,15 +40,7 @@
     return Stiefel{typeof(size), field}(size)
 end
 
-<<<<<<< HEAD
 function allocation_promotion_function(::Stiefel{<:Any,ℂ}, ::Any, ::Tuple)
-=======
-function active_traits(f, ::Stiefel, args...)
-    return merge_traits(IsIsometricEmbeddedManifold(), IsDefaultMetric(EuclideanMetric()))
-end
-
-function allocation_promotion_function(::Stiefel{<:Any, ℂ}, ::Any, ::Tuple)
->>>>>>> b026c2a4
     return complex
 end
 
