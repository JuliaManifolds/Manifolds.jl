--- conflicted
+++ resolved
@@ -294,13 +294,9 @@
 """
 @generated representation_size(::Stiefel{n,k}) where {n,k} = (n, k)
 
-<<<<<<< HEAD
-@doc raw"""
-=======
 show(io::IO, ::Stiefel{n,k,F}) where {n,k,F} = print(io, "Stiefel($(n), $(k), $(F))")
 
-@doc doc"""
->>>>>>> ef9487c0
+@doc raw"""
     zero_tangent_vector(M::Stiefel, x)
 
 Returns the zero tangent vector from the tangent space at `x` on the [`Stiefel`](@ref)
