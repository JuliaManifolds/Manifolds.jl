--- conflicted
+++ resolved
@@ -314,10 +314,7 @@
 """
 @generated representation_size(::Stiefel{n,k}) where {n,k} = (n, k)
 
-<<<<<<< HEAD
 Base.show(io::IO, ::Stiefel{n,k,F}) where {n,k,F} = print(io, "Stiefel($(n), $(k), $(F))")
-=======
-show(io::IO, ::Stiefel{n,k,F}) where {n,k,F} = print(io, "Stiefel($(n), $(k), $(F))")
 
 """
     uniform_distribution(M::Stiefel{n,k,ℝ}, p)
@@ -341,5 +338,4 @@
     d = MatrixNormal(μ, Σ1, Σ2)
 
     return ProjectedPointDistribution(M, d, project!, p)
-end
->>>>>>> 27b82e5e
+end