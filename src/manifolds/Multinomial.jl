--- conflicted
+++ resolved
@@ -9,12 +9,8 @@
     p ∈ ℝ^{n×m}\ \big|\ p_{i,j} > 0 \text{ for all } i=1,…,n, j=1,…,m
     \text{ and } p^{\mathrm{T}}\mathbb{1}_m = \mathbb{1}_n\bigr\},
 ````
-<<<<<<< HEAD
 
-where $\mathbb{1}_k$ is the vector of length $k$ containing ones.
-=======
 where ``\mathbb{1}_k`` is the vector of length ``k`` containing ones.
->>>>>>> 95e90c87
 
 This yields exactly the same metric as
 considering the product metric of the probablity vectors, i.e. [`PowerManifold`](https://juliamanifolds.github.io/ManifoldsBase.jl/stable/manifolds.html#ManifoldsBase.PowerManifold) of the
