--- conflicted
+++ resolved
@@ -51,11 +51,8 @@
     return FixedRankMatrices{typeof(size),field}(size)
 end
 
-<<<<<<< HEAD
-=======
 is_embedded_manifold(::FixedRankMatrices) = true
 
->>>>>>> a1b3356d
 @doc raw"""
     SVDMPoint <: AbstractManifoldPoint
 
