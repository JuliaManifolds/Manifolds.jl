@doc raw"""
    FixedRankMatrices{m,n,k,𝔽} <: Manifold

The manifold of $m × n$ real-valued or complex-valued matrices of fixed rank $k$, i.e.
````math
\{ p ∈ 𝔽^{m × n} : \operatorname{rank}(p) = k \},
````
where $𝔽 ∈ \{ℝ,ℂ\}$ and the rank is the number of linearly independent columns of a matrix.

# Representation with 3 matrix factors

A point $p ∈ \mathcal M$ can be stored using unitary matrices $U ∈ 𝔽^{m × k}$, $V ∈ 𝔽^{n × k}$ as well as the $k$
singular values of $p = USV^\mathrm{H}$, where $\cdot^{\mathrm{H}}$ denotes the complex conjugate transpose or
Hermitian. In other words, $U$ and $V$ are from the manifolds [`Stiefel`](@ref)`(m,k,𝔽)` and [`Stiefel`](@ref)`(n,k,𝔽)`,
respectively; see [`SVDMPoint`](@ref) for details.

The tangent space $T_p \mathcal M$ at a point $p ∈ \mathcal M$ with $p=USV^\mathrm{H}$
is given by
````math
T_p\mathcal M = \bigl\{ UMV^\mathrm{T} + U_pV^\mathrm{H} + UV_p^\mathrm{H} :
    M  ∈ 𝔽^{k × k},
    U_p  ∈ 𝔽^{m × k},
    V_p  ∈ 𝔽^{n × k}
    \text{ s.t. }
    U_p^\mathrm{H}U = 0_k,
    V_p^\mathrm{H}V = 0_k
\bigr\},
````
where $0_k$ is the $k × k$ zero matrix. See [`UMVTVector`](@ref) for details.

The (default) metric of this manifold is obtained by restricting the metric
on $ℝ^{m × n}$ to the tangent bundle[^Vandereycken2013].

# Constructor
    FixedRankMatrics(m, n, k[, field=ℝ])

Generate the manifold of `m`-by-`n` (`field`-valued) matrices of rank `k`.

[^Vandereycken2013]:
    > Bart Vandereycken: "Low-rank matrix completion by Riemannian Optimization,
    > SIAM Journal on Optiomoization, 23(2), pp. 1214–1236, 2013.
    > doi: [10.1137/110845768](https://doi.org/10.1137/110845768),
    > arXiv: [1209.3834](https://arxiv.org/abs/1209.3834).
"""
struct FixedRankMatrices{M,N,K,𝔽} <: Manifold end
function FixedRankMatrices(m::Int, n::Int, k::Int, field::AbstractNumbers = ℝ)
    return FixedRankMatrices{m,n,k,field}()
end

@doc raw"""
    SVDMPoint <: MPoint

A point on a certain manifold, where the data is stored in a svd like fashion,
i.e. in the form $USV^\mathrm{H}$, where this structure stores $U$, $S$ and
$V^\mathrm{H}$. The storage might also be shortened to just $k$ singular values
and accordingly shortened $U$ (columns) and $V^\mathrm{T}$ (rows).

# Constructors
* `SVDMPoint(A)` for a matrix `A`, stores its svd factors (i.e. implicitly $k=\min\{m,n\}$)
* `SVDMPoint(S)` for an `SVD` object, stores its svd factors (i.e. implicitly $k=\min\{m,n\}$)
* `SVDMPoint(U,S,Vt)` for the svd factors to initialize the `SVDMPoint`` (i.e. implicitly $k=\min\{m,n\}$)
* `SVDMPoint(A,k)` for a matrix `A`, stores its svd factors shortened to the
  best rank $k$ approximation
* `SVDMPoint(S,k)` for an `SVD` object, stores its svd factors shortened to the
  best rank $k$ approximation
* `SVDMPoint(U,S,Vt,k)` for the svd factors to initialize the `SVDMPoint`,
  stores its svd factors shortened to the best rank $k$ approximation
"""
struct SVDMPoint{TU<:AbstractMatrix,TS<:AbstractVector,TVt<:AbstractMatrix} <: MPoint
    U::TU
    S::TS
    Vt::TVt
end
SVDMPoint(A::AbstractMatrix) = SVDMPoint(svd(A))
SVDMPoint(S::SVD) = SVDMPoint(S.U, S.S, S.Vt)
SVDMPoint(A::Matrix, k::Int) = SVDMPoint(svd(A), k)
SVDMPoint(S::SVD, k::Int) = SVDMPoint(S.U, S.S, S.Vt, k)
SVDMPoint(U, S, Vt, k::Int) = SVDMPoint(U[:, 1:k], S[1:k], Vt[1:k, :])
==(x::SVDMPoint, y::SVDMPoint) = (x.U == y.U) && (x.S == y.S) && (x.Vt == y.Vt)

@doc raw"""
    UMVTVector <: TVector

A tangent vector that can be described as a product $UMV^\mathrm{H}$, at least
together with its base point, see for example [`FixedRankMatrices`](@ref). This
vector structure stores the additionally (to the point) required fields.

# Constructors
* `UMVTVector(U,M,Vt)` store umv factors to initialize the `UMVTVector`
* `UMVTVector(U,M,Vt,k)` store the umv factors after shortening them down to
  inner dimensions $k$, i.e. in $UMV^\mathrm{H}$, where $M$ is a $k × k$ matrix.
"""
struct UMVTVector{TU<:AbstractMatrix,TM<:AbstractMatrix,TVt<:AbstractMatrix} <: TVector
    U::TU
    M::TM
    Vt::TVt
end

UMVTVector(U, M, Vt, k::Int) = UMVTVector(U[:, 1:k], M[1:k, 1:k], Vt[1:k, :])

# here the division in M corrects for the first factor in UMV + x.U*Vt + U*x.Vt, where x is the base point to v.
*(v::UMVTVector, s::Number) = UMVTVector(v.U * s, v.M * s, v.Vt * s)
*(s::Number, v::UMVTVector) = UMVTVector(s * v.U, s * v.M, s * v.Vt)
/(v::UMVTVector, s::Number) = UMVTVector(v.U / s, v.M / s, v.Vt / s)
\(s::Number, v::UMVTVector) = UMVTVector(s \ v.U, s \ v.M, s \ v.Vt)
+(v::UMVTVector, w::UMVTVector) = UMVTVector(v.U + w.U, v.M + w.M, v.Vt + w.Vt)
-(v::UMVTVector, w::UMVTVector) = UMVTVector(v.U - w.U, v.M - w.M, v.Vt - w.Vt)
-(v::UMVTVector) = UMVTVector(-v.U, -v.M, -v.Vt)
+(v::UMVTVector) = UMVTVector(v.U, v.M, v.Vt)
==(v::UMVTVector, w::UMVTVector) = (v.U == w.U) && (v.M == w.M) && (v.Vt == w.Vt)

@doc raw"""
    check_manifold_point(M::FixedRankMatrices{m,n,k}, p; kwargs...)

Check whether the matrix or [`SVDMPoint`](@ref) `x` ids a valid point on the
[`FixedRankMatrices`](@ref)`{m,n,k,𝔽}` `M`, i.e. is an `m`-by`n` matrix of
rank `k`. For the [`SVDMPoint`](@ref) the internal representation also has to have the right
shape, i.e. `p.U` and `p.Vt` have to be unitary. The keyword arguments are passed to the
`rank` function that verifies the rank of `p`.
"""
function check_manifold_point(M::FixedRankMatrices{m,n,k}, p; kwargs...) where {m,n,k}
    r = rank(p; kwargs...)
    s = "The point $(p) does not lie on the manifold of fixed rank matrices of size ($(m),$(n)) witk rank $(k), "
    if size(p) != (m, n)
        return DomainError(size(p), string(s, "since its size is wrong."))
    end
    if r > k
        return DomainError(r, string(s, "since its rank is too large ($(r))."))
    end
    return nothing
end
function check_manifold_point(
    F::FixedRankMatrices{m,n,k},
    x::SVDMPoint;
    kwargs...,
) where {m,n,k}
    s = "The point $(x) does not lie on the manifold of fixed rank matrices of size ($(m),$(n)) witk rank $(k), "
    if (size(x.U) != (m, k)) || (length(x.S) != k) || (size(x.Vt) != (k, n))
        return DomainError(
            [size(x.U)..., length(x.S), size(x.Vt)...],
            string(
                s,
                "since the dimensions do not fit (expected $(n)x$(m) rank $(k) got $(size(x.U,1))x$(size(x.Vt,2)) rank $(size(x.S)).",
            ),
        )
    end
    if !isapprox(x.U' * x.U, one(zeros(n, n)); kwargs...)
        return DomainError(
            norm(x.U' * x.U - one(zeros(n, n))),
            string(s, " since U is not orthonormal/unitary."),
        )
    end
    if !isapprox(x.Vt' * x.Vt, one(zeros(n, n)); kwargs...)
        return DomainError(
            norm(x.Vt' * x.Vt - one(zeros(n, n))),
            string(s, " since V is not orthonormal/unitary."),
        )
    end
    return nothing
end

@doc raw"""
    check_tangent_vector(M:FixedRankMatrices{m,n,k}, p, X; check_base_point = true, kwargs...)

Check whether the tangent [`UMVTVector`](@ref) `X` is from the tangent space of the [`SVDMPoint`](@ref) `p` on the
[`FixedRankMatrices`](@ref) `M`, i.e. that `v.U` and `v.Vt` are (columnwise) orthogonal to `x.U` and `x.Vt`,
respectively, and its dimensions are consistent with `p` and `X.M`, i.e. correspond to `m`-by-`n` matrices of rank `k`.
The optional parameter `check_base_point` indicates, whether to call [`check_manifold_point`](@ref)  for `p`.
"""
function check_tangent_vector(
    M::FixedRankMatrices{m,n,k},
    p::SVDMPoint,
    X::UMVTVector;
    check_base_point = true,
    kwargs...,
) where {m,n,k}
    if check_base_point
        c = check_manifold_point(M, p; kwargs...)
        c === nothing || return c
    end
    if (size(X.U) != (m, k)) || (size(X.Vt) != (k, n)) || (size(X.M) != (k, k))
        return DomainError(
            cat(size(X.U), size(X.M), size(X.Vt), dims = 1),
            "The tangent vector $(X) is not a tangent vector to $(p) on the fixed rank matrices since the matrix dimensions to not fit (expected $(m)x$(k), $(k)x$(k), $(k)x$(n)).",
        )
    end
    if !isapprox(X.U' * p.U, zeros(k, k); kwargs...)
        return DomainError(
            norm(X.U' * p.U - zeros(k, k)),
            "The tangent vector $(X) is not a tangent vector to $(p) on the fixed rank matrices since v.U'x.U is not zero. ",
        )
    end
    if !isapprox(X.Vt * p.Vt', zeros(k, k); kwargs...)
        return DomainError(
            norm(X.Vt * p.Vt - zeros(k, k)),
            "The tangent vector $(X) is not a tangent vector to $(p) on the fixed rank matrices since v.V'x.V is not zero.",
        )
    end
end

@doc raw"""
    inner(M::FixedRankMatrices, p::SVDMPoint, X::UMVTVector, Y::UMVTVector)

Compute the inner product of `X` and `Y` in the tangent space of `p` on the [`FixedRankMatrices`](@ref) `M`,
which is inherited from the embedding, i.e. can be computed using `dot` on the elements (`U`, `Vt`, `M`) of `X` and `Y`.
"""
function inner(::FixedRankMatrices, x::SVDMPoint, v::UMVTVector, w::UMVTVector)
    return dot(v.U, w.U) + dot(v.M, w.M) + dot(v.Vt, w.Vt)
end

function isapprox(::FixedRankMatrices, p::SVDMPoint, q::SVDMPoint; kwargs...)
    return isapprox(p.U * Diagonal(p.S) * p.Vt, q.U * Diagonal(q.S) * q.Vt; kwargs...)
end
function isapprox(
    ::FixedRankMatrices,
    p::SVDMPoint,
    X::UMVTVector,
    Y::UMVTVector;
    kwargs...,
)
    return isapprox(
        p.U * X.M * p.Vt + X.U * p.Vt + p.U * X.Vt,
        p.U * Y.M * p.Vt + Y.U * p.Vt + p.U * Y.Vt;
        kwargs...,
    )
end

@doc raw"""
    manifold_dimension(M::FixedRankMatrices{m,n,k,𝔽})

Return the manifold dimension for the `𝔽`-valued [`FixedRankMatrices`](@ref) `M`
of dimension `m`x`n` of rank `k`, namely

````math
\dim(\mathcal M) = k(m + n - k) \dim_ℝ 𝔽,
````

where $\dim_ℝ 𝔽$ is the [`real_dimension`](@ref) of `𝔽`.
"""
function manifold_dimension(::FixedRankMatrices{m,n,k,𝔽}) where {m,n,k,𝔽}
    return (m + n - k) * k * real_dimension(𝔽)
end

@doc raw"""
    project_tangent(M, p, A)
    project_tangent(M, p, X)

Project the matrix $A ∈ ℝ^{m,n}$ or a [`UMVTVector`](@ref) `X` from the embedding or
another tangent space onto the tangent space at $p$ on the [`FixedRankMatrices`](@ref) `M`,
further decomposing the result into $X=UMV$, i.e. a [`UMVTVector`](@ref).
"""
project_tangent(::FixedRankMatrices, ::Any...)

function project_tangent!(
    ::FixedRankMatrices,
    Y::UMVTVector,
    p::SVDMPoint,
    A::AbstractMatrix,
)
    av = A * (p.Vt')
    uTav = p.U' * av
    aTu = A' * p.U
    Y.M .= uTav
    Y.U .= A * p.Vt' - p.U * uTav
    Y.Vt .= (aTu - p.Vt' * uTav')'
    return Y
end
function project_tangent!(M::FixedRankMatrices, Y::UMVTVector, p::SVDMPoint, X::UMVTVector)
    return project_tangent!(M, Y, p, X.U * X.M * X.Vt)
end

@doc raw"""
    representation_size(M::FixedRankMatrices{m,n,k})

Return the element size of a point on the [`FixedRankMatrices`](@ref) `M`, i.e.
the size of matrices on this manifold $(m,n)$.
"""
@generated representation_size(::FixedRankMatrices{m,n}) where {m,n} = (m, n)

@doc raw"""
    retract(M, p, X, ::PolarRetraction)

Compute an SVD-based retraction on the [`FixedRankMatrices`](@ref) `M` by computing
````math
    q = U_kS_kV_k^\mathrm{H},
````
where $U_k S_k V_k^\mathrm{H}$ is the shortened singular value decomposition $USV=p+X$,
in the sense that $S_k$ is the diagonal matrix of size $k × k$ with the $k$ largest
singular values and $U$ and $V$ are shortened accordingly.
"""
retract(::FixedRankMatrices, ::Any, ::Any, ::PolarRetraction)

function retract!(
    ::FixedRankMatrices{M,N,k},
    q::SVDMPoint,
    p::SVDMPoint,
    X::UMVTVector,
    ::PolarRetraction,
) where {M,N,k}
    s = svd(p.U * Diagonal(p.S) * p.Vt + (p.U * X.M * p.Vt + X.U * p.Vt + X.U * X.Vt))
    q.U .= s.U[:, 1:k]
    q.S .= s.S[1:k]
    q.Vt .= s.Vt[1:k, :]
    return q
end

<<<<<<< HEAD
allocate(x::SVDMPoint) = SVDMPoint(allocate(x.U), allocate(x.S), allocate(x.Vt))
function allocate(x::SVDMPoint, ::Type{T}) where T
    return SVDMPoint(allocate(x.U,T), allocate(x.S,T), allocate(x.Vt,T))
end
allocate(v::UMVTVector) = UMVTVector(allocate(v.U), allocate(v.M), allocate(v.Vt))
function allocate(v::UMVTVector, ::Type{T}) where T
    return UMVTVector(allocate(v.U,T), allocate(v.M,T), allocate(v.Vt,T))
end

number_eltype(x::SVDMPoint) = typeof(one(eltype(x.U)) + one(eltype(x.S)) + one(eltype(x.Vt)))
number_eltype(v::UMVTVector) = typeof(one(eltype(v.U)) + one(eltype(v.M)) + one(eltype(v.Vt)))
=======
function show(io::IO, ::FixedRankMatrices{M,N,K,𝔽}) where {M,N,K,𝔽}
    print(io, "FixedRankMatrices($(M), $(N), $(K), $(𝔽))")
end
function show(io::IO, mime::MIME"text/plain", p::SVDMPoint)
    pre = " "
    summary(io, p)
    println(io, "\nU factor:")
    su = sprint(show, "text/plain", p.U; context = io, sizehint = 0)
    su = replace(su, '\n' => "\n$(pre)")
    println(io, pre, su)
    println(io, "singular values:")
    ss = sprint(show, "text/plain", p.S; context = io, sizehint = 0)
    ss = replace(ss, '\n' => "\n$(pre)")
    println(io, pre, ss)
    println(io, "Vt factor:")
    sv = sprint(show, "text/plain", p.Vt; context = io, sizehint = 0)
    sv = replace(sv, '\n' => "\n$(pre)")
    print(io, pre, sv)
end
function show(io::IO, mime::MIME"text/plain", X::UMVTVector)
    pre = " "
    summary(io, X)
    println(io, "\nU factor:")
    su = sprint(show, "text/plain", X.U; context = io, sizehint = 0)
    su = replace(su, '\n' => "\n$(pre)")
    println(io, pre, su)
    println(io, "M factor:")
    sm = sprint(show, "text/plain", X.M; context = io, sizehint = 0)
    sm = replace(sm, '\n' => "\n$(pre)")
    println(io, pre, sm)
    println(io, "Vt factor:")
    sv = sprint(show, "text/plain", X.Vt; context = io, sizehint = 0)
    sv = replace(sv, '\n' => "\n$(pre)")
    print(io, pre, sv)
end

allocate(p::SVDMPoint) = SVDMPoint(allocate(p.U), allocate(p.S), allocate(p.Vt))
function allocate(p::SVDMPoint, ::Type{T}) where {T}
    return SVDMPoint(allocate(p.U, T), allocate(p.S, T), allocate(p.Vt, T))
end
allocate(X::UMVTVector) = UMVTVector(allocate(X.U), allocate(X.M), allocate(X.Vt))
function allocate(X::UMVTVector, ::Type{T}) where {T}
    return UMVTVector(allocate(X.U, T), allocate(X.M, T), allocate(X.Vt, T))
end
>>>>>>> c21c6f23

function number_eltype(p::SVDMPoint)
    return typeof(one(eltype(p.U)) + one(eltype(p.S)) + one(eltype(p.Vt)))
end
function number_eltype(X::UMVTVector)
    return typeof(one(eltype(X.U)) + one(eltype(X.M)) + one(eltype(X.Vt)))
end

one(p::SVDMPoint) = SVDMPoint(
    one(zeros(size(p.U, 1), size(p.U, 1))),
    ones(length(p.S)),
    one(zeros(size(p.Vt, 2), size(p.Vt, 2))),
    length(p.S),
)
one(X::UMVTVector) = UMVTVector(
    one(zeros(size(X.U, 1), size(X.U, 1))),
    one(zeros(size(X.M))),
    one(zeros(size(X.Vt, 2), size(X.Vt, 2))),
    size(X.M, 1),
)

function copyto!(p::SVDMPoint, q::SVDMPoint)
    copyto!(p.U, q.U)
    copyto!(p.S, q.S)
    copyto!(p.Vt, q.Vt)
    return p
end
function copyto!(X::UMVTVector, Y::UMVTVector)
    copyto!(X.U, Y.U)
    copyto!(X.M, Y.M)
    copyto!(X.Vt, Y.Vt)
    return X
end

@doc raw"""
    zero_tangent_vector(M::FixedRankMatrices, p::SVDMPoint)

Return a [`UMVTVector`](@ref) representing the zero tangent vector in the tangent space of
`p` on the [`FixedRankMatrices`](@ref) `M`, for example all three elements of the resulting
structure are zero matrices.
"""
function zero_tangent_vector(::FixedRankMatrices{m,n,k}, p::SVDMPoint) where {m,n,k}
    v = UMVTVector(
        zeros(eltype(p.U), m, k),
        zeros(eltype(p.S), k, k),
        zeros(eltype(p.Vt), k, n),
    )
    return v
end

function zero_tangent_vector!(
    ::FixedRankMatrices{m,n,k},
    X::UMVTVector,
    p::SVDMPoint,
) where {m,n,k}
    X.U .= zeros(eltype(X.U), m, k)
    X.M .= zeros(eltype(X.M), k, k)
    X.Vt .= zeros(eltype(X.Vt), k, n)
    return X
end<|MERGE_RESOLUTION|>--- conflicted
+++ resolved
@@ -304,19 +304,6 @@
     return q
 end
 
-<<<<<<< HEAD
-allocate(x::SVDMPoint) = SVDMPoint(allocate(x.U), allocate(x.S), allocate(x.Vt))
-function allocate(x::SVDMPoint, ::Type{T}) where T
-    return SVDMPoint(allocate(x.U,T), allocate(x.S,T), allocate(x.Vt,T))
-end
-allocate(v::UMVTVector) = UMVTVector(allocate(v.U), allocate(v.M), allocate(v.Vt))
-function allocate(v::UMVTVector, ::Type{T}) where T
-    return UMVTVector(allocate(v.U,T), allocate(v.M,T), allocate(v.Vt,T))
-end
-
-number_eltype(x::SVDMPoint) = typeof(one(eltype(x.U)) + one(eltype(x.S)) + one(eltype(x.Vt)))
-number_eltype(v::UMVTVector) = typeof(one(eltype(v.U)) + one(eltype(v.M)) + one(eltype(v.Vt)))
-=======
 function show(io::IO, ::FixedRankMatrices{M,N,K,𝔽}) where {M,N,K,𝔽}
     print(io, "FixedRankMatrices($(M), $(N), $(K), $(𝔽))")
 end
@@ -361,7 +348,6 @@
 function allocate(X::UMVTVector, ::Type{T}) where {T}
     return UMVTVector(allocate(X.U, T), allocate(X.M, T), allocate(X.Vt, T))
 end
->>>>>>> c21c6f23
 
 function number_eltype(p::SVDMPoint)
     return typeof(one(eltype(p.U)) + one(eltype(p.S)) + one(eltype(p.Vt)))
