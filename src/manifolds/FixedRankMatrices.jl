@doc raw"""
    FixedRankMatrices{T,𝔽} <: AbstractDecoratorManifold{𝔽}

The manifold of ``m×n`` real-valued or complex-valued matrices of fixed rank ``k``, i.e.
````math
\bigl\{ p ∈ 𝔽^{m×n}\ \big|\ \operatorname{rank}(p) = k\bigr\},
````
where ``𝔽 ∈ \{ℝ,ℂ\}`` and the rank is the number of linearly independent columns of a matrix.

# Representation with 3 matrix factors

A point ``p ∈ \mathcal M`` can be stored using unitary matrices ``U ∈ 𝔽^{m×k}``, ``V ∈ 𝔽^{n×k}`` as well as the ``k``
singular values of ``p = U_p S V_p^\mathrm{H}``, where ``⋅^{\mathrm{H}}`` denotes the complex conjugate transpose or
Hermitian. In other words, ``U`` and ``V`` are from the manifolds [`Stiefel`](@ref)`(m,k,𝔽)` and [`Stiefel`](@ref)`(n,k,𝔽)`,
respectively; see [`SVDMPoint`](@ref) for details.

The tangent space ``T_p \mathcal M`` at a point ``p ∈ \mathcal M`` with ``p=U_p S V_p^\mathrm{H}``
is given by
````math
T_p\mathcal M = \bigl\{ U_p M V_p^\mathrm{H} + U_X V_p^\mathrm{H} + U_p V_X^\mathrm{H} :
    M  ∈ 𝔽^{k×k},
    U_X  ∈ 𝔽^{m×k},
    V_X  ∈ 𝔽^{n×k}
    \text{ s.t. }
    U_p^\mathrm{H}U_X = 0_k,
    V_p^\mathrm{H}V_X = 0_k
\bigr\},
````
where ``0_k`` is the ``k×k`` zero matrix. See [`UMVTangentVector`](@ref) for details.

The (default) metric of this manifold is obtained by restricting the metric
on ``ℝ^{m×n}`` to the tangent bundle [Vandereycken:2013](@cite).

# Constructor
    FixedRankMatrices(m, n, k[, field=ℝ])

Generate the manifold of `m`-by-`n` (`field`-valued) matrices of rank `k`.
"""
struct FixedRankMatrices{T,𝔽} <: AbstractDecoratorManifold{𝔽}
    size::T
end

function FixedRankMatrices(
    m::Int,
    n::Int,
    k::Int,
    field::AbstractNumbers=ℝ;
    parameter::Symbol=:type,
)
    size = wrap_type_parameter(parameter, (m, n, k))
    return FixedRankMatrices{typeof(size),field}(size)
end

<<<<<<< HEAD
is_embedded_manifold(::FixedRankMatrices) = true
=======
function active_traits(f, ::FixedRankMatrices, args...)
    return ManifoldsBase.merge_traits(IsEmbeddedManifold())
end
>>>>>>> ccf4b2f7

@doc raw"""
    SVDMPoint <: AbstractManifoldPoint

A point on a certain manifold, where the data is stored in a svd like fashion,
i.e. in the form ``USV^\mathrm{H}``, where this structure stores ``U``, ``S`` and
``V^\mathrm{H}``. The storage might also be shortened to just ``k`` singular values
and accordingly shortened ``U`` (columns) and ``V^\mathrm{H}`` (rows).

# Constructors
* `SVDMPoint(A)` for a matrix `A`, stores its svd factors (i.e. implicitly ``k=\min\{m,n\}``)
* `SVDMPoint(S)` for an `SVD` object, stores its svd factors (i.e. implicitly ``k=\min\{m,n\}``)
* `SVDMPoint(U,S,Vt)` for the svd factors to initialize the `SVDMPoint`` (i.e. implicitly ``k=\min\{m,n\}``)
* `SVDMPoint(A,k)` for a matrix `A`, stores its svd factors shortened to the
  best rank ``k`` approximation
* `SVDMPoint(S,k)` for an `SVD` object, stores its svd factors shortened to the
  best rank ``k`` approximation
* `SVDMPoint(U,S,Vt,k)` for the svd factors to initialize the `SVDMPoint`,
  stores its svd factors shortened to the best rank ``k`` approximation
"""
struct SVDMPoint{TU<:AbstractMatrix,TS<:AbstractVector,TVt<:AbstractMatrix} <:
       AbstractManifoldPoint
    U::TU
    S::TS
    Vt::TVt
end
SVDMPoint(A::AbstractMatrix) = SVDMPoint(svd(A))
SVDMPoint(S::SVD) = SVDMPoint(S.U, S.S, S.Vt)
SVDMPoint(A::Matrix, k::Int) = SVDMPoint(svd(A), k)
SVDMPoint(S::SVD, k::Int) = SVDMPoint(S.U, S.S, S.Vt, k)
SVDMPoint(U, S, Vt, k::Int) = SVDMPoint(U[:, 1:k], S[1:k], Vt[1:k, :])
Base.:(==)(x::SVDMPoint, y::SVDMPoint) = (x.U == y.U) && (x.S == y.S) && (x.Vt == y.Vt)
Base.eltype(p::SVDMPoint) = Base.eltype(p.S)

@doc raw"""
    UMVTangentVector <: AbstractTangentVector

A tangent vector that can be described as a product ``U_p M V_p^\mathrm{H} + U_X V_p^\mathrm{H} + U_p V_X^\mathrm{H}``,
where ``X = U_X S V_X^\mathrm{H}`` is its base point, see for example [`FixedRankMatrices`](@ref).

The base point ``p`` is required for example embedding this point, but it is not stored.
The fields of thie tangent vector are `U` for ``U_X``, `M` and `Vt` to store ``V_X^\mathrm{H}``

# Constructors
* `UMVTangentVector(U,M,Vt)` store umv factors to initialize the `UMVTangentVector`
* `UMVTangentVector(U,M,Vt,k)` store the umv factors after shortening them down to
  inner dimensions `k`.
"""
struct UMVTangentVector{TU<:AbstractMatrix,TM<:AbstractMatrix,TVt<:AbstractMatrix} <:
       AbstractTangentVector
    U::TU
    M::TM
    Vt::TVt
end

UMVTangentVector(U, M, Vt, k::Int) = UMVTangentVector(U[:, 1:k], M[1:k, 1:k], Vt[1:k, :])

# here the division in M corrects for the first factor in UMV + x.U*Vt + U*x.Vt, where x is the base point to v.
Base.:*(v::UMVTangentVector, s::Number) = UMVTangentVector(v.U * s, v.M * s, v.Vt * s)
Base.:*(s::Number, v::UMVTangentVector) = UMVTangentVector(s * v.U, s * v.M, s * v.Vt)
Base.:/(v::UMVTangentVector, s::Number) = UMVTangentVector(v.U / s, v.M / s, v.Vt / s)
Base.:\(s::Number, v::UMVTangentVector) = UMVTangentVector(s \ v.U, s \ v.M, s \ v.Vt)
function Base.:+(v::UMVTangentVector, w::UMVTangentVector)
    return UMVTangentVector(v.U + w.U, v.M + w.M, v.Vt + w.Vt)
end
function Base.:-(v::UMVTangentVector, w::UMVTangentVector)
    return UMVTangentVector(v.U - w.U, v.M - w.M, v.Vt - w.Vt)
end
Base.:-(v::UMVTangentVector) = UMVTangentVector(-v.U, -v.M, -v.Vt)
Base.:+(v::UMVTangentVector) = UMVTangentVector(v.U, v.M, v.Vt)
function Base.:(==)(v::UMVTangentVector, w::UMVTangentVector)
    return (v.U == w.U) && (v.M == w.M) && (v.Vt == w.Vt)
end

# Move to Base when name is established – i.e. used in more than one manifold
# |/---
"""
    OrthographicRetraction <: AbstractRetractionMethod

Retractions that are related to orthographic projections, which was first
used in [AbsilMalick:2012](@cite).
"""
struct OrthographicRetraction <: AbstractRetractionMethod end

"""
    OrthographicInverseRetraction <: AbstractInverseRetractionMethod

Retractions that are related to orthographic projections, which was first
used in [AbsilMalick:2012](@cite).
"""
struct OrthographicInverseRetraction <: AbstractInverseRetractionMethod end

# Layer II
function _inverse_retract!(
    M::AbstractManifold,
    X,
    p,
    q,
    ::OrthographicInverseRetraction;
    kwargs...,
)
    return inverse_retract_orthographic!(M, X, p, q; kwargs...)
end

# Layer III
"""
    inverse_retract_orthographic!(M::AbstractManifold, X, p, q)

Compute the in-place variant of the [`OrthographicInverseRetraction`](@ref).
"""
inverse_retract_orthographic!(M::AbstractManifold, X, p, q)

## Layer II
function ManifoldsBase._retract_fused!(
    M::AbstractManifold,
    q,
    p,
    X,
    t::Number,
    ::OrthographicRetraction;
    kwargs...,
)
    return retract_orthographic_fused!(M, q, p, X, t; kwargs...)
end
function ManifoldsBase._retract!(
    M::AbstractManifold,
    q,
    p,
    X,
    ::OrthographicRetraction;
    kwargs...,
)
    return retract_orthographic!(M, q, p, X; kwargs...)
end
## Layer III

"""
    retract_orthographic!(M::AbstractManifold, q, p, X)

Compute the in-place variant of the [`OrthographicRetraction`](@ref).
"""
retract_orthographic!(M::AbstractManifold, q, p, X)

# \|---

allocate(p::SVDMPoint) = SVDMPoint(allocate(p.U), allocate(p.S), allocate(p.Vt))
function allocate(p::SVDMPoint, ::Type{T}) where {T}
    return SVDMPoint(allocate(p.U, T), allocate(p.S, T), allocate(p.Vt, T))
end
function allocate(X::UMVTangentVector)
    return UMVTangentVector(allocate(X.U), allocate(X.M), allocate(X.Vt))
end
function allocate(X::UMVTangentVector, ::Type{T}) where {T}
    return UMVTangentVector(allocate(X.U, T), allocate(X.M, T), allocate(X.Vt, T))
end

function allocate_result(M::FixedRankMatrices, ::typeof(inverse_retract), p, q)
    return zero_vector(M, p)
end
function allocate_result_embedding(M::FixedRankMatrices, ::typeof(project), X, p, vals...)
    m, n, k = get_parameter(M.size)
    # vals are p and X, so we can use their fields to set up those of the UMVTangentVector
    return UMVTangentVector(allocate(p.U, m, k), allocate(p.S, k, k), allocate(p.Vt, k, n))
end

Base.copy(v::UMVTangentVector) = UMVTangentVector(copy(v.U), copy(v.M), copy(v.Vt))

# Tuple-like broadcasting of UMVTangentVector

function Broadcast.BroadcastStyle(::Type{<:UMVTangentVector})
    return Broadcast.Style{UMVTangentVector}()
end
function Broadcast.BroadcastStyle(
    ::Broadcast.AbstractArrayStyle{0},
    b::Broadcast.Style{UMVTangentVector},
)
    return b
end

function Broadcast.instantiate(
    bc::Broadcast.Broadcasted{Broadcast.Style{UMVTangentVector},Nothing},
)
    return bc
end
function Broadcast.instantiate(bc::Broadcast.Broadcasted{Broadcast.Style{UMVTangentVector}})
    Broadcast.check_broadcast_axes(bc.axes, bc.args...)
    return bc
end

Broadcast.broadcastable(v::UMVTangentVector) = v

@inline function Base.copy(bc::Broadcast.Broadcasted{Broadcast.Style{UMVTangentVector}})
    return UMVTangentVector(
        @inbounds(Broadcast._broadcast_getindex(bc, Val(:U))),
        @inbounds(Broadcast._broadcast_getindex(bc, Val(:M))),
        @inbounds(Broadcast._broadcast_getindex(bc, Val(:Vt))),
    )
end

Base.@propagate_inbounds function Broadcast._broadcast_getindex(
    v::UMVTangentVector,
    ::Val{I},
) where {I}
    return getfield(v, I)
end

Base.axes(::UMVTangentVector) = ()

@inline function Base.copyto!(
    dest::UMVTangentVector,
    bc::Broadcast.Broadcasted{Broadcast.Style{UMVTangentVector}},
)
    # Performance optimization: broadcast!(identity, dest, A) is equivalent to copyto!(dest, A) if indices match
    if bc.f === identity && bc.args isa Tuple{UMVTangentVector} # only a single input argument to broadcast!
        A = bc.args[1]
        return copyto!(dest, A)
    end
    bc′ = Broadcast.preprocess(dest, bc)
    copyto!(dest.U, Broadcast._broadcast_getindex(bc′, Val(:U)))
    copyto!(dest.M, Broadcast._broadcast_getindex(bc′, Val(:M)))
    copyto!(dest.Vt, Broadcast._broadcast_getindex(bc′, Val(:Vt)))
    return dest
end

@doc raw"""
    check_point(M::FixedRankMatrices, p; kwargs...)

Check whether the matrix or [`SVDMPoint`](@ref) `x` ids a valid point on the
[`FixedRankMatrices`](@ref) `M`, i.e. is an `m`-by`n` matrix of
rank `k`. For the [`SVDMPoint`](@ref) the internal representation also has to have the right
shape, i.e. `p.U` and `p.Vt` have to be unitary. The keyword arguments are passed to the
`rank` function that verifies the rank of `p`.
"""
function check_point(M::FixedRankMatrices, p; kwargs...)
    m, n, k = get_parameter(M.size)
    r = rank(p; kwargs...)
    s = "The point $(p) does not lie on $(M), "
    if r > k
        return DomainError(r, string(s, "since its rank is too large ($(r))."))
    end
    return nothing
end
function check_point(M::FixedRankMatrices, p::SVDMPoint; kwargs...)
    m, n, k = get_parameter(M.size)
    s = "The point $(p) does not lie on $(M), "
    if !isapprox(p.U' * p.U, one(zeros(k, k)); kwargs...)
        return DomainError(
            norm(p.U' * p.U - one(zeros(k, k))),
            string(s, " since U is not orthonormal/unitary."),
        )
    end
    if !isapprox(p.Vt * p.Vt', one(zeros(k, k)); kwargs...)
        return DomainError(
            norm(p.Vt * p.Vt' - one(zeros(k, k))),
            string(s, " since V is not orthonormal/unitary."),
        )
    end
    return nothing
end

function check_size(M::FixedRankMatrices, p::SVDMPoint)
    m, n, k = get_parameter(M.size)
    if (size(p.U) != (m, k)) || (length(p.S) != k) || (size(p.Vt) != (k, n))
        return DomainError(
            [size(p.U)..., length(p.S), size(p.Vt)...],
            "The point $(p) does not lie on $(M) since the dimensions do not fit (expected $(n)x$(m) rank $(k) got $(size(p.U,1))x$(size(p.Vt,2)) rank $(size(p.S,1)).",
        )
    end
end
function check_size(M::FixedRankMatrices, p)
    m, n, k = get_parameter(M.size)
    pS = svd(p)
    if (size(pS.U) != (m, k)) || (length(pS.S) != k) || (size(pS.Vt) != (k, n))
        return DomainError(
            [size(pS.U)..., length(pS.S), size(pS.Vt)...],
            "The point $(p) does not lie on $(M) since the dimensions do not fit (expected $(n)x$(m) rank $(k) got $(size(pS.U,1))x$(size(pS.Vt,2)) rank $(size(pS.S,1)).",
        )
    end
end
function check_size(M::FixedRankMatrices, p, X::UMVTangentVector)
    m, n, k = get_parameter(M.size)
    if (size(X.U) != (m, k)) || (size(X.Vt) != (k, n)) || (size(X.M) != (k, k))
        return DomainError(
            cat(size(X.U), size(X.M), size(X.Vt), dims=1),
            "The tangent vector $(X) is not a tangent vector to $(p) on $(M), since matrix dimensions do not agree (expected $(m)x$(k), $(k)x$(k), $(k)x$(n)).",
        )
    end
end

@doc raw"""
    check_vector(M:FixedRankMatrices, p, X; kwargs...)

Check whether the tangent [`UMVTangentVector`](@ref) `X` is from the tangent space of the [`SVDMPoint`](@ref) `p` on the
[`FixedRankMatrices`](@ref) `M`, i.e. that `v.U` and `v.Vt` are (columnwise) orthogonal to `x.U` and `x.Vt`,
respectively, and its dimensions are consistent with `p` and `X.M`, i.e. correspond to `m`-by-`n` matrices of rank `k`.
"""
function check_vector(
    M::FixedRankMatrices,
    p::SVDMPoint,
    X::UMVTangentVector;
    atol::Real=sqrt(prod(representation_size(M)) * eps(float(eltype(p.U)))),
    kwargs...,
)
    m, n, k = get_parameter(M.size)
    if !isapprox(X.U' * p.U, zeros(k, k); atol=atol, kwargs...)
        return DomainError(
            norm(X.U' * p.U - zeros(k, k)),
            "The tangent vector $(X) is not a tangent vector to $(p) on $(M) since v.U'x.U is not zero. ",
        )
    end
    if !isapprox(X.Vt * p.Vt', zeros(k, k); atol=atol, kwargs...)
        return DomainError(
            norm(X.Vt * p.Vt - zeros(k, k)),
            "The tangent vector $(X) is not a tangent vector to $(p) on $(M) since v.V'x.V is not zero.",
        )
    end
    return nothing
end

function Base.copyto!(p::SVDMPoint, q::SVDMPoint)
    copyto!(p.U, q.U)
    copyto!(p.S, q.S)
    copyto!(p.Vt, q.Vt)
    return p
end
function Base.copyto!(X::UMVTangentVector, Y::UMVTangentVector)
    copyto!(X.U, Y.U)
    copyto!(X.M, Y.M)
    copyto!(X.Vt, Y.Vt)
    return X
end

"""
    default_inverse_retraction_method(M::FixedRankMatrices)

Return [`PolarInverseRetraction`](@extref `ManifoldsBase.PolarInverseRetraction`)
as the default inverse retraction for the [`FixedRankMatrices`](@ref) manifold.
"""
default_inverse_retraction_method(::FixedRankMatrices) = PolarInverseRetraction()

metric(::FixedRankMatrices) = EuclideanMetric()

"""
    default_exp_method(M::FixedRankMatrices)

"""
default_retraction_method(M::FixedRankMatrices)

"""
Return [`PolarRetraction`](@extref `ManifoldsBase.PolarRetraction`)
as the default retraction for the [`FixedRankMatrices`](@ref) manifold.
"""
default_retraction_method(::FixedRankMatrices) = PolarRetraction()

"""
    default_vector_transport_method(M::FixedRankMatrices)

Return the [`ProjectionTransport`](@extref `ManifoldsBase.ProjectionTransport`)
as the default vector transport method for the [`FixedRankMatrices`](@ref) manifold.
"""
default_vector_transport_method(::FixedRankMatrices) = ProjectionTransport()

@doc raw"""
    embed(::FixedRankMatrices, p::SVDMPoint)

Embed the point `p` from its `SVDMPoint` representation into the set of ``m×n`` matrices
by computing ``USV^{\mathrm{H}}``.
"""
function embed(::FixedRankMatrices, p::SVDMPoint)
    return p.U * Diagonal(p.S) * p.Vt
end

function embed!(::FixedRankMatrices, q, p::SVDMPoint)
    return mul!(q, p.U * Diagonal(p.S), p.Vt)
end

@doc raw"""
    embed(M::FixedRankMatrices, p, X)

Embed the tangent vector `X` at point `p` in `M` from
its [`UMVTangentVector`](@ref) representation  into the set of ``m×n`` matrices.

The formula reads
```math
U_pMV_p^{\mathrm{H}} + U_XV_p^{\mathrm{H}} + U_pV_X^{\mathrm{H}}
```
"""
function embed(::FixedRankMatrices, p::SVDMPoint, X::UMVTangentVector)
    return (p.U * X.M .+ X.U) * p.Vt + p.U * X.Vt
end

function embed!(::FixedRankMatrices, Y, p::SVDMPoint, X::UMVTangentVector)
    tmp = p.U * X.M
    tmp .+= X.U
    mul!(Y, tmp, p.Vt)
    return mul!(Y, p.U, X.Vt, true, true)
end

function get_embedding(::FixedRankMatrices{TypeParameter{Tuple{m,n,k}},𝔽}) where {m,n,k,𝔽}
    return Euclidean(m, n; field=𝔽)
end
function get_embedding(M::FixedRankMatrices{Tuple{Int,Int,Int},𝔽}) where {𝔽}
    m, n, k = get_parameter(M.size)
    return Euclidean(m, n; field=𝔽, parameter=:field)
end

"""
    injectivity_radius(::FixedRankMatrices)

Return the incjectivity radius of the manifold of [`FixedRankMatrices`](@ref), i.e. 0.
See [HosseiniUschmajew:2017](@cite).
"""
function injectivity_radius(::FixedRankMatrices)
    return 0.0
end

@doc raw"""
    inner(M::FixedRankMatrices, p::SVDMPoint, X::UMVTangentVector, Y::UMVTangentVector)

Compute the inner product of `X` and `Y` in the tangent space of `p` on the [`FixedRankMatrices`](@ref) `M`,
which is inherited from the embedding, i.e. can be computed using `dot` on the elements (`U`, `Vt`, `M`) of `X` and `Y`.
"""
function inner(::FixedRankMatrices, x::SVDMPoint, v::UMVTangentVector, w::UMVTangentVector)
    return dot(v.U, w.U) + dot(v.M, w.M) + dot(v.Vt, w.Vt)
end

@doc raw"""
    inverse_retract(M, p, q, ::OrthographicInverseRetraction)

Compute the orthographic inverse retraction [`FixedRankMatrices`](@ref) `M` by computing

```math
    X = P_{T_{p}M}(q - p) = qVV^\mathrm{T} + UU^{\mathrm{T}}q - UU^{\mathrm{T}}qVV^{\mathrm{T}} - p,
```
where ``p`` is a [`SVDMPoint`](@ref)`(U,S,Vt)` and ``P_{T_{p}M}`` is the [`project`](@ref)ion
onto the tangent space at ``p``.

For more details, see [AbsilOseledets:2014](@cite).
"""
inverse_retract(::FixedRankMatrices, ::Any, ::Any, ::OrthographicInverseRetraction)

function inverse_retract_orthographic!(
    M::FixedRankMatrices,
    X::UMVTangentVector,
    p::SVDMPoint,
    q::SVDMPoint,
)
    project!(M, X, p, embed(M, q) - embed(M, p))
    return X
end

function _isapprox(::FixedRankMatrices, p::SVDMPoint, q::SVDMPoint; kwargs...)
    return isapprox(p.U * Diagonal(p.S) * p.Vt, q.U * Diagonal(q.S) * q.Vt; kwargs...)
end
function _isapprox(
    ::FixedRankMatrices,
    p::SVDMPoint,
    X::UMVTangentVector,
    Y::UMVTangentVector;
    kwargs...,
)
    return isapprox(
        p.U * X.M * p.Vt + X.U * p.Vt + p.U * X.Vt,
        p.U * Y.M * p.Vt + Y.U * p.Vt + p.U * Y.Vt;
        kwargs...,
    )
end

"""
    is_flat(::FixedRankMatrices)

Return false. [`FixedRankMatrices`](@ref) is not a flat manifold.
"""
is_flat(M::FixedRankMatrices) = false

function number_eltype(p::SVDMPoint)
    return typeof(one(eltype(p.U)) + one(eltype(p.S)) + one(eltype(p.Vt)))
end
function number_eltype(X::UMVTangentVector)
    return typeof(one(eltype(X.U)) + one(eltype(X.M)) + one(eltype(X.Vt)))
end

@doc raw"""
    manifold_dimension(M::FixedRankMatrices)

Return the manifold dimension for the `𝔽`-valued [`FixedRankMatrices`](@ref) `M`
of dimension `m`x`n` of rank `k`, namely

````math
\dim(\mathcal M) = k(m + n - k) \dim_ℝ 𝔽,
````

where ``\dim_ℝ 𝔽`` is the [`real_dimension`](@extref `ManifoldsBase.real_dimension-Tuple{ManifoldsBase.AbstractNumbers}`) of `𝔽`.
"""
function manifold_dimension(M::FixedRankMatrices{<:Any,𝔽}) where {𝔽}
    m, n, k = get_parameter(M.size)
    return (m + n - k) * k * real_dimension(𝔽)
end

function Base.one(p::SVDMPoint)
    m = size(p.U, 1)
    n = size(p.Vt, 2)
    k = length(p.S)
    return SVDMPoint(one(zeros(m, m))[:, 1:k], one.(p.S), one(zeros(n, n))[1:k, :], k)
end

@doc raw"""
    project(M, p, A)

Project the matrix ``A ∈ ℝ^{m,n}`` or from the embedding the tangent space at ``p`` on the [`FixedRankMatrices`](@ref) `M`,
further decomposing the result into ``X=UMV^\mathrm{H}``, i.e. a [`UMVTangentVector`](@ref).
"""
project(::FixedRankMatrices, ::Any, ::Any)

function project!(::FixedRankMatrices, Y::UMVTangentVector, p::SVDMPoint, A::AbstractMatrix)
    av = A * (p.Vt')
    uTav = p.U' * av
    aTu = A' * p.U
    Y.M .= uTav
    Y.U .= A * p.Vt' - p.U * uTav
    Y.Vt .= (aTu - p.Vt' * uTav')'
    return Y
end

@doc raw"""
    Random.rand(M::FixedRankMatrices; vector_at=nothing, kwargs...)

If `vector_at` is `nothing`, return a random point on the [`FixedRankMatrices`](@ref)
manifold. The orthogonal matrices are sampled from the [`Stiefel`](@ref) manifold
and the singular values are sampled uniformly at random.

If `vector_at` is not `nothing`, generate a random tangent vector in the tangent space of
the point `vector_at` on the `FixedRankMatrices` manifold `M`.
"""
function Random.rand(M::FixedRankMatrices; vector_at=nothing, kwargs...)
    return rand(Random.default_rng(), M; vector_at=vector_at, kwargs...)
end
function Random.rand(rng::AbstractRNG, M::FixedRankMatrices; vector_at=nothing, kwargs...)
    m, n, k = get_parameter(M.size)
    if vector_at === nothing
        p = SVDMPoint(
            Matrix{Float64}(undef, m, k),
            Vector{Float64}(undef, k),
            Matrix{Float64}(undef, k, n),
        )
        return rand!(rng, M, p; kwargs...)
    else
        X = UMVTangentVector(
            Matrix{Float64}(undef, m, k),
            Matrix{Float64}(undef, k, k),
            Matrix{Float64}(undef, k, n),
        )
        return rand!(rng, M, X; vector_at, kwargs...)
    end
end

function Random.rand!(
    rng::AbstractRNG,
    M::FixedRankMatrices,
    pX;
    vector_at=nothing,
    kwargs...,
)
    m, n, k = get_parameter(M.size)
    if vector_at === nothing
        U = rand(rng, Stiefel(m, k); kwargs...)
        S = sort(rand(rng, k); rev=true)
        V = rand(rng, Stiefel(n, k); kwargs...)
        copyto!(pX, SVDMPoint(U, S, V'))
    else
        Up = randn(rng, m, k)
        Vp = randn(rng, n, k)
        A = randn(rng, k, k)
        copyto!(
            pX,
            UMVTangentVector(
                Up - vector_at.U * vector_at.U' * Up,
                A,
                Vp' - Vp' * vector_at.Vt' * vector_at.Vt,
            ),
        )
    end
    return pX
end

@doc raw"""
    representation_size(M::FixedRankMatrices)

Return the element size of a point on the [`FixedRankMatrices`](@ref) `M`, i.e.
the size of matrices on this manifold ``(m,n)``.
"""
function representation_size(M::FixedRankMatrices)
    m, n, k = get_parameter(M.size)
    return (m, n)
end

@doc raw"""
    retract(M::FixedRankMatrices, p, X, ::OrthographicRetraction)

Compute the OrthographicRetraction on the [`FixedRankMatrices`](@ref) `M` by finding
the nearest point to ``p + X`` in

```math
    p + X + N_{p}\mathcal M \cap \mathcal M
```

where ``N_{p}\mathcal M `` is the Normal Space of ``T_{p}\mathcal M ``.

If ``X`` is sufficiently small, then the nearest such point is unique and can be expressed by

```math
    q = (U(S + M) + U_{p})(S + M)^{-1}((S + M)V^{\mathrm{T}} + V^{\mathrm{T}}_{p}),
```

where ``p`` is a [`SVDMPoint`](@ref)`(U,S,Vt)` and ``X`` is an [`UMVTangentVector`](@ref)`(Up,M,Vtp)`.

For more details, see [AbsilOseledets:2014](@cite).
"""
retract(::FixedRankMatrices, ::Any, ::Any, ::OrthographicRetraction)

function retract_orthographic!(
    M::FixedRankMatrices,
    q::SVDMPoint,
    p::SVDMPoint,
    X::UMVTangentVector,
)
    return retract_orthographic_fused!(M, q, p, X, one(eltype(p)))
end

function retract_orthographic_fused!(
    M::FixedRankMatrices,
    q::SVDMPoint,
    p::SVDMPoint,
    X::UMVTangentVector,
    t::Number,
)
    m, n, k = get_parameter(M.size)
    tX = t * X
    QU, RU = qr(p.U * (diagm(p.S) + tX.M) + tX.U)
    QV, RV = qr(p.Vt' * (diagm(p.S) + tX.M') + tX.Vt')

    Uk, Sk, Vtk = svd(RU * inv(diagm(p.S) + tX.M) * RV')

    mul!(q.U, QU[:, 1:k], Uk)
    q.S .= Sk[1:k]
    mul!(q.Vt, Vtk, QV[:, 1:k]')

    return q
end

@doc raw"""
    retract(M, p, X, ::PolarRetraction)

Compute an SVD-based retraction on the [`FixedRankMatrices`](@ref) `M` by computing
````math
    q = U_kS_kV_k^\mathrm{H},
````
where ``U_k S_k V_k^\mathrm{H}`` is the shortened singular value decomposition ``USV^\mathrm{H}=p+X``,
in the sense that ``S_k`` is the diagonal matrix of size ``k×k`` with the ``k`` largest
singular values and ``U`` and ``V`` are shortened accordingly.
"""
retract(::FixedRankMatrices, ::Any, ::Any, ::PolarRetraction)

function retract_polar!(
    M::FixedRankMatrices,
    q::SVDMPoint,
    p::SVDMPoint,
    X::UMVTangentVector,
)
    return ManifoldsBase.retract_polar_fused!(M, q, p, X, one(eltype(p.S)))
end

function ManifoldsBase.retract_polar_fused!(
    M::FixedRankMatrices,
    q::SVDMPoint,
    p::SVDMPoint,
    X::UMVTangentVector,
    t::Number,
)
    m, n, k = get_parameter(M.size)
    tX = t * X
    QU, RU = qr([p.U tX.U])
    QV, RV = qr([p.Vt' tX.Vt'])

    # Compute T = svd(RU * [diagm(p.S) + X.M I; I zeros(k, k)] * RV')
    @views begin # COV_EXCL_LINE
        RU11 = RU[:, 1:k]
        RU12 = RU[:, (k + 1):(2 * k)]
        RV11 = RV[:, 1:k]
        RV12 = RV[:, (k + 1):(2 * k)]
    end
    tmp = RU11 .* p.S' .+ RU12
    mul!(tmp, RU11, tX.M, true, true)
    tmp2 = tmp * RV11'
    mul!(tmp2, RU11, RV12', true, true)
    T = svd(tmp2)

    mul!(q.U, QU, @view(T.U[:, 1:k]))
    q.S .= @view(T.S[1:k])
    copyto!(q.Vt, @view(T.Vt[1:k, :]) * QV')

    return q
end

@doc raw"""
    Y = riemannian_Hessian(M::FixedRankMatrices, p, G, H, X)
    riemannian_Hessian!(M::FixedRankMatrices, Y, p, G, H, X)

Compute the Riemannian Hessian ``\operatorname{Hess} f(p)[X]`` given the
Euclidean gradient ``∇ f(\tilde p)`` in `G` and the Euclidean Hessian ``∇^2 f(\tilde p)[\tilde X]`` in `H`,
where ``\tilde p, \tilde X`` are the representations of ``p,X`` in the embedding,.

The Riemannian Hessian can be computed as stated in Remark 4.1 [Nguyen:2023](@cite)
or Section 2.3 [Vandereycken:2013](@cite), that B. Vandereycken adopted for [Manopt (Matlab)](https://www.manopt.org/reference/manopt/manifolds/fixedrank/fixedrankembeddedfactory.html).
"""
riemannian_Hessian(M::FixedRankMatrices, p, G, H, X)

function riemannian_Hessian!(M::FixedRankMatrices, Y, p, G, H, X)
    project!(M, Y, p, H)
    T1 = (G * X.Vt) / Diagonal(p.S)
    Y.U .+= T1 .- p.U * (p.U' * T1)
    T2 = (G' * X.U) / Diagonal(p.S)
    Y.Vt .+= T2 .- p.Vt' * (p.Vt * T2)
    return Y
end

function Base.show(
    io::IO,
    ::FixedRankMatrices{TypeParameter{Tuple{m,n,k}},𝔽},
) where {m,n,k,𝔽}
    return print(io, "FixedRankMatrices($(m), $(n), $(k), $(𝔽))")
end
function Base.show(io::IO, M::FixedRankMatrices{Tuple{Int,Int,Int},𝔽}) where {𝔽}
    m, n, k = get_parameter(M.size)
    return print(io, "FixedRankMatrices($(m), $(n), $(k), $(𝔽); parameter=:field)")
end
function Base.show(io::IO, ::MIME"text/plain", p::SVDMPoint)
    pre = " "
    summary(io, p)
    println(io, "\nU factor:")
    su = sprint(show, "text/plain", p.U; context=io, sizehint=0)
    su = replace(su, '\n' => "\n$(pre)")
    println(io, pre, su)
    println(io, "singular values:")
    ss = sprint(show, "text/plain", p.S; context=io, sizehint=0)
    ss = replace(ss, '\n' => "\n$(pre)")
    println(io, pre, ss)
    println(io, "Vt factor:")
    sv = sprint(show, "text/plain", p.Vt; context=io, sizehint=0)
    sv = replace(sv, '\n' => "\n$(pre)")
    return print(io, pre, sv)
end
function Base.show(io::IO, ::MIME"text/plain", X::UMVTangentVector)
    pre = " "
    summary(io, X)
    println(io, "\nU factor:")
    su = sprint(show, "text/plain", X.U; context=io, sizehint=0)
    su = replace(su, '\n' => "\n$(pre)")
    println(io, pre, su)
    println(io, "M factor:")
    sm = sprint(show, "text/plain", X.M; context=io, sizehint=0)
    sm = replace(sm, '\n' => "\n$(pre)")
    println(io, pre, sm)
    println(io, "Vt factor:")
    sv = sprint(show, "text/plain", X.Vt; context=io, sizehint=0)
    sv = replace(sv, '\n' => "\n$(pre)")
    return print(io, pre, sv)
end

@doc raw"""
    vector_transport_to(M::FixedRankMatrices, p, X, q, ::ProjectionTransport)

Compute the vector transport of the tangent vector `X` at `p` to `q`,
using the [`project`](@ref project(::FixedRankMatrices, ::Any...))
of `X` to `q`.
"""
vector_transport_to!(::FixedRankMatrices, ::Any, ::Any, ::Any, ::ProjectionTransport)

function vector_transport_to_project!(M::FixedRankMatrices, Y, p, X, q)
    return project!(M, Y, q, embed(M, p, X))
end

@doc raw"""
    zero_vector(M::FixedRankMatrices, p::SVDMPoint)

Return a [`UMVTangentVector`](@ref) representing the zero tangent vector in the tangent space of
`p` on the [`FixedRankMatrices`](@ref) `M`, for example all three elements of the resulting
structure are zero matrices.
"""
function zero_vector(M::FixedRankMatrices, p::SVDMPoint)
    m, n, k = get_parameter(M.size)
    v = UMVTangentVector(
        zeros(eltype(p.U), m, k),
        zeros(eltype(p.S), k, k),
        zeros(eltype(p.Vt), k, n),
    )
    return v
end

function zero_vector!(::FixedRankMatrices, X::UMVTangentVector, p::SVDMPoint)
    X.U .= zero(eltype(X.U))
    X.M .= zero(eltype(X.M))
    X.Vt .= zero(eltype(X.Vt))
    return X
end<|MERGE_RESOLUTION|>--- conflicted
+++ resolved
@@ -51,13 +51,7 @@
     return FixedRankMatrices{typeof(size),field}(size)
 end
 
-<<<<<<< HEAD
 is_embedded_manifold(::FixedRankMatrices) = true
-=======
-function active_traits(f, ::FixedRankMatrices, args...)
-    return ManifoldsBase.merge_traits(IsEmbeddedManifold())
-end
->>>>>>> ccf4b2f7
 
 @doc raw"""
     SVDMPoint <: AbstractManifoldPoint
