@doc raw"""
    GeneralizedStiefel{T,𝔽,B} <: AbstractDecoratorManifold{𝔽}

The Generalized Stiefel manifold consists of all ``n×k``, ``n\geq k`` orthonormal
matrices w.r.t. an arbitrary scalar product with symmetric positive definite matrix
``B\in R^{n×n}``, i.e.

````math
\operatorname{St}(n,k,B) = \bigl\{ p \in \mathbb F^{n×k}\ \big|\ p^{\mathrm{H}} B p = I_k \bigr\},
````

where ``𝔽 ∈ \{ℝ, ℂ\}``,
``⋅^{\mathrm{H}}`` denotes the complex conjugate transpose or Hermitian, and
``I_k \in \mathbb R^{k×k}`` denotes the ``k×k`` identity matrix.


In the case ``B=I_k`` one gets the usual [`Stiefel`](@ref) manifold.

The tangent space at a point ``p\in\mathcal M=\operatorname{St}(n,k,B)`` is given by

````math
T_p\mathcal M = \{ X \in 𝔽^{n×k} : p^{\mathrm{H}}BX + X^{\mathrm{H}}Bp=0_n\},
````
where ``0_k`` is the ``k×k`` zero matrix.

This manifold is modeled as an embedded manifold to the [`Euclidean`](@ref), i.e.
several functions like the [`zero_vector`](@ref) are inherited from the embedding.

The manifold is named after
[Eduard L. Stiefel](https://en.wikipedia.org/wiki/Eduard_Stiefel) (1909–1978).

# Constructor
    GeneralizedStiefel(n, k, B=I_n, F=ℝ)

Generate the (real-valued) Generalized Stiefel manifold of ``n×k`` dimensional
orthonormal matrices with scalar product `B`.
"""
struct GeneralizedStiefel{T,𝔽,TB<:AbstractMatrix} <: AbstractDecoratorManifold{𝔽}
    size::T
    B::TB
end

function GeneralizedStiefel(
    n::Int,
    k::Int,
    B::AbstractMatrix=Matrix{Float64}(I, n, n),
    𝔽::AbstractNumbers=ℝ;
    parameter::Symbol=:type,
)
    size = wrap_type_parameter(parameter, (n, k))
    return GeneralizedStiefel{typeof(size),𝔽,typeof(B)}(size, B)
end
<<<<<<< HEAD
is_embedded_manifold(::GeneralizedStiefel) = true
=======
>>>>>>> ccf4b2f7

@doc raw"""
    check_point(M::GeneralizedStiefel, p; kwargs...)

Check whether `p` is a valid point on the [`GeneralizedStiefel`](@ref) `M`=``\operatorname{St}(n,k,B)``,
i.e. that it has the right [`AbstractNumbers`](@extref ManifoldsBase number-system) type and ``x^{\mathrm{H}}Bx``
is (approximately) the identity, where ``⋅^{\mathrm{H}}`` is the complex conjugate
transpose. The settings for approximately can be set with `kwargs...`.
"""
function check_point(M::GeneralizedStiefel, p; kwargs...)
    c = p' * M.B * p
    if !isapprox(c, one(c); kwargs...)
        return DomainError(
            norm(c - one(c)),
            "The point $(p) does not lie on $(M), because x'Bx is not the unit matrix.",
        )
    end
    return nothing
end

# overwrite passing to embedding
function check_size(M::GeneralizedStiefel, p)
    return check_size(get_embedding(M), p) #avoid embed, since it uses copyto!
end
function check_size(M::GeneralizedStiefel, p, X)
    return check_size(get_embedding(M), p, X) #avoid embed, since it uses copyto!
end

@doc raw"""
    check_vector(M::GeneralizedStiefel, p, X; kwargs...)

Check whether `X` is a valid tangent vector at `p` on the [`GeneralizedStiefel`](@ref)
`M`=``\operatorname{St}(n,k,B)``, i.e. the [`AbstractNumbers`](@extref ManifoldsBase number-system) fits,
`p` is a valid point on `M` and
it (approximately) holds that ``p^{\mathrm{H}}BX + \overline{X^{\mathrm{H}}Bp} = 0``, where
`kwargs...` is passed to the `isapprox`.
"""
function check_vector(M::GeneralizedStiefel, p, X; kwargs...)
    if !isapprox(p' * M.B * X, -conj(X' * M.B * p); kwargs...)
        return DomainError(
            norm(p' * M.B * X + conj(X' * M.B * p)),
            "The matrix $(X) does not lie in the tangent space of $(p) on $(M), since x'Bv + v'Bx is not the zero matrix.",
        )
    end
    return nothing
end

function get_embedding(::GeneralizedStiefel{TypeParameter{Tuple{n,k}},𝔽}) where {n,k,𝔽}
    return Euclidean(n, k; field=𝔽)
end
function get_embedding(M::GeneralizedStiefel{Tuple{Int,Int},𝔽}) where {𝔽}
    n, k = get_parameter(M.size)
    return Euclidean(n, k; field=𝔽, parameter=:field)
end

@doc raw"""
    inner(M::GeneralizedStiefel, p, X, Y)

Compute the inner product for two tangent vectors `X`, `Y` from the tangent space of `p`
on the [`GeneralizedStiefel`](@ref) manifold `M`. The formula reads

````math
(X, Y)_p = \operatorname{trace}(v^{\mathrm{H}}Bw),
````
i.e. the metric induced by the scalar product `B` from the embedding, restricted to the
tangent space.
"""
inner(M::GeneralizedStiefel, p, X, Y) = dot(X, M.B, Y)

"""
    is_flat(M::GeneralizedStiefel)

Return true if [`GeneralizedStiefel`](@ref) `M` is one-dimensional.
"""
is_flat(M::GeneralizedStiefel) = manifold_dimension(M) == 1

@doc raw"""
    manifold_dimension(M::GeneralizedStiefel)

Return the dimension of the [`GeneralizedStiefel`](@ref) manifold `M`=``\operatorname{St}(n,k,B,𝔽)``.
The dimension is given by

````math
\begin{aligned}
\dim \mathrm{St}(n, k, B, ℝ) &= nk - \frac{1}{2}k(k+1) \\
\dim \mathrm{St}(n, k, B, ℂ) &= 2nk - k^2\\
\dim \mathrm{St}(n, k, B, ℍ) &= 4nk - k(2k-1)
\end{aligned}
````
"""
function manifold_dimension(M::GeneralizedStiefel{<:Any,ℝ})
    n, k = get_parameter(M.size)
    return n * k - div(k * (k + 1), 2)
end
function manifold_dimension(M::GeneralizedStiefel{<:Any,ℂ})
    n, k = get_parameter(M.size)
    return 2 * n * k - k * k
end
function manifold_dimension(M::GeneralizedStiefel{<:Any,ℍ})
    n, k = get_parameter(M.size)
    return 4 * n * k - k * (2k - 1)
end

@doc raw"""
    project(M::GeneralizedStiefel, p)

Project `p` from the embedding onto the [`GeneralizedStiefel`](@ref) `M`, i.e. compute `q`
as the polar decomposition of ``p`` such that ``q^{\mathrm{H}}Bq`` is the identity,
where ``⋅^{\mathrm{H}}`` denotes the hermitian, i.e. complex conjugate transposed.
"""
project(::GeneralizedStiefel, ::Any)

function project!(M::GeneralizedStiefel, q, p)
    s = svd(p)
    e = eigen(s.U' * M.B * s.U)
    qsinv = e.vectors ./ sqrt.(transpose(e.values))
    q .= s.U * qsinv * e.vectors' * s.V'
    return q
end

@doc raw"""
    project(M:GeneralizedStiefel, p, X)

Project `X` onto the tangent space of `p` to the [`GeneralizedStiefel`](@ref) manifold `M`.
The formula reads

````math
\operatorname{proj}_{\operatorname{St}(n,k)}(p,X) = X - p\operatorname{Sym}(p^{\mathrm{H}}BX),
````

where ``\operatorname{Sym}(y)`` is the symmetrization of ``y``, e.g. by
``\operatorname{Sym}(y) = \frac{y^{\mathrm{H}}+y}{2}``.
"""
project(::GeneralizedStiefel, ::Any, ::Any)

function project!(M::GeneralizedStiefel, Y, p, X)
    A = p' * M.B' * X
    copyto!(Y, X)
    mul!(Y, p, Hermitian((A .+ A') ./ 2), -1, 1)
    return Y
end

@doc raw"""
    rand(::GeneralizedStiefel; vector_at=nothing, σ::Real=1.0)

When `vector_at` is `nothing`, return a random (Gaussian) point `p` on the [`GeneralizedStiefel`](@ref)
manifold `M` by generating a (Gaussian) matrix with standard deviation `σ` and return the
(generalized) orthogonalized version, i.e. return the projection onto the manifold of the
Q component of the QR decomposition of the random matrix of size ``n×k``.

When `vector_at` is not `nothing`, return a (Gaussian) random vector from the tangent space
``T_{vector\_at}\mathrm{St}(n,k)`` with mean zero and standard deviation `σ` by projecting a
random Matrix onto the tangent vector at `vector_at`.
"""
rand(::GeneralizedStiefel; σ::Real=1.0)

function Random.rand!(
    rng::AbstractRNG,
    M::GeneralizedStiefel{<:Any,ℝ},
    pX;
    vector_at=nothing,
    σ::Real=one(real(eltype(pX))),
)
    n, k = get_parameter(M.size)
    if vector_at === nothing
        A = σ * randn(rng, eltype(pX), n, k)
        project!(M, pX, Matrix(qr(A).Q))
    else
        Z = σ * randn(rng, eltype(pX), size(pX))
        project!(M, pX, vector_at, Z)
        normalize!(pX)
    end
    return pX
end

@doc raw"""
    retract(M::GeneralizedStiefel, p, X)
    retract(M::GeneralizedStiefel, p, X, ::PolarRetraction)
    retract(M::GeneralizedStiefel, p, X, ::ProjectionRetraction)

Compute the SVD-based retraction [`PolarRetraction`](@extref `ManifoldsBase.PolarRetraction`) on the
[`GeneralizedStiefel`](@ref) manifold `M`, which in this case is the same as
the projection based retraction employing the exponential map in the embedding
and projecting the result back to the manifold.

The default retraction for this manifold is the [`ProjectionRetraction`](@extref `ManifoldsBase.ProjectionRetraction`).
"""
retract(::GeneralizedStiefel, ::Any...)

default_retraction_method(::GeneralizedStiefel) = ProjectionRetraction()

function ManifoldsBase.retract_polar!(M::GeneralizedStiefel, q, p, X)
    return ManifoldsBase.retract_polar_fused!(M, q, p, X, one(eltype(p)))
end
function ManifoldsBase.retract_polar_fused!(M::GeneralizedStiefel, q, p, X, t::Number)
    q .= p .+ t .* X
    project!(M, q, q)
    return q
end

function ManifoldsBase.retract_project!(M::GeneralizedStiefel, q, p, X)
    return ManifoldsBase.retract_project_fused!(M, q, p, X, one(eltype(p)))
end
function ManifoldsBase.retract_project_fused!(M::GeneralizedStiefel, q, p, X, t::Number)
    q .= p .+ t .* X
    project!(M, q, q)
    return q
end

function Base.show(io::IO, M::GeneralizedStiefel{TypeParameter{Tuple{n,k}},𝔽}) where {n,k,𝔽}
    return print(io, "GeneralizedStiefel($(n), $(k), $(M.B), $(𝔽))")
end
function Base.show(io::IO, M::GeneralizedStiefel{Tuple{Int,Int},𝔽}) where {𝔽}
    n, k = get_parameter(M.size)
    return print(io, "GeneralizedStiefel($(n), $(k), $(M.B), $(𝔽); parameter=:field)")
end<|MERGE_RESOLUTION|>--- conflicted
+++ resolved
@@ -50,10 +50,8 @@
     size = wrap_type_parameter(parameter, (n, k))
     return GeneralizedStiefel{typeof(size),𝔽,typeof(B)}(size, B)
 end
-<<<<<<< HEAD
+
 is_embedded_manifold(::GeneralizedStiefel) = true
-=======
->>>>>>> ccf4b2f7
 
 @doc raw"""
     check_point(M::GeneralizedStiefel, p; kwargs...)
