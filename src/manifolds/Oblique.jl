@doc raw"""
    Oblique{N,M,𝔽} <: AbstractPowerManifold{𝔽}

The oblique manifold $\mathcal{OB}(n,m)$ is the set of 𝔽-valued matrices with unit norm
column endowed with the metric from the embedding. This yields exactly the same metric as
considering the product metric of the unit norm vectors, i.e. [`PowerManifold`](@ref) of the
$(n-1)$-dimensional [`Sphere`](@ref).

The [`Sphere`](@ref) is stored internally within `M.manifold`, such that all functions of
[`AbstractPowerManifold`](@ref) can be used directly.

# Constructor

    Oblique(n,m)

Generate the manifold of matrices $\mathbb R^{n × m}$ such that the $m$ columns are unit
vectors, i.e. from the [`Sphere`](@ref)`(n-1)`.
"""
struct Oblique{N,M,𝔽,S} <:
       AbstractPowerManifold{𝔽,Sphere{S,𝔽},ArrayPowerRepresentation} where {N,M}
    manifold::Sphere{S,𝔽}
end

function Oblique(n::Int, m::Int, field::AbstractNumbers = ℝ)
    return Oblique{n,m,field,n - 1}(Sphere(n - 1, field))
end

Base.:^(M::Sphere{N,𝔽}, m::Int) where {N,𝔽} = Oblique{manifold_dimension(M) + 1,m,𝔽,N}(M)

@doc raw"""
    check_manifold_point(M::Oblique{n,m},p)

Checks whether `p` is a valid point on the [`Oblique`](@ref)`{m,n}` `M`, i.e. is a matrix
of `m` unit columns from $\mathbb R^{n}$, i.e. each column is a point from
[`Sphere`](@ref)`(n-1)`.
"""
check_manifold_point(::Oblique, ::Any)
function check_manifold_point(M::Oblique{n,m}, p; kwargs...) where {n,m}
    if size(p) != (n, m)
        return DomainError(
            length(p),
            "The matrix in `p` ($(size(p))) does not match the dimension of $(M).",
        )
    end
    return check_manifold_point(PowerManifold(M.manifold, m), p; kwargs...)
end
@doc raw"""
    check_tangent_vector(M::Oblique p, X; check_base_point = true, kwargs...)

Checks whether `X` is a valid tangent vector to `p` on the [`Oblique`](@ref) `M`.
This means, that `p` is valid, that `X` is of correct dimension and columnswise
a tangent vector to the columns of `p` on the [`Sphere`](@ref).
The optional parameter `check_base_point` indicates, whether to call [`check_manifold_point`](@ref)  for `p`.
"""
function check_tangent_vector(
    M::Oblique{n,m},
    p,
    X;
    check_base_point = true,
    kwargs...,
) where {n,m}
    if check_base_point && size(p) != (n, m)
        return DomainError(
            length(p),
            "The matrix `p` ($(size(p))) does not match the dimension of $(M).",
        )
    end
    if size(X) != (n, m)
        return DomainError(
            length(X),
            "The matrix `X` ($(size(X))) does not match the dimension of $(M).",
        )
    end
    return check_tangent_vector(
        PowerManifold(M.manifold, m),
        p,
        X;
        check_base_point = check_base_point,
        kwargs...,
    )
end

get_iterator(M::Oblique{n,m}) where {n,m} = Base.OneTo(m)

@generated function manifold_dimension(::Oblique{n,m,𝔽}) where {n,m,𝔽}
    return (n * real_dimension(𝔽) - 1) * m
end

@generated representation_size(::Oblique{n,m}) where {n,m} = (n, m)

<<<<<<< HEAD
Base.show(io::IO, ::Oblique{n,m}) where {n,m} = print(io, "Oblique($(n),$(m))")
=======
show(io::IO, ::Oblique{n,m,𝔽}) where {n,m,𝔽} = print(io, "Oblique($(n),$(m); field = $(𝔽))")
>>>>>>> a5669114
<|MERGE_RESOLUTION|>--- conflicted
+++ resolved
@@ -88,8 +88,6 @@
 
 @generated representation_size(::Oblique{n,m}) where {n,m} = (n, m)
 
-<<<<<<< HEAD
-Base.show(io::IO, ::Oblique{n,m}) where {n,m} = print(io, "Oblique($(n),$(m))")
-=======
-show(io::IO, ::Oblique{n,m,𝔽}) where {n,m,𝔽} = print(io, "Oblique($(n),$(m); field = $(𝔽))")
->>>>>>> a5669114
+function Base.show(io::IO, ::Oblique{n,m,𝔽}) where {n,m,𝔽}
+    return print(io, "Oblique($(n),$(m); field = $(𝔽))")
+end