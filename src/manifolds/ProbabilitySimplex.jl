@doc raw"""
    ProbabilitySimplex{T,boundary} <: AbstractDecoratorManifold{𝔽}

The (relative interior of) the probability simplex is the set
````math
Δ^n := \biggl\{ p ∈ ℝ^{n+1}\ \big|\ p_i > 0 \text{ for all } i=1,…,n+1,
\text{ and } ⟨\mathbb{1},p⟩ = \sum_{i=1}^{n+1} p_i = 1\biggr\},
````
where $\mathbb{1}=(1,…,1)^{\mathrm{T}}∈ ℝ^{n+1}$ denotes the vector containing only ones.

If `boundary` is set to `:open`, then the object represents an open simplex. Otherwise,
that is when `boundary` is set to `:closed`, the boundary is also included:
````math
\hat{Δ}^n := \biggl\{ p ∈ ℝ^{n+1}\ \big|\ p_i \geq 0 \text{ for all } i=1,…,n+1,
\text{ and } ⟨\mathbb{1},p⟩ = \sum_{i=1}^{n+1} p_i = 1\biggr\},
````

This set is also called the unit simplex or standard simplex.

The tangent space is given by
````math
T_pΔ^n = \biggl\{ X ∈ ℝ^{n+1}\ \big|\ ⟨\mathbb{1},X⟩ = \sum_{i=1}^{n+1} X_i = 0 \biggr\}
````

The manifold is implemented assuming the Fisher-Rao metric for the multinomial distribution,
which is equivalent to the induced metric from isometrically embedding the probability
simplex in the ``n``-sphere of radius 2.
The corresponding diffeomorphism $\varphi: \mathbb Δ^n → \mathcal N$,
where $\mathcal N \subset 2𝕊^n$ is given by $\varphi(p) = 2\sqrt{p}$.

This implementation follows the notation in [AastroemPetraSchmitzerSchnoerr:2017](@cite).

# Constructor

    ProbabilitySimplex(n::Int; boundary::Symbol=:open)
"""
struct ProbabilitySimplex{T,boundary} <: AbstractDecoratorManifold{ℝ}
    size::T
end

function ProbabilitySimplex(n::Int; boundary::Symbol=:open, parameter::Symbol=:type)
    if boundary !== :open && boundary !== :closed
        throw(
            ArgumentError(
                "boundary can only be set to :open or :closed; received $boundary",
            ),
        )
    end
    size = wrap_type_parameter(parameter, (n,))
    return ProbabilitySimplex{typeof(size),boundary}(size)
end

"""
    FisherRaoMetric <: AbstractMetric

The Fisher-Rao metric or Fisher information metric is a particular Riemannian metric which
can be defined on a smooth statistical manifold, i.e., a smooth manifold whose points are
probability measures defined on a common probability space.

See for example the [`ProbabilitySimplex`](@ref).
"""
struct FisherRaoMetric <: AbstractMetric end

<<<<<<< HEAD
is_embedded_manifold(::ProbabilitySimplex) = true

=======
>>>>>>> ccf4b2f7
@doc raw"""
    change_representer(M::ProbabilitySimplex, ::EuclideanMetric, p, X)

Given a tangent vector with respect to the metric from the embedding, the [`EuclideanMetric`](@extref `ManifoldsBase.EuclideanMetric`),
the representer of a linear functional on the tangent space is adapted as ``Z = p .* X .- p .* dot(p, X)``.
The first part “compensates” for the division by ``p`` in the Riemannian metric on the [`ProbabilitySimplex`](@ref)
and the second part performs appropriate projection to keep the vector tangent.

For details see Proposition 2.3 in [AastroemPetraSchmitzerSchnoerr:2017](@cite).
"""
change_representer(::ProbabilitySimplex, ::EuclideanMetric, ::Any, ::Any)

function change_representer!(::ProbabilitySimplex, Y, ::EuclideanMetric, p, X)
    return Y .= p .* X .- p .* dot(p, X)
end

@doc raw"""
    change_metric(M::ProbabilitySimplex, ::EuclideanMetric, p, X)

To change the metric, we are looking for a function ``c\colon T_pΔ^n → T_pΔ^n`` such that for all ``X,Y ∈ T_pΔ^n``
This can be achieved by rewriting representer change in matrix form as `(Diagonal(p) - p * p') * X`
and taking square root of the matrix
"""
change_metric(::ProbabilitySimplex, ::EuclideanMetric, ::Any, ::Any)

function change_metric!(::ProbabilitySimplex, Y, ::EuclideanMetric, p, X)
    return Y .= sqrt(Diagonal(p) - p * p') * X
end

"""
    check_point(M::ProbabilitySimplex, p; kwargs...)

Check whether `p` is a valid point on the [`ProbabilitySimplex`](@ref) `M`, i.e. is a point in
the embedding with positive entries that sum to one
The tolerance for the last test can be set using the `kwargs...`.
"""
function check_point(M::ProbabilitySimplex{<:Any,boundary}, p; kwargs...) where {boundary}
    if boundary === :closed && minimum(p) < 0
        return DomainError(
            minimum(p),
            "The point $(p) does not lie on the $(M) since it has negative entries.",
        )
    end
    if boundary === :open && minimum(p) <= 0
        return DomainError(
            minimum(p),
            "The point $(p) does not lie on the $(M) since it has nonpositive entries.",
        )
    end
    if !isapprox(sum(p), 1.0; kwargs...)
        return DomainError(
            sum(p),
            "The point $(p) does not lie on the $(M) since its sum is not 1.",
        )
    end
    return nothing
end

"""
    check_vector(M::ProbabilitySimplex, p, X; kwargs... )

Check whether `X` is a tangent vector to `p` on the [`ProbabilitySimplex`](@ref) `M`, i.e.
after [`check_point`](@ref check_point(::ProbabilitySimplex, ::Any))`(M,p)`,
`X` has to be of same dimension as `p` and its elements have to sum to one.
The tolerance for the last test can be set using the `kwargs...`.
"""
function check_vector(
    M::ProbabilitySimplex,
    p,
    X::T;
    atol::Real=sqrt(prod(representation_size(M))) * eps(real(float(number_eltype(T)))),
    kwargs...,
) where {T}
    if !isapprox(sum(X), 0.0; atol=atol, kwargs...)
        return DomainError(
            sum(X),
            "The vector $(X) is not a tangent vector to $(p) on $(M), since its elements do not sum up to 0.",
        )
    end
    return nothing
end

metric(::ProbabilitySimplex) = FisherRaoMetric()

@doc raw"""
    distance(M, p, q)

Compute the distance between two points on the [`ProbabilitySimplex`](@ref) `M`.
The formula reads
````math
d_{Δ^n}(p,q) = 2\arccos \biggl( \sum_{i=1}^{n+1} \sqrt{p_i q_i} \biggr)
````
"""
function distance(::ProbabilitySimplex, p, q)
    sumsqrt = zero(Base.promote_eltype(p, q))
    @inbounds for i in eachindex(p, q)
        sumsqrt += sqrt(p[i] * q[i])
    end
    return 2 * acos(sumsqrt)
end

embed(::ProbabilitySimplex, p) = p
embed(::ProbabilitySimplex, p, X) = X

@doc raw"""
    exp(M::ProbabilitySimplex, p, X)

Compute the exponential map on the probability simplex.

````math
\exp_pX = \frac{1}{2}\Bigl(p+\frac{X_p^2}{\lVert X_p \rVert^2}\Bigr)
+ \frac{1}{2}\Bigl(p - \frac{X_p^2}{\lVert X_p \rVert^2}\Bigr)\cos(\lVert X_p\rVert)
+ \frac{1}{\lVert X_p \rVert}\sqrt{p}\sin(\lVert X_p\rVert),
````

where $X_p = \frac{X}{\sqrt{p}}$, with its division meant elementwise, as well as for the
operations $X_p^2$ and $\sqrt{p}$.
"""
exp(::ProbabilitySimplex, ::Any...)

function exp!(::ProbabilitySimplex, q, p, X)
    s = sqrt.(p)
    Xs = X ./ s ./ 2
    θ = norm(Xs)
    q .= (cos(θ) .* s .+ usinc(θ) .* Xs) .^ 2
    return q
end

function get_coordinates_orthonormal!(M::ProbabilitySimplex, Xc, p, X, R::RealNumbers)
    n = get_parameter(M.size)[1]
    get_coordinates_orthonormal!(
        Sphere(n),
        Xc,
        simplex_to_amplitude(M, p),
        simplex_to_amplitude_diff(M, p, X),
        R,
    )
    return Xc
end

function get_embedding(::ProbabilitySimplex{TypeParameter{Tuple{n}}}) where {n}
    return Euclidean(n + 1)
end
function get_embedding(M::ProbabilitySimplex{Tuple{Int}})
    n = get_parameter(M.size)[1]
    return Euclidean(n + 1; parameter=:field)
end

function get_vector_orthonormal!(M::ProbabilitySimplex, Y, p, Xc, R::RealNumbers)
    n = get_parameter(M.size)[1]
    ps = simplex_to_amplitude(M, p)
    X = get_vector_orthonormal(Sphere(n), ps, Xc, R)
    return amplitude_to_simplex_diff!(M, Y, ps, X)
end

@doc raw"""
    injectivity_radius(M::ProbabilitySimplex, p)

Compute the injectivity radius on the [`ProbabilitySimplex`](@ref) `M` at the point `p`,
i.e. the distanceradius to a point near/on the boundary, that could be reached by following the
geodesic.
"""
function injectivity_radius(::ProbabilitySimplex, p)
    i = argmin(p)
    s = sum(p) - p[i]
    return 2 * acos(sqrt(s))
end
function injectivity_radius(M::ProbabilitySimplex, p, ::AbstractRetractionMethod)
    return injectivity_radius(M, p)
end
injectivity_radius(M::ProbabilitySimplex) = 0
injectivity_radius(M::ProbabilitySimplex, ::AbstractRetractionMethod) = 0

@doc raw"""
    inner(M::ProbabilitySimplex, p, X, Y)

Compute the inner product of two tangent vectors `X`, `Y` from the tangent space $T_pΔ^n$ at
`p`. The formula reads
````math
g_p(X,Y) = \sum_{i=1}^{n+1}\frac{X_iY_i}{p_i}
````
When `M` includes boundary, we can just skip coordinates where ``p_i`` is equal to 0, see
Proposition 2.1 in [AyJostLeSchwachhoefer:2017](@cite).
"""
function inner(::ProbabilitySimplex{<:Any,boundary}, p, X, Y) where {boundary}
    d = zero(Base.promote_eltype(p, X, Y))
    if boundary === :closed
        @inbounds for i in eachindex(p, X, Y)
            if p[i] > 0
                d += X[i] * Y[i] / p[i]
            end
        end
    else
        @inbounds for i in eachindex(p, X, Y)
            d += X[i] * Y[i] / p[i]
        end
    end
    return d
end

@doc raw"""
    inverse_retract(M::ProbabilitySimplex, p, q, ::SoftmaxInverseRetraction)

Compute a first order approximation by projection. The formula reads
````math
\operatorname{retr}^{-1}_p q = \bigl( I_{n+1} - \frac{1}{n}\mathbb{1}^{n+1,n+1} \bigr)(\log(q)-\log(p))
````
where $\mathbb{1}^{m,n}$ is the size `(m,n)` matrix containing ones, and $\log$ is applied elementwise.
"""
inverse_retract(::ProbabilitySimplex, ::Any, ::Any, ::SoftmaxInverseRetraction)

function inverse_retract_softmax!(::ProbabilitySimplex, X, p, q)
    X .= log.(q) .- log.(p)
    meanlogdiff = mean(X)
    X .-= meanlogdiff
    return X
end

"""
    is_flat(::ProbabilitySimplex)

Return false. [`ProbabilitySimplex`](@ref) is not a flat manifold.
"""
is_flat(M::ProbabilitySimplex) = false

@doc raw"""
    log(M::ProbabilitySimplex, p, q)

Compute the logarithmic map of `p` and `q` on the [`ProbabilitySimplex`](@ref) `M`.

````math
\log_pq = \frac{d_{Δ^n}(p,q)}{\sqrt{1-⟨\sqrt{p},\sqrt{q}⟩}}(\sqrt{pq} - ⟨\sqrt{p},\sqrt{q}⟩p),
````

where $pq$ and $\sqrt{p}$ is meant elementwise.
"""
log(::ProbabilitySimplex, ::Any...)

function log!(::ProbabilitySimplex, X, p, q)
    if p ≈ q
        fill!(X, 0)
    else
        z = sqrt.(p .* q)
        s = sum(z)
        X .= 2 * acos(s) / sqrt(1 - s^2) .* (z .- s .* p)
    end
    return X
end

@doc raw"""
    manifold_dimension(M::ProbabilitySimplex)

Returns the manifold dimension of the probability simplex in $ℝ^{n+1}$, i.e.
````math
    \dim_{Δ^n} = n.
````
"""
manifold_dimension(M::ProbabilitySimplex) = get_parameter(M.size)[1]

@doc raw"""
    manifold_volume(::ProbabilitySimplex)

Return the volume of the [`ProbabilitySimplex`](@ref), i.e. volume of the `n`-dimensional
[`Sphere`](@ref) divided by ``2^{n+1}``, corresponding to the volume of its positive
orthant.
"""
function manifold_volume(M::ProbabilitySimplex)
    n = get_parameter(M.size)[1]
    return manifold_volume(Sphere(n)) / 2^(n + 1)
end

@doc raw"""
    mean(
        M::ProbabilitySimplex,
        x::AbstractVector,
        [w::AbstractWeights,]
        method = GeodesicInterpolation();
        kwargs...,
    )

Compute the Riemannian [`mean`](@ref mean(M::AbstractManifold, args...)) of `x` using
[`GeodesicInterpolation`](@extref `ManifoldsBase.GeodesicInterpolation`).
"""
mean(::ProbabilitySimplex, ::Any...)

default_approximation_method(::ProbabilitySimplex, ::typeof(mean)) = GeodesicInterpolation()

function parallel_transport_to!(M::ProbabilitySimplex, Y, p, X, q)
    n = get_parameter(M.size)[1]
    q_s = simplex_to_amplitude(M, q)
    Ys = parallel_transport_to(
        Sphere(n),
        simplex_to_amplitude(M, p),
        simplex_to_amplitude_diff(M, p, X),
        q_s,
    )
    return amplitude_to_simplex_diff!(M, Y, q_s, Ys)
end

@doc raw"""
    rand(::ProbabilitySimplex; vector_at=nothing, σ::Real=1.0)


When `vector_at` is `nothing`, return a random (uniform over the Fisher-Rao metric; that is, uniform with respect to the `n`-sphere whose positive orthant is mapped to the simplex).
point `x` on the [`ProbabilitySimplex`](@ref) manifold `M` according to the isometric embedding into
the `n`-sphere by normalizing the vector length of a sample from a multivariate Gaussian. See [Marsaglia:1972](@cite).

When `vector_at` is not `nothing`, return a (Gaussian) random vector from the tangent space
``T_{p}\mathrm{\Delta}^n``by shifting a multivariate Gaussian with standard deviation `σ`
to have a zero component sum.
"""
rand(::ProbabilitySimplex; σ::Real=1.0)

function Random.rand!(
    rng::AbstractRNG,
    M::ProbabilitySimplex,
    pX;
    vector_at=nothing,
    σ=one(eltype(pX)),
)
    if isnothing(vector_at)
        Random.randn!(rng, pX)
        LinearAlgebra.normalize!(pX, 2)
        pX .= abs2.(pX)
    else
        Random.randn!(rng, pX)
        pX .= (pX .- mean(pX)) .* σ
        change_metric!(M, pX, EuclideanMetric(), vector_at, pX)
    end
    return pX
end

@doc raw"""
    project(M::ProbabilitySimplex, p, Y)

Project `Y` from the embedding onto the tangent space at `p` on
the [`ProbabilitySimplex`](@ref) `M`. The formula reads

````math
\operatorname{proj}_{Δ^n}(p,Y) = Y - \bar{Y}
```
where ``\bar{Y}`` denotes mean of ``Y``.
"""
project(::ProbabilitySimplex, ::Any, ::Any)

function project!(::ProbabilitySimplex, X, p, Y)
    X .= Y .- mean(Y)
    return X
end

@doc raw"""
    project(M::ProbabilitySimplex, p)

project `p` from the embedding onto the [`ProbabilitySimplex`](@ref) `M`.
The formula reads

````math
\operatorname{proj}_{Δ^n}(p) = \frac{1}{⟨\mathbb 1,p⟩}p,
````
where ``\mathbb 1 ∈ ℝ`` denotes the vector of ones.
Not that this projection is only well-defined if ``p`` has positive entries.
"""
project(::ProbabilitySimplex, ::Any)

function project!(::ProbabilitySimplex, q, p)
    if any(x -> x <= 0, p)
        throw(
            DomainError(
                p,
                "All coordinates of point from the embedding, that should be projected, must be positive, otherwise the projection is not well defined.",
            ),
        )
    end
    q .= p ./ sum(p)
    return q
end

@doc raw"""
    representation_size(::ProbabilitySimplex)

Return the representation size of points in the ``n``-dimensional probability simplex,
i.e. an array size of `(n+1,)`.
"""
function representation_size(M::ProbabilitySimplex)
    n = get_parameter(M.size)[1]
    return (n + 1,)
end

@doc raw"""
    retract(M::ProbabilitySimplex, p, X, ::SoftmaxRetraction)

Compute a first order approximation by applying the softmax function. The formula reads

````math
\operatorname{retr}_p X = \frac{p\mathrm{e}^X}{⟨p,\mathrm{e}^X⟩},
````

where multiplication, exponentiation and division are meant elementwise.
"""
retract(::ProbabilitySimplex, ::Any, ::Any, ::SoftmaxRetraction)

function ManifoldsBase.retract_softmax!(M::ProbabilitySimplex, q, p, X)
    return ManifoldsBase.retract_softmax_fused!(M, q, p, X, one(eltype(p)))
end
function ManifoldsBase.retract_softmax_fused!(::ProbabilitySimplex, q, p, X, t::Number)
    s = zero(eltype(q))
    @inbounds for i in eachindex(q, p, X)
        q[i] = p[i] * exp(t * X[i])
        s += q[i]
    end
    q ./= s
    return q
end

@doc raw"""
    X = riemannian_gradient(M::ProbabilitySimplex, p, Y)
    riemannian_gradient!(M::ProbabilitySimplex, X, p, Y)

Given a gradient ``Y = \operatorname{grad} \tilde f(p)`` in the embedding ``ℝ^{n+1}`` of the
[`ProbabilitySimplex`](@ref) ``Δ^n``, this function computes the Riemannian gradient
``X = \operatorname{grad} f(p)`` where ``f`` is the function ``\tilde f`` restricted to the manifold.

The formula reads

```math
    X = p ⊙ Y - ⟨p, Y⟩p,
```
where ``⊙`` denotes the emelementwise product.
"""
riemannian_gradient(M::ProbabilitySimplex, p, Y; kwargs...)

function riemannian_gradient!(M::ProbabilitySimplex, X, p, Y; kwargs...)
    X .= p .* Y - dot(p, Y) .* p
    return X
end

@doc raw"""
    riemann_tensor(::ProbabilitySimplex, p, X, Y, Z)

Compute the Riemann tensor ``R(X,Y)Z`` at point `p` on [`ProbabilitySimplex`](@ref) `M`.
It is computed using isometry with positive orthant of a sphere.
"""
riemann_tensor(::ProbabilitySimplex, p, X, Y, Z)

function riemann_tensor!(M::ProbabilitySimplex, Xresult, p, X, Y, Z)
    n = get_parameter(M.size)[1]
    pe = simplex_to_amplitude(M, p)
    Xrs = riemann_tensor(
        Sphere(n),
        pe,
        simplex_to_amplitude_diff(M, p, X),
        simplex_to_amplitude_diff(M, p, Y),
        simplex_to_amplitude_diff(M, p, Z),
    )
    amplitude_to_simplex_diff!(M, Xresult, pe, Xrs)
    return Xresult
end

function Base.show(
    io::IO,
    ::ProbabilitySimplex{TypeParameter{Tuple{n}},boundary},
) where {n,boundary}
    return print(io, "ProbabilitySimplex($(n); boundary=:$boundary)")
end
function Base.show(io::IO, M::ProbabilitySimplex{Tuple{Int},boundary}) where {boundary}
    n = get_parameter(M.size)[1]
    return print(io, "ProbabilitySimplex($(n); boundary=:$boundary, parameter=:field)")
end

@doc raw"""
    volume_density(M::ProbabilitySimplex, p, X)

Compute the volume density at point `p` on [`ProbabilitySimplex`](@ref) `M` for tangent
vector `X`. It is computed using isometry with positive orthant of a sphere.
"""
function volume_density(M::ProbabilitySimplex, p, X)
    n = get_parameter(M.size)[1]
    pe = simplex_to_amplitude(M, p)
    return volume_density(Sphere(n), pe, simplex_to_amplitude_diff(M, p, X))
end

@doc raw"""
    zero_vector(M::ProbabilitySimplex, p)

Return the zero tangent vector in the tangent space of the point `p`  from the
[`ProbabilitySimplex`](@ref) `M`, i.e. its representation by the zero vector in the embedding.
"""
zero_vector(::ProbabilitySimplex, ::Any)

zero_vector!(::ProbabilitySimplex, X, p) = fill!(X, 0)

@doc raw"""
    simplex_to_amplitude(M::ProbabilitySimplex, p)

Convert point `p` on [`ProbabilitySimplex`](@ref Manifolds.ProbabilitySimplex) to (real) probability amplitude. The
formula reads ``(\sqrt{p_1}, \sqrt{p_2}, …, \sqrt{p_{N+1}})``. This is an isometry from the
interior of the probability simplex to the interior of the positive orthant of a sphere.
"""
function simplex_to_amplitude(M::ProbabilitySimplex, p)
    return simplex_to_amplitude!(M, similar(p), p)
end

function simplex_to_amplitude!(::ProbabilitySimplex, q, p)
    q .= sqrt.(p)
    return q
end

@doc raw"""
    amplitude_to_simplex(M::ProbabilitySimplex, p)

Convert point (real) probability amplitude `p` on to a point on [`ProbabilitySimplex`](@ref Manifolds.ProbabilitySimplex).
The formula reads ``(p_1^2, p_2^2, …, p_{N+1}^2)``. This is an isometry from the interior of
the positive orthant of a sphere to interior of the probability simplex.
"""
function amplitude_to_simplex(M::ProbabilitySimplex, p)
    return amplitude_to_simplex!(M, similar(p), p)
end

function amplitude_to_simplex!(::ProbabilitySimplex, q, p)
    q .= p .^ 2
    return q
end

@doc raw"""
    simplex_to_amplitude_diff(M::ProbabilitySimplex, p, X)

Compute differential of [`simplex_to_amplitude`](@ref Manifolds.simplex_to_amplitude) of a point on `p` one
[`ProbabilitySimplex`](@ref) at tangent vector `X` from the tangent space at `p` from
a sphere.
"""
function simplex_to_amplitude_diff(M::ProbabilitySimplex, p, X)
    return simplex_to_amplitude_diff!(M, similar(X), p, X)
end

function simplex_to_amplitude_diff!(::ProbabilitySimplex, Y, p, X)
    Y .= X ./ sqrt.(p)
    return Y
end

@doc raw"""
    amplitude_to_simplex_diff(M::ProbabilitySimplex, p, X)

Compute differential of [`amplitude_to_simplex`](@ref Manifolds.amplitude_to_simplex) of a point `p` on
[`ProbabilitySimplex`](@ref) at tangent vector `X` from the tangent space at `p` from
a sphere.
"""
function amplitude_to_simplex_diff(M::ProbabilitySimplex, p, X)
    return amplitude_to_simplex_diff!(M, similar(X), p, X)
end

function amplitude_to_simplex_diff!(::ProbabilitySimplex, Y, p, X)
    Y .= p .* X
    return Y
end<|MERGE_RESOLUTION|>--- conflicted
+++ resolved
@@ -61,11 +61,8 @@
 """
 struct FisherRaoMetric <: AbstractMetric end
 
-<<<<<<< HEAD
 is_embedded_manifold(::ProbabilitySimplex) = true
 
-=======
->>>>>>> ccf4b2f7
 @doc raw"""
     change_representer(M::ProbabilitySimplex, ::EuclideanMetric, p, X)
 
