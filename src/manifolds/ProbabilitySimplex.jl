--- conflicted
+++ resolved
@@ -15,18 +15,11 @@
 T_pΔ^n = \biggl\{ X ∈ ℝ^{n+1}\ \big|\ ⟨\mathbb{1},X⟩ = \sum_{i=1}^{n+1} X_i = 0 \biggr\}
 ````
 
-<<<<<<< HEAD
 The manifold is implemented assuming the Fisher-Rao metric for the multinomial distribution,
 which is equivalent to the induced metric from isometrically embedding the probability
 simplex in the $n$-sphere of radius 2.
-The corresponding diffoemorphism $\varphi\colon \mathbb Δ^n \to \mathcal N$,
-where $\mathcal N \subset 2𝕊^n$ is given by %\varphi(p) = 2\sqrt{p}$.
-=======
-We employ this set and its tangent spaces with the [`FisherRaoMetric`](@ref) exploiting
-the isometry to the $n$-sphere of radius 2, i.e. a scaled version of the [`Sphere`](@ref).
 The corresponding diffeomorphism $\varphi: \mathbb Δ^n → \mathcal N$,
 where $\mathcal N \subset 2𝕊^n$ is given by $\varphi(p) = 2\sqrt{p}$.
->>>>>>> baefd913
 
 This implementation follows the notation in [^ÅströmPetraSchmitzerSchnörr2017].
 
