@doc raw"""
    change_representer(M::Hyperbolic, ::EuclideanMetric, p::PoincareBallPoint, X::PoincareBallTangentVector)

Since in the metric we have the term `` α = \frac{2}{1-\sum_{i=1}^n p_i^2}`` per element,
the correction for the gradient reads `` Y = \frac{1}{α^2}X``.
"""
change_representer(
    ::Hyperbolic,
    ::EuclideanMetric,
    ::PoincareBallPoint,
    ::PoincareBallTangentVector,
)

function change_representer!(
        ::Hyperbolic,
        Y::PoincareBallTangentVector,
        ::EuclideanMetric,
        p::PoincareBallPoint,
        X::PoincareBallTangentVector,
    )
    α = 2 / (1 - norm(p.value)^2)
    Y.value .= X.value ./ α^2
    return Y
end

@doc raw"""
    change_metric(M::Hyperbolic, ::EuclideanMetric, p::PoincareBallPoint, X::PoincareBallTangentVector)

Since in the metric we always have the term `` α = \frac{2}{1-\sum_{i=1}^n p_i^2}`` per element,
the correction for the metric reads ``Z = \frac{1}{α}X``.
"""
change_metric(
    ::Hyperbolic,
    ::EuclideanMetric,
    ::PoincareBallPoint,
    ::PoincareBallTangentVector,
)

function change_metric!(
        ::Hyperbolic,
        Y::PoincareBallTangentVector,
        ::EuclideanMetric,
        p::PoincareBallPoint,
        X::PoincareBallTangentVector,
    )
    α = 2 / (1 - norm(p.value)^2)
    Y.value .= X.value ./ α
    return Y
end

function check_point(M::Hyperbolic, p::PoincareBallPoint; kwargs...)
    if !(norm(p.value) < 1)
        return DomainError(
            norm(p.value),
            "The point $(p) does not lie on $(M) since its norm is not less than 1.",
        )
    end
end

function check_size(M::Hyperbolic, p::PoincareBallPoint)
    N = get_parameter(M.size)[1]
    if size(p.value, 1) != N
        !(norm(p.value) < 1)
        return DomainError(
            size(p.value, 1),
            "The point $p does not lie on $M since its length is not $N.",
        )
    end
end

function check_size(
        M::Hyperbolic,
        p::PoincareBallPoint,
        X::PoincareBallTangentVector;
        kwargs...,
    )
    N = get_parameter(M.size)[1]
    if size(X.value, 1) != N
        return DomainError(
            size(X.value, 1),
            "The tangent vector $X can not be a tangent vector for $M since its length is not $N.",
        )
    end
end

@doc raw"""
    convert(::Type{PoincareBallPoint}, p::HyperboloidPoint)
    convert(::Type{PoincareBallPoint}, p::T) where {T<:AbstractVector}

convert a [`HyperboloidPoint`](@ref) ``p∈ℝ^{n+1}`` from the hyperboloid model of the [`Hyperbolic`](@ref)
manifold ``\mathcal H^n`` to a [`PoincareBallPoint`](@ref) ``π(p)∈ℝ^{n}`` in the Poincaré ball model.
The isometry is defined by

````math
π(p) = \frac{1}{1+p_{n+1}} \begin{pmatrix}p_1\\⋮\\p_n\end{pmatrix}
````

Note that this is also used, when `x` is a vector.
"""
convert(::Type{PoincareBallPoint}, ::Any)
function convert(t::Type{PoincareBallPoint}, p::HyperboloidPoint)
    return convert(t, p.value)
end
function convert(::Type{PoincareBallPoint}, p::T) where {T <: AbstractVector}
    return PoincareBallPoint(1 / (1 + last(p)) .* p[1:(end - 1)])
end

@doc raw"""
    convert(::Type{PoincareBallPoint}, p::PoincareHalfSpacePoint)

convert a point [`PoincareHalfSpacePoint`](@ref) `p` (from ``ℝ^n``) from the
Poincaré half plane model of the [`Hyperbolic`](@ref) manifold ``\mathcal H^n`` to a [`PoincareBallPoint`](@ref) ``π(p) ∈ ℝ^n``.
Denote by ``\tilde p = (p_1,\ldots,p_{d-1})^{\mathrm{T}}``. Then the isometry is defined by

````math
π(p) = \frac{1}{\lVert \tilde p \rVert^2 + (p_n+1)^2}
\begin{pmatrix}2p_1\\⋮\\2p_{n-1}\\\lVert p\rVert^2 - 1\end{pmatrix}.
````
"""
function convert(::Type{PoincareBallPoint}, p::PoincareHalfSpacePoint)
    return PoincareBallPoint(
        1 / (norm(p.value[1:(end - 1)])^2 + (last(p.value) + 1)^2) .*
            vcat(2 .* p.value[1:(end - 1)], norm(p.value)^2 - 1),
    )
end

@doc raw"""
    convert(::Type{PoincareBallTangentVector}, p::HyperboloidPoint, X::HyperboloidTangentVector)
    convert(::Type{PoincareBallTangentVector}, p::P, X::T) where {P<:AbstractVector, T<:AbstractVector}

convert a [`HyperboloidTangentVector`](@ref) `X` at `p` to a [`PoincareBallTangentVector`](@ref)
on the [`Hyperbolic`](@ref) manifold ``\mathcal H^n`` by computing the push forward ``π_*(p)[X]`` of
the isometry ``π`` that maps from the Hyperboloid to the Poincaré ball,
cf. [`convert(::Type{PoincareBallPoint}, ::HyperboloidPoint)`](@ref).

The formula reads

````math
π_*(p)[X] = \frac{1}{p_{n+1}+1}\Bigl(\tilde X - \frac{X_{n+1}}{p_{n+1}+1}\tilde p \Bigl),
````

where ``\tilde X = \begin{pmatrix}X_1\\⋮\\X_n\end{pmatrix}``
and ``\tilde p = \begin{pmatrix}p_1\\⋮\\p_n\end{pmatrix}``.
"""
convert(::Type{PoincareBallTangentVector}, ::Any)
function convert(
        t::Type{PoincareBallTangentVector},
        p::HyperboloidPoint,
        X::HyperboloidTangentVector,
    )
    return convert(t, convert(AbstractVector, p), convert(AbstractVector, p, X))
end
function convert(
        ::Type{PoincareBallTangentVector},
        p::P,
        X::T,
    ) where {P <: AbstractVector, T <: AbstractVector}
    return PoincareBallTangentVector(
        1 / (p[end] + 1) .* (X[1:(end - 1)] .- (X[end] / (p[end] + 1) .* p[1:(end - 1)])),
    )
end

@doc raw"""
    convert(
        ::Type{Tuple{PoincareBallPoint,PoincareBallTangentVector}},
        (p,X)::Tuple{HyperboloidPoint,HyperboloidTangentVector}
    )
    convert(
        ::Type{Tuple{PoincareBallPoint,PoincareBallTangentVector}},
        (p, X)::Tuple{P,T},
    ) where {P<:AbstractVector, T <: AbstractVector}

Convert a [`HyperboloidPoint`](@ref) `p` and a [`HyperboloidTangentVector`](@ref) `X`
to a [`PoincareBallPoint`](@ref) and a [`PoincareBallTangentVector`](@ref) simultaneously,
see [`convert(::Type{PoincareBallPoint}, ::HyperboloidPoint)`](@ref) and
[`convert(::Type{PoincareBallTangentVector}, ::HyperboloidPoint, ::HyperboloidTangentVector)`](@ref)
for the formulae.
"""
function convert(
        ::Type{Tuple{PoincareBallPoint, PoincareBallTangentVector}},
        (p, X)::Tuple{HyperboloidPoint, HyperboloidTangentVector},
    )
    return (convert(PoincareBallPoint, p), convert(PoincareBallTangentVector, p, X))
end
function convert(
        ::Type{Tuple{PoincareBallPoint, PoincareBallTangentVector}},
        (p, X)::Tuple{P, T},
    ) where {P <: AbstractVector, T <: AbstractVector}
    return (convert(PoincareBallPoint, p), convert(PoincareBallTangentVector, p, X))
end

@doc raw"""
    convert(
        ::Type{PoincareBallTangentVector},
        p::PoincareHalfSpacePoint,
        X::PoincareHalfSpaceTangentVector
    )

convert a [`PoincareHalfSpaceTangentVector`](@ref) `X` at `p` to a [`PoincareBallTangentVector`](@ref)
on the [`Hyperbolic`](@ref) manifold ``\mathcal H^n`` by computing the push forward ``π_*(p)[X]`` of
the isometry ``π`` that maps from the Poincaré half space to the Poincaré ball,
cf. [`convert(::Type{PoincareBallPoint}, ::PoincareHalfSpacePoint)`](@ref).

The formula reads

````math
π_*(p)[X] =
\frac{1}{\lVert \tilde p\rVert^2 + (1+p_n)^2}
\begin{pmatrix}
2X_1\\
⋮\\
2X_{n-1}\\
2⟨X,p⟩
\end{pmatrix}
-
\frac{2}{(\lVert \tilde p\rVert^2 + (1+p_n)^2)^2}
\begin{pmatrix}
2p_1(⟨X,p⟩+X_n)\\
⋮\\
2p_{n-1}(⟨X,p⟩+X_n)\\
(\lVert p \rVert^2-1)(⟨X,p⟩+X_n)
\end{pmatrix}
````
where ``\tilde p = \begin{pmatrix}p_1\\⋮\\p_{n-1}\end{pmatrix}``.
"""
function convert(
        ::Type{PoincareBallTangentVector},
        p::PoincareHalfSpacePoint,
        X::PoincareHalfSpaceTangentVector,
    )
    den = norm(p.value[1:(end - 1)])^2 + (last(p.value) + 1)^2
    scp = dot(p.value, X.value)
    c1 =
        (2 / den .* X.value[1:(end - 1)]) .-
        (4 * (scp + last(X.value)) / (den^2)) .* p.value[1:(end - 1)]
    c2 = 2 * scp / den - 2 * (norm(p.value)^2 - 1) * (scp + last(X.value)) / (den^2)
    return PoincareBallTangentVector(vcat(c1, c2))
end

@doc raw"""
    convert(
        ::Type{Tuple{PoincareBallPoint,PoincareBallTangentVector}},
        (p,X)::Tuple{HyperboloidPoint,HyperboloidTangentVector}
    )
    convert(
        ::Type{Tuple{PoincareBallPoint,PoincareBallTangentVector}},
        (p, X)::Tuple{T,T},
    ) where {T <: AbstractVector}

Convert a [`PoincareHalfSpacePoint`](@ref) `p` and a [`PoincareHalfSpaceTangentVector`](@ref) `X`
to a [`PoincareBallPoint`](@ref) and a [`PoincareBallTangentVector`](@ref) simultaneously,
see [`convert(::Type{PoincareBallPoint}, ::PoincareHalfSpacePoint)`](@ref) and
[`convert(::Type{PoincareBallTangentVector}, ::PoincareHalfSpacePoint, ::PoincareHalfSpaceTangentVector)`](@ref)
for the formulae.
"""
function convert(
        ::Type{Tuple{PoincareBallPoint, PoincareBallTangentVector}},
        (p, X)::Tuple{PoincareHalfSpacePoint, PoincareHalfSpaceTangentVector},
    )
    return (convert(PoincareBallPoint, p), convert(PoincareBallTangentVector, p, X))
end

@doc raw"""
    distance(::Hyperbolic, p::PoincareBallPoint, q::PoincareBallPoint)

Compute the distance on the [`Hyperbolic`](@ref) manifold ``\mathcal H^n`` represented in the
Poincaré ball model. The formula reads

````math
d_{\mathcal H^n}(p,q) =
\operatorname{acosh}\Bigl(
  1 + \frac{2\lVert p - q \rVert^2}{(1-\lVert p\rVert^2)(1-\lVert q\rVert^2)}
\Bigr)
````
"""
function distance(::Hyperbolic, p::PoincareBallPoint, q::PoincareBallPoint)
    return acosh(
        1 +
            2 * norm(p.value .- q.value)^2 / ((1 - norm(p.value)^2) * (1 - norm(q.value)^2)),
    )
end

embed(::Hyperbolic, p::PoincareBallPoint) = p.value
embed!(::Hyperbolic, q, p::PoincareBallPoint) = copyto!(q, p.value)
embed(::Hyperbolic, p::PoincareBallPoint, X::PoincareBallTangentVector) = X.value
function embed!(::Hyperbolic, Y, p::PoincareBallPoint, X::PoincareBallTangentVector)
    return copyto!(Y, X.value)
end

function get_embedding(::Hyperbolic{TypeParameter{Tuple{n}}}, ::PoincareBallPoint) where {n}
    return Euclidean(n)
end
function get_embedding(M::Hyperbolic{Tuple{Int}}, ::PoincareBallPoint)
    n = get_parameter(M.size)[1]
    return Euclidean(n; parameter = :field)
end

function ManifoldsBase.get_embedding_type(::Hyperbolic, ::PoincareBallPoint)
    return ManifoldsBase.IsometricallyEmbeddedManifoldType(ManifoldsBase.NeedsEmbedding())
end

@doc raw"""
    inner(::Hyperbolic, p::PoincareBallPoint, X::PoincareBallTangentVector, Y::PoincareBallTangentVector)

Compute the inner product in the Poincaré ball model. The formula reads
````math
g_p(X,Y) = \frac{4}{(1-\lVert p \rVert^2)^2}  ⟨X, Y⟩ .
````
"""
function inner(
        ::Hyperbolic,
        p::PoincareBallPoint,
        X::PoincareBallTangentVector,
        Y::PoincareBallTangentVector,
    )
    return 4 / (1 - norm(p.value)^2)^2 * dot(X.value, Y.value)
end

function norm(M::Hyperbolic, p::PoincareBallPoint, X::PoincareBallTangentVector)
    return sqrt(inner(M, p, X, X))
end

@doc raw"""
    project(::Hyperbolic, ::PoincareBallPoint, ::PoincareBallTangentVector)

projection of tangent vectors in the Poincaré ball model is just the identity, since
the tangent space consists of all ``ℝ^n``.
"""
project(::Hyperbolic, ::PoincareBallPoint, ::PoincareBallTangentVector)

<<<<<<< HEAD
function ManifoldsBase.allocate_result(
    ::Hyperbolic,
    ::typeof(zero_vector),
    p::PoincareBallPoint,
)
    return PoincareBallTangentVector(similar(p.value))
end

function ManifoldsBase.allocate_result_embedding(
    ::Hyperbolic,
    ::typeof(project),
    X::PoincareBallTangentVector,
    ::PoincareBallPoint,
)
=======
function allocate_result(
        ::Hyperbolic,
        ::typeof(project),
        X::PoincareBallTangentVector,
        ::PoincareBallPoint,
    )
>>>>>>> b026c2a4
    return PoincareBallTangentVector(allocate(X.value))
end

function project!(
        ::Hyperbolic,
        Y::PoincareBallTangentVector,
        ::PoincareBallPoint,
        X::PoincareBallTangentVector,
    )
    return (Y.value .= X.value)
end<|MERGE_RESOLUTION|>--- conflicted
+++ resolved
@@ -328,7 +328,6 @@
 """
 project(::Hyperbolic, ::PoincareBallPoint, ::PoincareBallTangentVector)
 
-<<<<<<< HEAD
 function ManifoldsBase.allocate_result(
     ::Hyperbolic,
     ::typeof(zero_vector),
@@ -343,14 +342,6 @@
     X::PoincareBallTangentVector,
     ::PoincareBallPoint,
 )
-=======
-function allocate_result(
-        ::Hyperbolic,
-        ::typeof(project),
-        X::PoincareBallTangentVector,
-        ::PoincareBallPoint,
-    )
->>>>>>> b026c2a4
     return PoincareBallTangentVector(allocate(X.value))
 end
 
