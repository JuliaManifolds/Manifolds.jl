"""
    ProductOperation <: AbstractGroupOperation

Direct product group operation.
"""
struct ProductOperation <: AbstractGroupOperation end

const ProductGroup{T} = GroupManifold{ProductManifold{T},ProductOperation}

"""
    ProductGroup{T} <: GroupManifold{ProductManifold{T},ProductOperation}

Decorate a product manifold with a [`ProductOperation`](@ref).

Each submanifold must also be an [`AbstractGroupManifold`](@ref) or a decorated instance of
one. This type is mostly useful for equipping the direct product of group manifolds with an
[`Identity`](@ref) element.

# Constructor
    ProductGroup(manifold::ProductManifold)
"""
function ProductGroup(manifold::ProductManifold)
    if !all(is_group_decorator, manifold.manifolds)
        error("All submanifolds of product manifold must be or decorate groups.")
    end
    op = ProductOperation()
    return GroupManifold(manifold, op)
end

function decorator_transparent_dispatch(::typeof(group_exp!), M::ProductGroup, q, X)
    return Val(:transparent)
end
function decorator_transparent_dispatch(::typeof(group_log!), M::ProductGroup, X, q)
    return Val(:transparent)
end

function show(io::IO, ::MIME"text/plain", G::ProductGroup)
    M = base_manifold(G)
    n = length(M.manifolds)
    print(io, "ProductGroup with $(n) subgroup$(n == 1 ? "" : "s"):")
    _show_product_manifold_no_header(io, M)
end

function show(io::IO, G::ProductGroup)
    M = base_manifold(G)
    print(io, "ProductGroup(", join(M.manifolds, ", "), ")")
end

submanifold(G::ProductGroup, i) = submanifold(base_manifold(G), i)

function submanifold_component(
    e::Identity{GT},
    ::Val{I},
) where {I,MT<:ProductManifold,GT<:GroupManifold{MT}}
    return Identity(submanifold(e.group, I))
end

function submanifold_components(
    e::Identity{GT},
) where {MT<:ProductManifold,GT<:GroupManifold{MT}}
    M = base_manifold(e.group)
    return Identity.(M.manifolds)
end

inv(G::ProductGroup, p) = inv(G.manifold, p)
inv(::GT, e::Identity{GT}) where {GT<:ProductGroup} = e
function inv(M::ProductManifold, x::ProductRepr)
    return ProductRepr(map(inv, M.manifolds, submanifold_components(M, x))...)
end
<<<<<<< HEAD
function inv(M::ProductManifold, x)
    y = allocate_result(M, inv, x)
    return inv!(M, y, x)
=======
function inv(M::ProductManifold, p)
    q = allocate_result(M, inv, p)
    return inv!(M, q, p)
>>>>>>> c21c6f23
end

inv!(G::ProductGroup, q, p) = inv!(G.manifold, q, p)
function inv!(M::ProductManifold, q, p)
    map(inv!, M.manifolds, submanifold_components(M, q), submanifold_components(M, p))
    return q
end

identity(G::ProductGroup, p) = identity(G.manifold, p)
identity(::GT, e::Identity{GT}) where {GT<:ProductGroup} = e
function identity(M::ProductManifold, p::ProductRepr)
    return ProductRepr(map(identity, M.manifolds, submanifold_components(M, p))...)
end
<<<<<<< HEAD
function identity(M::ProductManifold, x)
    y = allocate_result(M, identity, x)
    return identity!(M, y, x)
=======
function identity(M::ProductManifold, p)
    q = allocate_result(M, identity, p)
    return identity!(M, q, p)
>>>>>>> c21c6f23
end

identity!(G::ProductGroup, q, p) = identity!(G.manifold, q, p)
function identity!(M::ProductManifold, q, p)
    map(identity!, M.manifolds, submanifold_components(M, q), submanifold_components(M, p))
    return q
end

compose(G::ProductGroup, p, q) = compose(G.manifold, p, q)
compose(G::GT, ::Identity{GT}, p) where {GT<:ProductGroup} = p
compose(G::GT, p, ::Identity{GT}) where {GT<:ProductGroup} = p
compose(G::GT, e::E, ::E) where {GT<:ProductGroup,E<:Identity{GT}} = e
function compose(M::ProductManifold, p::ProductRepr, q::ProductRepr)
    return ProductRepr(map(
        compose,
        M.manifolds,
        submanifold_components(M, p),
        submanifold_components(M, q),
    )...)
end
<<<<<<< HEAD
function compose(M::ProductManifold, x, y)
    z = allocate_result(M, compose, x, y)
    return compose!(M, z, x, y)
=======
function compose(M::ProductManifold, p, q)
    x = allocate_result(M, compose, p, q)
    return compose!(M, x, p, q)
>>>>>>> c21c6f23
end

compose!(G::ProductGroup, x, p, q) = compose!(G.manifold, x, p, q)
function compose!(M::ProductManifold, x, p, q)
    map(
        compose!,
        M.manifolds,
        submanifold_components(M, x),
        submanifold_components(M, p),
        submanifold_components(M, q),
    )
    return x
end

translate(G::ProductGroup, p, q, conv::ActionDirection) = translate(G.manifold, p, q, conv)
function translate(
    M::ProductManifold,
    p::ProductRepr,
    q::ProductRepr,
    conv::ActionDirection,
)
    return ProductRepr(map(
        translate,
        M.manifolds,
        submanifold_components(M, p),
        submanifold_components(M, q),
        repeated(conv),
    )...)
end
<<<<<<< HEAD
function translate(M::ProductManifold, x, y, conv::ActionDirection)
    z = allocate_result(M, translate, x, y)
    return translate!(M, z, x, y, conv)
=======
function translate(M::ProductManifold, p, q, conv::ActionDirection)
    x = allocate_result(M, translate, p, q)
    return translate!(M, x, p, q, conv)
>>>>>>> c21c6f23
end

function translate!(G::ProductGroup, x, p, q, conv::ActionDirection)
    return translate!(G.manifold, x, p, q, conv)
end
function translate!(M::ProductManifold, x, p, q, conv::ActionDirection)
    map(
        translate!,
        M.manifolds,
        submanifold_components(M, x),
        submanifold_components(M, p),
        submanifold_components(M, q),
        repeated(conv),
    )
    return x
end

function inverse_translate(G::ProductGroup, p, q, conv::ActionDirection)
    return inverse_translate(G.manifold, p, q, conv)
end
function inverse_translate(
    M::ProductManifold,
    p::ProductRepr,
    q::ProductRepr,
    conv::ActionDirection,
)
    return ProductRepr(map(
        inverse_translate,
        M.manifolds,
        submanifold_components(M, p),
        submanifold_components(M, q),
        repeated(conv),
    )...)
end
<<<<<<< HEAD
function inverse_translate(M::ProductManifold, x, y, conv::ActionDirection)
    z = allocate_result(M, inverse_translate, x, y)
    return inverse_translate!(M, z, x, y, conv)
=======
function inverse_translate(M::ProductManifold, p, q, conv::ActionDirection)
    x = allocate_result(M, inverse_translate, p, q)
    return inverse_translate!(M, x, p, q, conv)
>>>>>>> c21c6f23
end

function inverse_translate!(G::ProductGroup, x, p, q, conv::ActionDirection)
    return inverse_translate!(G.manifold, x, p, q, conv)
end
function inverse_translate!(M::ProductManifold, x, p, q, conv::ActionDirection)
    map(
        inverse_translate!,
        M.manifolds,
        submanifold_components(M, x),
        submanifold_components(M, p),
        submanifold_components(M, q),
        repeated(conv),
    )
    return x
end

function translate_diff(G::ProductGroup, p, q, X, conv::ActionDirection)
    return translate_diff(G.manifold, p, q, X, conv)
end
function translate_diff(
    M::ProductManifold,
    p::ProductRepr,
    q::ProductRepr,
    X::ProductRepr,
    conv::ActionDirection,
)
    return ProductRepr(map(
        translate_diff,
        M.manifolds,
        submanifold_components(M, p),
        submanifold_components(M, q),
        submanifold_components(M, X),
        repeated(conv),
    )...)
end
<<<<<<< HEAD
function translate_diff(M::ProductManifold, x, y, v, conv::ActionDirection)
    vout = allocate_result(M, translate_diff, v, x, y)
    return translate_diff!(M, vout, x, y, v, conv)
=======
function translate_diff(M::ProductManifold, p, q, X, conv::ActionDirection)
    Y = allocate_result(M, translate_diff, X, p, q)
    return translate_diff!(M, Y, p, q, X, conv)
>>>>>>> c21c6f23
end

function translate_diff!(G::ProductGroup, Y, p, q, X, conv::ActionDirection)
    return translate_diff!(G.manifold, Y, p, q, X, conv)
end
function translate_diff!(M::ProductManifold, Y, p, q, X, conv::ActionDirection)
    map(
        translate_diff!,
        M.manifolds,
        submanifold_components(M, Y),
        submanifold_components(M, p),
        submanifold_components(M, q),
        submanifold_components(M, X),
        repeated(conv),
    )
    return Y
end

function inverse_translate_diff(G::ProductGroup, p, q, X, conv::ActionDirection)
    return inverse_translate_diff(G.manifold, p, q, X, conv)
end
function inverse_translate_diff(
    M::ProductManifold,
    p::ProductRepr,
    q::ProductRepr,
    X::ProductRepr,
    conv::ActionDirection,
)
    return ProductRepr(map(
        inverse_translate_diff,
        M.manifolds,
        submanifold_components(M, p),
        submanifold_components(M, q),
        submanifold_components(M, X),
        repeated(conv),
    )...)
end
<<<<<<< HEAD
function inverse_translate_diff(M::ProductManifold, x, y, v, conv::ActionDirection)
    vout = allocate_result(M, inverse_translate_diff, v, x, y)
    return inverse_translate_diff!(M, vout, x, y, v, conv)
=======
function inverse_translate_diff(M::ProductManifold, p, q, X, conv::ActionDirection)
    Y = allocate_result(M, inverse_translate_diff, X, p, q)
    return inverse_translate_diff!(M, Y, p, q, X, conv)
>>>>>>> c21c6f23
end

function inverse_translate_diff!(G::ProductGroup, Y, p, q, X, conv::ActionDirection)
    return inverse_translate_diff!(G.manifold, Y, p, q, X, conv)
end
function inverse_translate_diff!(M::ProductManifold, Y, p, q, X, conv::ActionDirection)
    map(
        inverse_translate_diff!,
        M.manifolds,
        submanifold_components(M, Y),
        submanifold_components(M, p),
        submanifold_components(M, q),
        submanifold_components(M, X),
        repeated(conv),
    )
    return Y
end

function group_exp(M::ProductManifold, X::ProductRepr)
    return ProductRepr(map(group_exp, M.manifolds, submanifold_components(M, X))...)
end
function group_exp(M::ProductManifold, X)
    q = allocate_result(M, group_exp, X)
    return group_exp!(M, q, X)
end

function group_exp!(M::ProductManifold, q, X)
    map(group_exp!, M.manifolds, submanifold_components(M, q), submanifold_components(M, X))
    return q
end

function group_log(M::ProductManifold, q::ProductRepr)
    return ProductRepr(map(group_log, M.manifolds, submanifold_components(M, q))...)
end
function group_log(M::ProductManifold, q)
    X = allocate_result(M, group_log, q)
    return group_log!(M, X, q)
end

function group_log!(M::ProductManifold, X, q)
    map(group_log!, M.manifolds, submanifold_components(M, X), submanifold_components(M, q))
    return X
end<|MERGE_RESOLUTION|>--- conflicted
+++ resolved
@@ -67,15 +67,9 @@
 function inv(M::ProductManifold, x::ProductRepr)
     return ProductRepr(map(inv, M.manifolds, submanifold_components(M, x))...)
 end
-<<<<<<< HEAD
-function inv(M::ProductManifold, x)
-    y = allocate_result(M, inv, x)
-    return inv!(M, y, x)
-=======
 function inv(M::ProductManifold, p)
     q = allocate_result(M, inv, p)
     return inv!(M, q, p)
->>>>>>> c21c6f23
 end
 
 inv!(G::ProductGroup, q, p) = inv!(G.manifold, q, p)
@@ -89,15 +83,9 @@
 function identity(M::ProductManifold, p::ProductRepr)
     return ProductRepr(map(identity, M.manifolds, submanifold_components(M, p))...)
 end
-<<<<<<< HEAD
-function identity(M::ProductManifold, x)
-    y = allocate_result(M, identity, x)
-    return identity!(M, y, x)
-=======
 function identity(M::ProductManifold, p)
     q = allocate_result(M, identity, p)
     return identity!(M, q, p)
->>>>>>> c21c6f23
 end
 
 identity!(G::ProductGroup, q, p) = identity!(G.manifold, q, p)
@@ -118,15 +106,9 @@
         submanifold_components(M, q),
     )...)
 end
-<<<<<<< HEAD
-function compose(M::ProductManifold, x, y)
-    z = allocate_result(M, compose, x, y)
-    return compose!(M, z, x, y)
-=======
 function compose(M::ProductManifold, p, q)
     x = allocate_result(M, compose, p, q)
     return compose!(M, x, p, q)
->>>>>>> c21c6f23
 end
 
 compose!(G::ProductGroup, x, p, q) = compose!(G.manifold, x, p, q)
@@ -156,15 +138,9 @@
         repeated(conv),
     )...)
 end
-<<<<<<< HEAD
-function translate(M::ProductManifold, x, y, conv::ActionDirection)
-    z = allocate_result(M, translate, x, y)
-    return translate!(M, z, x, y, conv)
-=======
 function translate(M::ProductManifold, p, q, conv::ActionDirection)
     x = allocate_result(M, translate, p, q)
     return translate!(M, x, p, q, conv)
->>>>>>> c21c6f23
 end
 
 function translate!(G::ProductGroup, x, p, q, conv::ActionDirection)
@@ -199,15 +175,9 @@
         repeated(conv),
     )...)
 end
-<<<<<<< HEAD
-function inverse_translate(M::ProductManifold, x, y, conv::ActionDirection)
-    z = allocate_result(M, inverse_translate, x, y)
-    return inverse_translate!(M, z, x, y, conv)
-=======
 function inverse_translate(M::ProductManifold, p, q, conv::ActionDirection)
     x = allocate_result(M, inverse_translate, p, q)
     return inverse_translate!(M, x, p, q, conv)
->>>>>>> c21c6f23
 end
 
 function inverse_translate!(G::ProductGroup, x, p, q, conv::ActionDirection)
@@ -244,15 +214,9 @@
         repeated(conv),
     )...)
 end
-<<<<<<< HEAD
-function translate_diff(M::ProductManifold, x, y, v, conv::ActionDirection)
-    vout = allocate_result(M, translate_diff, v, x, y)
-    return translate_diff!(M, vout, x, y, v, conv)
-=======
 function translate_diff(M::ProductManifold, p, q, X, conv::ActionDirection)
     Y = allocate_result(M, translate_diff, X, p, q)
     return translate_diff!(M, Y, p, q, X, conv)
->>>>>>> c21c6f23
 end
 
 function translate_diff!(G::ProductGroup, Y, p, q, X, conv::ActionDirection)
@@ -290,15 +254,9 @@
         repeated(conv),
     )...)
 end
-<<<<<<< HEAD
-function inverse_translate_diff(M::ProductManifold, x, y, v, conv::ActionDirection)
-    vout = allocate_result(M, inverse_translate_diff, v, x, y)
-    return inverse_translate_diff!(M, vout, x, y, v, conv)
-=======
 function inverse_translate_diff(M::ProductManifold, p, q, X, conv::ActionDirection)
     Y = allocate_result(M, inverse_translate_diff, X, p, q)
     return inverse_translate_diff!(M, Y, p, q, X, conv)
->>>>>>> c21c6f23
 end
 
 function inverse_translate_diff!(G::ProductGroup, Y, p, q, X, conv::ActionDirection)
