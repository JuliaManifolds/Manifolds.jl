--- conflicted
+++ resolved
@@ -215,7 +215,6 @@
 isapprox(e::Identity, p; kwargs...) = isapprox(e.group, e, p; kwargs...)
 isapprox(e::E, ::E; kwargs...) where {E<:Identity} = true
 
-<<<<<<< HEAD
 function allocate_result(M::Manifold, ::typeof(hat), e::Identity, vⁱ)
     is_decorator_group(M) === Val(true) && return allocate_result(base_group(M), hat, e, vⁱ)
     error("allocate_result not implemented for manifold $(M), function hat, point $(e), and vector $(vⁱ).")
@@ -232,10 +231,7 @@
     return allocate(v, Size(manifold_dimension(G)))
 end
 
-function check_manifold_point(M::Manifold, x::Identity; kwargs...)
-=======
 function check_manifold_point(M::Manifold, p::Identity; kwargs...)
->>>>>>> a56963f1
     if is_decorator_group(M) === Val(true)
         return check_manifold_point(base_group(M), p; kwargs...)
     end
@@ -915,16 +911,11 @@
 inverse_translate(::MultiplicationGroup, p, q, ::LeftAction) = p \ q
 inverse_translate(::MultiplicationGroup, p, q, ::RightAction) = q / p
 
-<<<<<<< HEAD
-function inverse_translate!(G::MultiplicationGroup, z, x, y, conv::ActionDirection)
-    return copyto!(z, inverse_translate(G, x, y, conv))
+function inverse_translate!(G::MultiplicationGroup, x, p, q, conv::ActionDirection)
+    return copyto!(x, inverse_translate(G, p, q, conv))
 end
 
 function group_exp!(G::MultiplicationGroup, y, v)
     v isa Union{Number,AbstractMatrix} && return copyto!(y, exp(v))
     return error("group_exp! not implemented on $(typeof(G)) for vector $(typeof(v)) and element $(typeof(y)).")
-=======
-function inverse_translate!(G::MultiplicationGroup, x, p, q, conv::ActionDirection)
-    return copyto!(x, inverse_translate(G, p, q, conv))
->>>>>>> a56963f1
 end