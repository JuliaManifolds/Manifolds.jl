--- conflicted
+++ resolved
@@ -22,7 +22,6 @@
 abstract type AbstractGroupOperation end
 
 """
-<<<<<<< HEAD
     AbstractCartanSchoutenConnection
 
 Abstract type for Cartan-Schouten connections, that is connections whose geodesics
@@ -59,7 +58,8 @@
 is bi-invariant then it is equivalent to the Levi-Civita connection of that metric.
 """
 struct CartanSchoutenZero <: AbstractCartanSchoutenConnection end
-=======
+
+"""
     abstract type AbstractGroupDecroatorType <: AbstractDecoratorType
 
 A common decorator type for all group decorators.
@@ -82,7 +82,6 @@
 to the manifold it decorates.
 """
 struct TransparentGroupDecoratorType <: AbstractGroupDecoratorType end
->>>>>>> fcc8645e
 
 @doc raw"""
     AbstractGroupManifold{𝔽,O<:AbstractGroupOperation} <: AbstractDecoratorManifold{𝔽}
@@ -517,7 +516,6 @@
 
 @decorator_transparent_signature compose!(M::AbstractDecoratorManifold, x, p, q)
 
-<<<<<<< HEAD
 """
     lie_bracket(G::AbstractGroupManifold, X, Y)
 
@@ -530,12 +528,8 @@
 lie_bracket(G::AbstractGroupManifold, X, Y)
 @decorator_transparent_signature lie_bracket(M::AbstractDecoratorManifold, X, Y)
 
-_action_order(p, q, conv::LeftAction) = (p, q)
-_action_order(p, q, conv::RightAction) = (q, p)
-=======
 _action_order(p, q, ::LeftAction) = (p, q)
 _action_order(p, q, ::RightAction) = (q, p)
->>>>>>> fcc8645e
 
 @doc raw"""
     translate(G::AbstractGroupManifold, p, q)
@@ -1077,14 +1071,14 @@
 
 group_log!(::MultiplicationGroup, X::AbstractMatrix, q::AbstractMatrix) = log_safe!(X, q)
 
-<<<<<<< HEAD
 lie_bracket(::MultiplicationGroup, X, Y) = mul!(X * Y, Y, X, -1, true)
 
 function lie_bracket!(::MultiplicationGroup, Z, X, Y)
     mul!(Z, X, Y)
     mul!(Z, Y, X, -1, true)
     return Z
-=======
+end
+
 # (a) changes / parent.
 for f in [
     embed,
@@ -1235,5 +1229,4 @@
             end,
         )
     end
->>>>>>> fcc8645e
 end