--- conflicted
+++ resolved
@@ -19,11 +19,7 @@
 """
 g_manifold(A::AbstractGroupAction) = error("g_manifold not implemented for $(typeof(A)).")
 
-<<<<<<< HEAD
-allocate_result(A::AbstractGroupAction, f, x...) = allocate_result(g_manifold(A), f, x...)
-=======
 allocate_result(A::AbstractGroupAction, f, p...) = allocate_result(g_manifold(A), f, p...)
->>>>>>> c21c6f23
 
 """
     direction(::AbstractGroupAction{AD}) -> AD
@@ -42,15 +38,9 @@
 \mathrm{R}_a = \mathrm{L}_{a^{-1}}
 ````
 """
-<<<<<<< HEAD
-function apply(A::AbstractGroupAction, a, x)
-    y = allocate_result(A, apply, x, a)
-    return apply!(A, y, a, x)
-=======
 function apply(A::AbstractGroupAction, a, p)
     y = allocate_result(A, apply, p, a)
     return apply!(A, y, a, p)
->>>>>>> c21c6f23
 end
 
 """
@@ -72,15 +62,9 @@
 
 Apply inverse of action `a` to the point `p`. The action is specified by `A`.
 """
-<<<<<<< HEAD
-function inverse_apply(A::AbstractGroupAction, a, x)
-    y = allocate_result(A, inverse_apply, x, a)
-    return inverse_apply!(A, y, a, x)
-=======
 function inverse_apply(A::AbstractGroupAction, a, p)
     q = allocate_result(A, inverse_apply, p, a)
     return inverse_apply!(A, q, a, p)
->>>>>>> c21c6f23
 end
 
 """
