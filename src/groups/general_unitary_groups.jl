--- conflicted
+++ resolved
@@ -302,42 +302,37 @@
 )
     return copyto!(G, Y, X)
 end
-<<<<<<< HEAD
-function translate_diff!(G::GeneralUnitaryMultiplicationGroup, Y, p, q, X, ::RightAction)
-    return copyto!(G, Y, p, inv(G, p) * X * p)
+function translate_diff!(
+    G::GeneralUnitaryMultiplicationGroup,
+    Y,
+    p,
+    q,
+    X,
+    ::RightForwardAction,
+)
+    return copyto!(G, Y, X)
+end
+function translate_diff!(
+    G::GeneralUnitaryMultiplicationGroup,
+    Y,
+    p,
+    q,
+    X,
+    ::LeftBackwardAction,
+)
+    return copyto!(G, Y, p * X * inv(G, p))
+end
+function translate_diff!(
+    G::GeneralUnitaryMultiplicationGroup,
+    Y,
+    p,
+    q,
+    X,
+    ::RightBackwardAction,
+)
+    return copyto!(G, Y, inv(G, p) * X * p)
 end
 
 function volume_density(M::GeneralUnitaryMultiplicationGroup, p, X)
     return volume_density(M.manifold, p, X)
-=======
-function translate_diff!(
-    G::GeneralUnitaryMultiplicationGroup,
-    Y,
-    p,
-    q,
-    X,
-    ::RightForwardAction,
-)
-    return copyto!(G, Y, X)
-end
-function translate_diff!(
-    G::GeneralUnitaryMultiplicationGroup,
-    Y,
-    p,
-    q,
-    X,
-    ::LeftBackwardAction,
-)
-    return copyto!(G, Y, p * X * inv(G, p))
-end
-function translate_diff!(
-    G::GeneralUnitaryMultiplicationGroup,
-    Y,
-    p,
-    q,
-    X,
-    ::RightBackwardAction,
-)
-    return copyto!(G, Y, inv(G, p) * X * p)
->>>>>>> 7afc7af7
 end