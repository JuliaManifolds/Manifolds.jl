abstract type AbstractReshaper end

"""
    StaticReshaper()

Reshaper that constructs [`SizedAbstractArray`](@ref).
"""
struct StaticReshaper <: AbstractReshaper end

"""
    make_reshape(reshaper::AbstractReshaper, ::Type{Size}, data) where Size

Reshape array `data` to size `Size` using method provided by `reshaper`.
"""
function make_reshape(reshaper::AbstractReshaper, ::Type{Size}, data) where {Size}
    error("make_reshape is not defined for reshaper of type $(typeof(reshaper)), size $(Size) and data of type $(typeof(data)).")
end
function make_reshape(::StaticReshaper, ::Type{Size}, data) where {Size}
    return SizedAbstractArray{Size}(data)
end

"""
    ArrayReshaper()

Reshaper that constructs `Base.ReshapedArray`.
"""
struct ArrayReshaper <: AbstractReshaper end

function make_reshape(::ArrayReshaper, ::Type{Size}, data) where {Size}
    return reshape(data, size_to_tuple(Size))
end

"""
    ShapeSpecification(reshapers, manifolds::Manifold...)

A structure for specifying array size and offset information for linear
storage of points and tangent vectors on the product manifold of `manifolds`.

The first argument, `reshapers`, indicates how a view representing a point
in the [`ProductArray`](@ref) will be reshaped. It can either be an object
of type `AbstractReshaper` that will be applied to all views or a tuple
of such objects that will be applied to subsequent manifolds.

Two main reshaping methods are provided by types [`StaticReshaper`](@ref)
that is faster for manifolds represented by small arrays (up to about 100
elements) and [`ArrayReshaper`](@ref) that is faster for larger arrays.

For example, consider the shape specification for the product of
a sphere and group of rotations:

```julia-repl
julia> M1 = Sphere(2)
Sphere{2}()

julia> M2 = Manifolds.Rotations(2)
Manifolds.Rotations{2}()

julia> reshaper = Manifolds.StaticReshaper()
Manifolds.StaticReshaper()

julia> shape = Manifolds.ShapeSpecification(reshaper, M1, M2)
Manifolds.ShapeSpecification{(1:3, 4:7),Tuple{Tuple{3},Tuple{2,2}},
  Tuple{Manifolds.StaticReshaper,Manifolds.StaticReshaper}}(
  (Manifolds.StaticReshaper(), Manifolds.StaticReshaper()))
```

`TRanges` contains ranges in the linear storage that correspond to a specific
manifold. `Sphere(2)` needs three numbers and is first, so it is allocated the
first three elements of the linear storage (`1:3`). `Rotations(2)` needs four
numbers and is second, so the next four numbers are allocated to it (`4:7`).
`TSizes` describe how the linear storage must be reshaped to correctly
represent points. In this case, `Sphere(2)` expects a three-element vector, so
the corresponding size is `Tuple{3}`. On the other hand, `Rotations(2)`
expects two-by-two matrices, so its size specification is `Tuple{2,2}`.
"""
struct ShapeSpecification{TRanges,TSizes,TReshapers}
    reshapers::TReshapers
end

function ShapeSpecification(reshapers, manifolds::Manifold...)
    sizes = map(m -> representation_size(m), manifolds)
    lengths = map(prod, sizes)
    ranges = UnitRange{Int64}[]
    k = 1
    for len ∈ lengths
        push!(ranges, k:(k+len-1))
        k += len
    end
    TRanges = tuple(ranges...)
    TSizes = Tuple{map(s -> Tuple{s...}, sizes)...}
    if isa(reshapers, AbstractReshaper)
        rtuple = map(m -> reshapers, manifolds)
        return ShapeSpecification{TRanges,TSizes,typeof(rtuple)}(rtuple)
    else
        return ShapeSpecification{TRanges,TSizes,typeof(reshapers)}(reshapers)
    end
end

"""
    ProductArray(shape::ShapeSpecification, data)

An array-based representation for points and tangent vectors on the
product manifold. `data` contains underlying representation of points
arranged according to `TRanges` and `TSizes` from `shape`.
Internal views for each specific sub-point are created and stored in `parts`.
"""
struct ProductArray{
    TM<:ShapeSpecification,
    T,
    N,
    TData<:AbstractArray{T,N},
    TV<:Tuple,
    TReshaper,
} <: AbstractArray{T,N}
    data::TData
    parts::TV
    reshapers::TReshaper
end

# The two-argument version of this constructor is substantially faster than
# the generic one.
function ProductArray(
    M::Type{ShapeSpecification{TRanges,Tuple{Size1,Size2},TReshapers}},
    data::TData,
    reshapers,
) where {TRanges,Size1,Size2,TReshapers,T,N,TData<:AbstractArray{T,N}}
    views = (
        make_reshape(reshapers[1], Size1, view(data, TRanges[1])),
        make_reshape(reshapers[2], Size2, view(data, TRanges[2])),
    )
    return ProductArray{M,T,N,TData,typeof(views),typeof(reshapers)}(data, views, reshapers)
end
function ProductArray(
    M::Type{ShapeSpecification{TRanges,Tuple{Size1,Size2,Size3},TReshapers}},
    data::TData,
    reshapers,
) where {TRanges,Size1,Size2,Size3,TReshapers,T,N,TData<:AbstractArray{T,N}}
    views = (
        make_reshape(reshapers[1], Size1, view(data, TRanges[1])),
        make_reshape(reshapers[2], Size2, view(data, TRanges[2])),
        make_reshape(reshapers[3], Size3, view(data, TRanges[3])),
    )
    return ProductArray{M,T,N,TData,typeof(views),typeof(reshapers)}(data, views, reshapers)
end
function ProductArray(
    M::Type{ShapeSpecification{TRanges,TSizes,TReshapers}},
    data::TData,
    reshapers,
) where {TRanges,TSizes,TReshapers,T,N,TData<:AbstractArray{T,N}}
    views = map(
        (size, range, reshaper) -> make_reshape(reshaper, size, view(data, range)),
        size_to_tuple(TSizes),
        TRanges,
        reshapers,
    )
    return ProductArray{M,T,N,TData,typeof(views),typeof(reshapers)}(data, views, reshapers)
end
ProductArray(M::ShapeSpecification, data) = ProductArray(typeof(M), data, M.reshapers)

@doc doc"""
    prod_point(M::ShapeSpecification, pts...)

Construct a product point from product manifold `M` based on point `pts`
represented by [`ProductArray`](@ref).

# Example
To construct a point on the product manifold $S^2 \times \mathbb{R}^2$
from points on the sphere and in the euclidean space represented by,
respectively, `[1.0, 0.0, 0.0]` and `[-3.0, 2.0]` you need to construct shape
specification first. It describes how linear storage of `ProductArray`
corresponds to array representations expected by `Sphere(2)` and `Euclidean(2)`.

    M1 = Sphere(2)
    M2 = Euclidean(2)
    reshaper = Manifolds.StaticReshaper()
    Mshape = Manifolds.ShapeSpecification(reshaper, M1, M2)

Next, the desired point on the product manifold can be obtained by calling
`Manifolds.prod_point(Mshape, [1.0, 0.0, 0.0], [-3.0, 2.0])`.
"""
function prod_point(M::ShapeSpecification, pts...)
    data = mapreduce(vcat, pts) do pt
        reshape(pt, :)
    end
    # Array(data) is used to ensure that the data is mutable
    # `mapreduce` can return `SArray` for some arguments
    return ProductArray(M, Array(data))
end

@doc doc"""
    submanifold_component(M::Manifold, x, i::Integer)
    submanifold_component(M::Manifold, x, ::Val(i)) where {i}
    submanifold_component(x, i::Integer)
    submanifold_component(x, ::Val(i)) where {i}

Project the product array `x` on `M` to its `i`th component. A new array is returned.
"""
submanifold_component(::Any...)
submanifold_component(M::Manifold, x, i::Integer) = submanifold_component(M, x, Val(i))
submanifold_component(M::Manifold, x, i::Val) = submanifold_component(x, i)
submanifold_component(x, ::Val{I}) where {I} = x.parts[I]
submanifold_component(x, i::Integer) = submanifold_component(x, Val(i))

@doc doc"""
    submanifold_components(M::Manifold, x)
    submanifold_components(x)

Get the projected components of `x` on the submanifolds of `M`.
"""
submanifold_components(::Any...)
submanifold_components(M::Manifold, x) = submanifold_components(x)
submanifold_components(x) = x.parts

function Base.BroadcastStyle(
    ::Type{<:ProductArray{ShapeSpec}},
) where {ShapeSpec<:ShapeSpecification}
    return Broadcast.ArrayStyle{ProductArray{ShapeSpec}}()
end

function Base.similar(
    bc::Broadcast.Broadcasted{Broadcast.ArrayStyle{ProductArray{ShapeSpec}}},
    ::Type{ElType},
) where {ShapeSpec,ElType}
    A = find_pv(bc)
    return ProductArray(ShapeSpec, similar(A.data, ElType), A.reshapers)
end

Base.dataids(x::ProductArray) = Base.dataids(x.data)

"""
    find_pv(x...)

`A = find_pv(x...)` returns the first `ProductArray` among the arguments.
"""
@inline find_pv(bc::Base.Broadcast.Broadcasted) = find_pv(bc.args)
@inline find_pv(args::Tuple) = find_pv(find_pv(args[1]), Base.tail(args))
@inline find_pv(x) = x
@inline find_pv(a::ProductArray, rest) = a
@inline find_pv(::Any, rest) = find_pv(rest)

size(x::ProductArray) = size(x.data)

Base.@propagate_inbounds getindex(x::ProductArray, i) = getindex(x.data, i)

Base.@propagate_inbounds setindex!(x::ProductArray, val, i) = setindex!(x.data, val, i)

function (+)(
    v1::ProductArray{ShapeSpec},
    v2::ProductArray{ShapeSpec},
) where {ShapeSpec<:ShapeSpecification}
    return ProductArray(ShapeSpec, v1.data + v2.data, v1.reshapers)
end

function (-)(
    v1::ProductArray{ShapeSpec},
    v2::ProductArray{ShapeSpec},
) where {ShapeSpec<:ShapeSpecification}
    return ProductArray(ShapeSpec, v1.data - v2.data, v1.reshapers)
end
function (-)(v::ProductArray{ShapeSpec}) where {ShapeSpec<:ShapeSpecification}
    return ProductArray(ShapeSpec, -v.data, v.reshapers)
end

function (*)(a::Number, v::ProductArray{ShapeSpec}) where {ShapeSpec<:ShapeSpecification}
    return ProductArray(ShapeSpec, a * v.data, v.reshapers)
end

number_eltype(::Type{ProductArray{TM, TData, TV}}) where {TM, TData, TV} = eltype(TData)

<<<<<<< HEAD
function show(io::IO, mime::MIME"text/plain", x::ProductArray)
    summary(io, x)
    println(io)
    print(io, "\nSubmanifold components:")
    for xi in x.parts
        println(io)
        show(io, mime, xi)
    end
    return nothing
end

function similar(x::ProductArray{ShapeSpec}) where {ShapeSpec<:ShapeSpecification}
    return ProductArray(ShapeSpec, similar(x.data), x.reshapers)
=======
function allocate(x::ProductArray{ShapeSpec}) where ShapeSpec<:ShapeSpecification
    return ProductArray(ShapeSpec, allocate(x.data), x.reshapers)
>>>>>>> 07f889a2
end
function allocate(
    x::ProductArray{ShapeSpec},
    ::Type{T}
) where {ShapeSpec<:ShapeSpecification, T}
    return ProductArray(ShapeSpec, allocate(x.data, T), x.reshapers)
end

"""
    ProductRepr(parts)

A more general but slower representation of points and tangent vectors on
a product manifold.

# Example:

A product point on a product manifold `Sphere(2) × Euclidean(2)` might be
created as

    ProductRepr([1.0, 0.0, 0.0], [2.0, 3.0])

where `[1.0, 0.0, 0.0]` is the part corresponding to the sphere factor
and `[2.0, 3.0]` is the part corresponding to the euclidean manifold.
"""
struct ProductRepr{TM<:Tuple}
    parts::TM
end

ProductRepr(points...) = ProductRepr{typeof(points)}(points)

function number_eltype(x::ProductRepr)
    return typeof(reduce(+, one(number_eltype(eti)) for eti ∈ x.parts))
end

allocate(x::ProductRepr) = ProductRepr(map(allocate, submanifold_components(x))...)
function allocate(x::ProductRepr, ::Type{T}) where {T}
    return ProductRepr(map(t -> allocate(t, T), submanifold_components(x))...)
end

function copyto!(x::ProductRepr, y::ProductRepr)
    map(copyto!, submanifold_components(x), submanifold_components(y))
    return x
end

function (+)(v1::ProductRepr, v2::ProductRepr)
    return ProductRepr(map(+, submanifold_components(v1), submanifold_components(v2))...)
end

function (-)(v1::ProductRepr, v2::ProductRepr)
    return ProductRepr(map(-, submanifold_components(v1), submanifold_components(v2))...)
end
(-)(v::ProductRepr) = ProductRepr(map(-, submanifold_components(v)))

(*)(a::Number, v::ProductRepr) = ProductRepr(map(t -> a * t, submanifold_components(v)))

function Base.convert(::Type{TPR}, x::ProductRepr) where {TPR<:ProductRepr}
    return ProductRepr(map(
        t -> convert(t...),
        ziptuples(tuple(TPR.parameters[1].parameters...), submanifold_components(x)),
    ))
end

function show(io::IO, mime::MIME"text/plain", x::ProductRepr)
    summary(io, x)
    print(io, "\nSubmanifold components:")
    for xi in x.parts
        println(io)
        show(io, mime, xi)
    end
    return nothing
end<|MERGE_RESOLUTION|>--- conflicted
+++ resolved
@@ -267,7 +267,6 @@
 
 number_eltype(::Type{ProductArray{TM, TData, TV}}) where {TM, TData, TV} = eltype(TData)
 
-<<<<<<< HEAD
 function show(io::IO, mime::MIME"text/plain", x::ProductArray)
     summary(io, x)
     println(io)
@@ -279,12 +278,8 @@
     return nothing
 end
 
-function similar(x::ProductArray{ShapeSpec}) where {ShapeSpec<:ShapeSpecification}
-    return ProductArray(ShapeSpec, similar(x.data), x.reshapers)
-=======
 function allocate(x::ProductArray{ShapeSpec}) where ShapeSpec<:ShapeSpecification
     return ProductArray(ShapeSpec, allocate(x.data), x.reshapers)
->>>>>>> 07f889a2
 end
 function allocate(
     x::ProductArray{ShapeSpec},
