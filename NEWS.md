# Changelog

All notable changes to this project will be documented in this file.

The format is based on [Keep a Changelog](https://keepachangelog.com/en/1.0.0/),
and this project adheres to [Semantic Versioning](https://semver.org/spec/v2.0.0.html).

<<<<<<< HEAD
=======
## [0.10.9] - unreleased

### Changed

* `about.md` now also lists contributors of manifolds and a very short history of the package.
>>>>>>> b62ce194

## [0.10.8] – 2024-11-27

### Changed

* Some methods related to `get_vector` for `GeneralUnitaryMatrices` now have `AbstractVector` upper bound for coefficients.
* Minimum Julia version is now 1.10 (the LTS which replaced 1.6)
* The dependency ManifoldDiff.jl has been upgraded from v0.3 to v0.4, to bring compatibility with DifferentiationInterface.jl.

## [0.10.7] – 2024-11-16

### Added

* `adjoint_matrix` for Lie groups, with optimized implementations for SO(2), SO(3), SE(2) and SE(3).

## [0.10.6] – 2024-11-06

### Added

* Two new actions: `ComplexPlanarRotation`, `QuaternionRotation`.
* New function `quaternion_rotation_matrix` for converting quaternions to rotation matrices.
* `make.jl` script now has more command line arguments, for example `--exclude-tutorials` when you do not want to build the tutorials but still look at the docs. See `make.jl --help` for more information.

## [0.10.5] – 2024-10-24

### Added

* the manifold `InvertibleMatrices` of invertible matrices

### Changed

* rewrote the `CONTRIBUTING.md` and adapt it to today's links and references.

## [0.10.4] - 2024-10-20

### Added

* `uniform_distribution` now has an error hint explaining what has to be done to make it work.
* `Euclidean` now follows the new `has_components` function from `ManifoldsBase.jl` (0.15.18)
  and can handle also the `r`-norms now.
- Union type `MatrixGroup`
- Columnwise group action with arbitrary matrix groups
- `uniform_distribution` now has an error hint explaining what has to be done to make it work.
- `lie_bracket` is exactly zero on orthogonal Lie algebra in 2D

## [0.10.3] - 2024-10-04

### Changed

* **Mildly breaking**: the number system parameter now corresponds to the coefficients standing in front of basis vectors in a linear combination instead of components of a vector. For example, `DefaultOrthonormalBasis() == DefaultOrthonormalBasis(ℝ)` of `Euclidean(3, field=ℂ)` now has 6 vectors, and `DefaultOrthonormalBasis(ℂ)` of the same manifold has 3 basis vectors.

### Fixed

* Fixed `solve_exp_ode` only returning the starting position ([#744](https://github.com/JuliaManifolds/Manifolds.jl/issues/744))
* Fixed documentation of `solve_exp_ode` function signature ([#740](https://github.com/JuliaManifolds/Manifolds.jl/issues/740))

## [0.10.2] - 2024-09-24

### Added

* `GroupManifold` can now be called with two arguments, the third one defaulting to `LeftInvariantRepresentation`.

### Changed

* fixes a few typographical errors.

## [0.10.1] – 2024-08-29

### Changed

* `identity_element` on `ProductManifold` without `RecursiveArrayTools.jl` now prints a useful error message.

## [0.10.0] – 2024-08-24

### Changed

* `Distributions.jl`, `RecursiveArrayTools.jl` and `HybridArrays.jl` were moved to weak dependencies to reduce load time and improve extensibility.
* `translate_diff`, `inv_diff` and thus `apply_diff_group`, are available for all the groups with invariant tangent vector storage.
* `SpecialEuclidean` group now has a different default tangent vector representation, the left-invariant one; to get the old representation pass `vectors=HybridTangentRepresentation()` to the constructor of `SpecialEuclidean`.
* `adjoint_action` takes a direction argument; by default it is `LeftAction`.
* `adjoint_action!` is the necessary method to implement in groups with left-invariant tangent vector representation.
* Fixed a few typos in the doc string of the SPD fixed determinant description.
* Random point on the `MultinomialSymmetricPositiveDefinite` manifold was improved to make it more robust.

### Added

* Introduced `exp_inv` and `log_inv` based on `exp_lie` and `log_lie`. They are invariant to the group operation.
* A tutorial about usage of group-related functionality.

### Removed

* Deprecated bindings:
  * `ExtrinsicEstimation()` (should be replaced with `ExtrinsicEstimation(EfficientEstimator())`),
  * `Symplectic` (renamed to `SymplecticMatrices`),
  * `SymplecticMatrix` (renamed to `SymplecticElement`).
  * `AbstractEstimationMethod` (renamed to `AbstractApproximationMethod`).
  * `VectorBundleVectorTransport` (renamed to `FiberBundleProductVectorTransport`).
  * `rand` on `SymplecticMatrices` and `SymplecticStiefel` no longer accepts `hamiltonian_norm` as an alias for `σ`.
  * `mean!` and `median!` no longer accept `extrinsic_method` (should be replaced with `e = ExtrinsicEstimation(extrinsic_method)`).
* As a result of making `Distributions.jl` and `RecursiveArrayTools.jl` weak dependencies the following symbols are no longer exported from `Manifolds.jl`. Essential functionality is still available but distribution-related features may change in the future without a breaking release.
  * `ArrayPartition` (`RecursiveArrayTools.jl` needs to be explicitly imported),
  * `ProjectedPointDistribution` (not exported),
  * `normal_tvector_distribution` (not exported),
  * `projected_distribution` (not exported),
  * `uniform_distribution` (not exported).
* Ability to create non-real `SymplecticStiefel` and `SymplecticGrassmann` manifolds; essential functionality was missing so it was removed until a more developed version is developed.

## [0.9.20] – 2024-06-17

### Added

* implemented parallel transport on the Grassmann manifold with respect to Stiefel representation

### Changed

* since now all exp/log/parallel transport are available for all representations of `Grassmann`,
  these are now also set as defaults, since they are more exact.

## [0.9.19] – 2024-06-12

### Changed

* Updated `Project.toml` compatibility entries.
* Updated CI for Julia 1.11-beta

### Fixed

* a few typos in the doc string of the SPD fixed determinant description
* several other typographical errors throughout the documentation

## [0.9.18] – 2024-05-07

### Added

* added the injectivity radius for the Stiefel manifold with Euclidean metric

## [0.9.17] – 2024-04-23

### Added

* `Hyperrectangle` manifold with boundary.

## [0.9.16] – 2024-04-01

### Changed

* `NonlinearSolve.jl` and `PythonCall.jl` are no longer an upper bounded dependency (bugs were fixed).

## [0.9.15] – 2024-03-24

### Added

* using `DocumenterInterLinks` for links to other Julia packages documentation.
* Implementation of `sectional_curvature`, `sectional_curvature_min` and `sectional_curvature_max` for several manifolds.
* `sectional_curvature_matrix` function and a tutorial on coordinate-free curvature.

### Changed

* `default_vector_transport_method` for `GeneralUnitaryMatrices` other than `Rotations` was changed to `ProjectionTransport`.

### Fixed

* typographical errors in tutorials/working-in-charts.jl.
* several typographical errors in the docs
* unifies to use two backticks ``` `` ``` for math instead of ` $ ` further in the docs

## [0.9.14] – 2024-01-31

### Added

* `rand` on `UnitaryMatrices`
* `rand` on arbitrary `GroupManifold`s and manifolds with `IsGroupManifold` trait
  generating points and elements from the Lie algebra, respectively

## [0.9.13] – 2024-01-24

### Added

* added the real symplectic Grassmann manifold `SymplecticGrassmann`
* Introduce the manifold of `HamiltonianMatrices` and a wrapper for `Hamiltonian` matrices
* introduce `rand(:HamiltonianMatrices)`
* extend `rand` to also `rand!` for `HamiltonianMatrices`, `SymplecticMatrices` and `SymplecticStiefel`
* implement `riemannian_gradient` conversion for `SymplecticMatrices` and `SymplecticGrassmann`
* the new manifold of `MultinomialSymmetricPositiveDefinite` matrices
* `rand!` for `MultinomialDoublyStochastic` and `MultinomialSymmetric`

### Deprecated

* Rename `Symplectic` to `SimplecticMatrices` in order to have a `Symplectic` wrapper for such matrices as well in the future for the next breaking change.
* Rename `SymplecticMatrix` to `SymplecticElement` to clarify that it is the special matrix ``J_{2n}`` and not an arbitrary symplectic matrix.

### Fixed

* a bug that cause `project` for tangent vectors to return wrong results on `MultinomialDoublyStochastic`

## [0.9.12] – 2024-01-21

### Fixed

* Fixed `var` on `TranslationGroup`.

## [0.9.11] – 2023-12-27

### Fixed

* Fixed mixed array index number in-place `parallel_transport_to!` on zero-index `Euclidean`, on Julia 1.6.

## [0.9.10] – 2023-12-27

### Added

* Compatibility with `RecursiveArrayTools` v3.

### Fixed

* Fixed mixed array index number in-place `parallel_transport_to!` on real `Circle`, on Julia 1.6.
* Violations of MD004 lint rule in this file.

## [0.9.9] – 2023-12-25

### Fixed

* introduced a nonzero `atol` for all point and vector checks that compre to zero.
  This makes those checks a bit more relaxed by default and resolves [#630](https://github.com/JuliaManifolds/Manifolds.jl/issues/630).
* `default_estimation_method(M, f)` is deprecated, use `default_approximation_method(M, f)` for your specific method `f` on the manifold `M`.
* `AbstractEstimationMethod` is deprecated, use `AbstractApproximationMethod` instead.

## [0.9.8] - 2023-11-17

### Fixed

* Improved distribution of random vector generation for rotation matrices and complex circle.

## [0.9.7] – 2023-11-14

### Fixed

* Fixed `is_flat` for `CholeskySpace` and `SymmetricPositiveDefinite` with `LogCholeskyMetric` [https://github.com/JuliaManifolds/Manifolds.jl/issues/684](https://github.com/JuliaManifolds/Manifolds.jl/issues/684).

## [0.9.6] - 2023-11-09

### Fixed

* Fixed real coefficient basis for complex circle (an issue exposed by [https://github.com/JuliaManifolds/ManifoldsBase.jl/pull/173](https://github.com/JuliaManifolds/ManifoldsBase.jl/pull/173)).
* Fixed `VeeOrthogonalBasis` test for non-real manifolds.

## [0.9.5] - 2023-11-08

### Changed

* `identity_element` now returns a complex matrix for unitary group.
* `number_of_coordinates` is now exported.

## [0.9.4] - 2023-11-06

### Added

* Functions `inv_diff`, `inv_diff!`, `adjoint_inv_diff` and `adjoint_inv_diff!` that correspond to differentials and pullbacks of group inversion.
* Julia 1.10-rc CI workflow.

### Changed

* Documentation project files are marked as compatible with `BoundaryValueDiffEq` v5.

### Fixed

* Fixed issue with incorrect implementation of `apply_diff_group` in `GroupOperationAction` with left backward and right forward action [#669](https://github.com/JuliaManifolds/Manifolds.jl/issues/669).

## [0.9.3] - 2023-10-28

### Added

* Support for `BoundaryValueDiffEq` v5.

## [0.9.2] - 2023-10-27

### Added

* `rand(G; vector_at=Identity(G))` now works for translation, special orthogonal and special Euclidean groups `G` (issue [#665](https://github.com/JuliaManifolds/Manifolds.jl/issues/665)).
* `get_embedding` now works for `GeneralUnitaryMultiplicationGroup`.
* Github action that checks for NEWS.md changes.

## [0.9.1] - 2023-10-25

### Added

* a new retraction and its inverse for the fixed Rank Manifolds, the orthographic retraction.

## [0.9.0] - 2023-10-24

### Added

* Vector bundles are generalized to fiber bundles. Old `BundleFibers` functionality was reworked to better match mathematical abstractions. Fiber bundle functionality is experimental and minor changes may happen without a breaking release, with the exception of `TangentBundle` which is considered to be stable.
* `RotationTranslationAction` is introduced.

### Changed

* Sizes of all manifolds can now be either encoded in type or stored in a field to avoid over-specialization.
  The default is set to store the size in type parameter (except for `PowerManifold` and its variants), replicating the previous behavior.
  For field storage, pass the `parameter=:field` keyword argument to manifold constructor.
  For example statically sized `CenteredMatrices{m,n}` is now `CenteredMatrices{TypeParameter{Tuple{m,n}}}`, whereas the type of special Euclidean group with field-stored size is `CenteredMatrices{Tuple{Int,Int}}`. Similar change applies to:
  * `CenteredMatrices{m,n}`,
  * `CholeskySpace{N}`,
  * `Elliptope{N,K}`,
  * `Euclidean`,
  * `FixedRankMatrices{m,n,k}`,
  * `KendallsPreShapeSpace{n,k}`,
  * `KendallsShapeSpace{n,k}`,
  * `GeneralLinear{n}`,
  * `GeneralUnitaryMultiplicationGroup{n}`,
  * `GeneralizedGrassmann{n,k}`,
  * `GeneralizedStiefel{n,k}`,
  * `Grassmann{n,k}`,
  * `Heisenberg{n}`,
  * `Hyperbolic{n}`,
  * `MultinomialMatrices{N,M}`,
  * `MultinomialDoublyStochastic{n}`,
  * `MultinomialSymmetric{n}`,
  * `Orthogonal{n}`,
  * `PowerManifold`,
  * `PositiveArrays`,
  * `PositiveMatrices`,
  * `PositiveNumbers`,
  * `ProbabilitySimplex{n}`,
  * `SPDFixedDeterminant{n}`,
  * `SpecialLinear{n}`,
  * `SpecialOrthogonal{n}`,
  * `SpecialUnitary{n}`,
  * `SpecialEuclidean{n}`,
  * `SpecialEuclideanManifold{n}`,
  * `Spectrahedron{n,k}`,
  * `SphereSymmetricMatrices{N}`,
  * `Stiefel{n,k}`,
  * `SymmetricMatrices{N}`,
  * `SymmetricPositiveDefinite{n}`,
  * `SymmetricPositiveSemidefiniteFixedRank{n,k}`,
  * `Symplectic{n}`,
  * `SymplecticStiefel{n,k}`,
  * `TranslationGroup`,
  * `Tucker`.

  For example

  ```{julia}
  function Base.show(io::IO, ::CenteredMatrices{m,n}) where {m,n}
      return print(io, "CenteredMatrices($m, $n)")
  end
  ```

  needs to be replaced with

  ```{julia}
  function Base.show(io::IO, ::CenteredMatrices{TypeParameter{Tuple{m,n}}}) where {m,n}
      return print(io, "CenteredMatrices($m, $n)")
  end
  ```

  for statically-sized groups and

  ```{julia}
  function Base.show(io::IO, M::CenteredMatrices{Tuple{Int,Int}})
      m, n = get_parameter(M.size)
      return print(io, "CenteredMatrices($m, $n; parameter=:field)")
  end
  ```

  for groups with size stored in field. Alternatively, you can use a single generic method like this:

  ```{julia}
  function Base.show(io::IO, M::CenteredMatrices{T}) where {T}
      m, n = get_parameter(M)
      if T <: TypeParameter
          return print(io, "CenteredMatrices($m, $n)")
      else
          return print(io, "CenteredMatrices($m, $n; parameter=:field)")
      end
  end
  ```

* Argument order for type aliases `RotationActionOnVector` and `RotationTranslationActionOnVector`: most often dispatched on argument is now first.
* A more consistent handling of action direction was introduced. 4-valued `ActionDirection` was split into 2-valued `ActionDirection` (either left or right action) and `GroupActionSide` (action acting from the left or right side). See [https://github.com/JuliaManifolds/Manifolds.jl/issues/637](https://github.com/JuliaManifolds/Manifolds.jl/issues/637) for a design discussion.

### Removed

* `ProductRepr` is removed; please use `ArrayPartition` instead.
* Default methods throwing "not implemented" `ErrorException` for some group-related operations. Standard `MethodError` is now thrown instead.
* `LinearAffineMetric` was deprecated in a previous release and the symbol is now removed.
  Please use `AffineInvariantMetric` instead.<|MERGE_RESOLUTION|>--- conflicted
+++ resolved
@@ -5,14 +5,16 @@
 The format is based on [Keep a Changelog](https://keepachangelog.com/en/1.0.0/),
 and this project adheres to [Semantic Versioning](https://semver.org/spec/v2.0.0.html).
 
-<<<<<<< HEAD
-=======
 ## [0.10.9] - unreleased
 
+### Added
+
+* the Segre manifold
+* the warped metric
+
 ### Changed
 
 * `about.md` now also lists contributors of manifolds and a very short history of the package.
->>>>>>> b62ce194
 
 ## [0.10.8] – 2024-11-27
 
