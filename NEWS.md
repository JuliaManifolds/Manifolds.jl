# Changelog

All notable changes to this project will be documented in this file.

The format is based on [Keep a Changelog](https://keepachangelog.com/en/1.0.0/),
and this project adheres to [Semantic Versioning](https://semver.org/spec/v2.0.0.html).

## [0.10.8] – unreleased

### Changed

<<<<<<< HEAD
Some methods related to `get_vector` for `GeneralUnitaryMatrices` now have `AbstractVector` upper bound for coefficients.
=======
* Minimum Julia version is now 1.10 (the LTS which replaced 1.6)
>>>>>>> c0a2344e

## [0.10.7] – 2024-11-16

### Added

* `adjoint_matrix` for Lie groups, with optimized implementations for SO(2), SO(3), SE(2) and SE(3).

## [0.10.6] – 2024-11-06

### Added

* Two new actions: `ComplexPlanarRotation`, `QuaternionRotation`.
* New function `quaternion_rotation_matrix` for converting quaternions to rotation matrices.
* `make.jl` script now has more command line arguments, for example `--exclude-tutorials` when you do not want to build the tutorials but still look at the docs. See `make.jl --help` for more information.

## [0.10.5] – 2024-10-24

### Added

* the manifold `InvertibleMatrices` of invertible matrices

### Changed

* rewrote the `CONTRIBUTING.md` and adapt it to today's links and references.

## [0.10.4] - 2024-10-20

### Added

* `uniform_distribution` now has an error hint explaining what has to be done to make it work.
* `Euclidean` now follows the new `has_components` function from `ManifoldsBase.jl` (0.15.18)
  and can handle also the `r`-norms now.
- Union type `MatrixGroup`
- Columnwise group action with arbitrary matrix groups
- `uniform_distribution` now has an error hint explaining what has to be done to make it work.
- `lie_bracket` is exactly zero on orthogonal Lie algebra in 2D

## [0.10.3] - 2024-10-04

### Changed

* **Mildly breaking**: the number system parameter now corresponds to the coefficients standing in front of basis vectors in a linear combination instead of components of a vector. For example, `DefaultOrthonormalBasis() == DefaultOrthonormalBasis(ℝ)` of `Euclidean(3, field=ℂ)` now has 6 vectors, and `DefaultOrthonormalBasis(ℂ)` of the same manifold has 3 basis vectors.

### Fixed

* Fixed `solve_exp_ode` only returning the starting position ([#744](https://github.com/JuliaManifolds/Manifolds.jl/issues/744))
* Fixed documentation of `solve_exp_ode` function signature ([#740](https://github.com/JuliaManifolds/Manifolds.jl/issues/740))

## [0.10.2] - 2024-09-24

### Added

* `GroupManifold` can now be called with two arguments, the third one defaulting to `LeftInvariantRepresentation`.

### Changed

* fixes a few typographical errors.

## [0.10.1] – 2024-08-29

### Changed

* `identity_element` on `ProductManifold` without `RecursiveArrayTools.jl` now prints a useful error message.

## [0.10.0] – 2024-08-24

### Changed

* `Distributions.jl`, `RecursiveArrayTools.jl` and `HybridArrays.jl` were moved to weak dependencies to reduce load time and improve extensibility.
* `translate_diff`, `inv_diff` and thus `apply_diff_group`, are available for all the groups with invariant tangent vector storage.
* `SpecialEuclidean` group now has a different default tangent vector representation, the left-invariant one; to get the old representation pass `vectors=HybridTangentRepresentation()` to the constructor of `SpecialEuclidean`.
* `adjoint_action` takes a direction argument; by default it is `LeftAction`.
* `adjoint_action!` is the necessary method to implement in groups with left-invariant tangent vector representation.
* Fixed a few typos in the doc string of the SPD fixed determinant description.
* Random point on the `MultinomialSymmetricPositiveDefinite` manifold was improved to make it more robust.

### Added

* Introduced `exp_inv` and `log_inv` based on `exp_lie` and `log_lie`. They are invariant to the group operation.
* A tutorial about usage of group-related functionality.

### Removed

* Deprecated bindings:
  * `ExtrinsicEstimation()` (should be replaced with `ExtrinsicEstimation(EfficientEstimator())`),
  * `Symplectic` (renamed to `SymplecticMatrices`),
  * `SymplecticMatrix` (renamed to `SymplecticElement`).
  * `AbstractEstimationMethod` (renamed to `AbstractApproximationMethod`).
  * `VectorBundleVectorTransport` (renamed to `FiberBundleProductVectorTransport`).
  * `rand` on `SymplecticMatrices` and `SymplecticStiefel` no longer accepts `hamiltonian_norm` as an alias for `σ`.
  * `mean!` and `median!` no longer accept `extrinsic_method` (should be replaced with `e = ExtrinsicEstimation(extrinsic_method)`).
* As a result of making `Distributions.jl` and `RecursiveArrayTools.jl` weak dependencies the following symbols are no longer exported from `Manifolds.jl`. Essential functionality is still available but distribution-related features may change in the future without a breaking release.
  * `ArrayPartition` (`RecursiveArrayTools.jl` needs to be explicitly imported),
  * `ProjectedPointDistribution` (not exported),
  * `normal_tvector_distribution` (not exported),
  * `projected_distribution` (not exported),
  * `uniform_distribution` (not exported).
* Ability to create non-real `SymplecticStiefel` and `SymplecticGrassmann` manifolds; essential functionality was missing so it was removed until a more developed version is developed.

## [0.9.20] – 2024-06-17

### Added

* implemented parallel transport on the Grassmann manifold with respect to Stiefel representation

### Changed

* since now all exp/log/parallel transport are available for all representations of `Grassmann`,
  these are now also set as defaults, since they are more exact.

## [0.9.19] – 2024-06-12

### Changed

* Updated `Project.toml` compatibility entries.
* Updated CI for Julia 1.11-beta

### Fixed

* a few typos in the doc string of the SPD fixed determinant description
* several other typographical errors throughout the documentation

## [0.9.18] – 2024-05-07

### Added

* added the injectivity radius for the Stiefel manifold with Euclidean metric

## [0.9.17] – 2024-04-23

### Added

* `Hyperrectangle` manifold with boundary.

## [0.9.16] – 2024-04-01

### Changed

* `NonlinearSolve.jl` and `PythonCall.jl` are no longer an upper bounded dependency (bugs were fixed).

## [0.9.15] – 2024-03-24

### Added

* using `DocumenterInterLinks` for links to other Julia packages documentation.
* Implementation of `sectional_curvature`, `sectional_curvature_min` and `sectional_curvature_max` for several manifolds.
* `sectional_curvature_matrix` function and a tutorial on coordinate-free curvature.

### Changed

* `default_vector_transport_method` for `GeneralUnitaryMatrices` other than `Rotations` was changed to `ProjectionTransport`.

### Fixed

* typographical errors in tutorials/working-in-charts.jl.
* several typographical errors in the docs
* unifies to use two backticks ``` `` ``` for math instead of ` $ ` further in the docs

## [0.9.14] – 2024-01-31

### Added

* `rand` on `UnitaryMatrices`
* `rand` on arbitrary `GroupManifold`s and manifolds with `IsGroupManifold` trait
  generating points and elements from the Lie algebra, respectively

## [0.9.13] – 2024-01-24

### Added

* added the real symplectic Grassmann manifold `SymplecticGrassmann`
* Introduce the manifold of `HamiltonianMatrices` and a wrapper for `Hamiltonian` matrices
* introduce `rand(:HamiltonianMatrices)`
* extend `rand` to also `rand!` for `HamiltonianMatrices`, `SymplecticMatrices` and `SymplecticStiefel`
* implement `riemannian_gradient` conversion for `SymplecticMatrices` and `SymplecticGrassmann`
* the new manifold of `MultinomialSymmetricPositiveDefinite` matrices
* `rand!` for `MultinomialDoublyStochastic` and `MultinomialSymmetric`

### Deprecated

* Rename `Symplectic` to `SimplecticMatrices` in order to have a `Symplectic` wrapper for such matrices as well in the future for the next breaking change.
* Rename `SymplecticMatrix` to `SymplecticElement` to clarify that it is the special matrix ``J_{2n}`` and not an arbitrary symplectic matrix.

### Fixed

* a bug that cause `project` for tangent vectors to return wrong results on `MultinomialDoublyStochastic`

## [0.9.12] – 2024-01-21

### Fixed

* Fixed `var` on `TranslationGroup`.

## [0.9.11] – 2023-12-27

### Fixed

* Fixed mixed array index number in-place `parallel_transport_to!` on zero-index `Euclidean`, on Julia 1.6.

## [0.9.10] – 2023-12-27

### Added

* Compatibility with `RecursiveArrayTools` v3.

### Fixed

* Fixed mixed array index number in-place `parallel_transport_to!` on real `Circle`, on Julia 1.6.
* Violations of MD004 lint rule in this file.

## [0.9.9] – 2023-12-25

### Fixed

* introduced a nonzero `atol` for all point and vector checks that compre to zero.
  This makes those checks a bit more relaxed by default and resolves [#630](https://github.com/JuliaManifolds/Manifolds.jl/issues/630).
* `default_estimation_method(M, f)` is deprecated, use `default_approximation_method(M, f)` for your specific method `f` on the manifold `M`.
* `AbstractEstimationMethod` is deprecated, use `AbstractApproximationMethod` instead.

## [0.9.8] - 2023-11-17

### Fixed

* Improved distribution of random vector generation for rotation matrices and complex circle.

## [0.9.7] – 2023-11-14

### Fixed

* Fixed `is_flat` for `CholeskySpace` and `SymmetricPositiveDefinite` with `LogCholeskyMetric` [https://github.com/JuliaManifolds/Manifolds.jl/issues/684](https://github.com/JuliaManifolds/Manifolds.jl/issues/684).

## [0.9.6] - 2023-11-09

### Fixed

* Fixed real coefficient basis for complex circle (an issue exposed by [https://github.com/JuliaManifolds/ManifoldsBase.jl/pull/173](https://github.com/JuliaManifolds/ManifoldsBase.jl/pull/173)).
* Fixed `VeeOrthogonalBasis` test for non-real manifolds.

## [0.9.5] - 2023-11-08

### Changed

* `identity_element` now returns a complex matrix for unitary group.
* `number_of_coordinates` is now exported.

## [0.9.4] - 2023-11-06

### Added

* Functions `inv_diff`, `inv_diff!`, `adjoint_inv_diff` and `adjoint_inv_diff!` that correspond to differentials and pullbacks of group inversion.
* Julia 1.10-rc CI workflow.

### Changed

* Documentation project files are marked as compatible with `BoundaryValueDiffEq` v5.

### Fixed

* Fixed issue with incorrect implementation of `apply_diff_group` in `GroupOperationAction` with left backward and right forward action [#669](https://github.com/JuliaManifolds/Manifolds.jl/issues/669).

## [0.9.3] - 2023-10-28

### Added

* Support for `BoundaryValueDiffEq` v5.

## [0.9.2] - 2023-10-27

### Added

* `rand(G; vector_at=Identity(G))` now works for translation, special orthogonal and special Euclidean groups `G` (issue [#665](https://github.com/JuliaManifolds/Manifolds.jl/issues/665)).
* `get_embedding` now works for `GeneralUnitaryMultiplicationGroup`.
* Github action that checks for NEWS.md changes.

## [0.9.1] - 2023-10-25

### Added

* a new retraction and its inverse for the fixed Rank Manifolds, the orthographic retraction.

## [0.9.0] - 2023-10-24

### Added

* Vector bundles are generalized to fiber bundles. Old `BundleFibers` functionality was reworked to better match mathematical abstractions. Fiber bundle functionality is experimental and minor changes may happen without a breaking release, with the exception of `TangentBundle` which is considered to be stable.
* `RotationTranslationAction` is introduced.

### Changed

* Sizes of all manifolds can now be either encoded in type or stored in a field to avoid over-specialization.
  The default is set to store the size in type parameter (except for `PowerManifold` and its variants), replicating the previous behavior.
  For field storage, pass the `parameter=:field` keyword argument to manifold constructor.
  For example statically sized `CenteredMatrices{m,n}` is now `CenteredMatrices{TypeParameter{Tuple{m,n}}}`, whereas the type of special Euclidean group with field-stored size is `CenteredMatrices{Tuple{Int,Int}}`. Similar change applies to:
  * `CenteredMatrices{m,n}`,
  * `CholeskySpace{N}`,
  * `Elliptope{N,K}`,
  * `Euclidean`,
  * `FixedRankMatrices{m,n,k}`,
  * `KendallsPreShapeSpace{n,k}`,
  * `KendallsShapeSpace{n,k}`,
  * `GeneralLinear{n}`,
  * `GeneralUnitaryMultiplicationGroup{n}`,
  * `GeneralizedGrassmann{n,k}`,
  * `GeneralizedStiefel{n,k}`,
  * `Grassmann{n,k}`,
  * `Heisenberg{n}`,
  * `Hyperbolic{n}`,
  * `MultinomialMatrices{N,M}`,
  * `MultinomialDoublyStochastic{n}`,
  * `MultinomialSymmetric{n}`,
  * `Orthogonal{n}`,
  * `PowerManifold`,
  * `PositiveArrays`,
  * `PositiveMatrices`,
  * `PositiveNumbers`,
  * `ProbabilitySimplex{n}`,
  * `SPDFixedDeterminant{n}`,
  * `SpecialLinear{n}`,
  * `SpecialOrthogonal{n}`,
  * `SpecialUnitary{n}`,
  * `SpecialEuclidean{n}`,
  * `SpecialEuclideanManifold{n}`,
  * `Spectrahedron{n,k}`,
  * `SphereSymmetricMatrices{N}`,
  * `Stiefel{n,k}`,
  * `SymmetricMatrices{N}`,
  * `SymmetricPositiveDefinite{n}`,
  * `SymmetricPositiveSemidefiniteFixedRank{n,k}`,
  * `Symplectic{n}`,
  * `SymplecticStiefel{n,k}`,
  * `TranslationGroup`,
  * `Tucker`.

  For example

  ```{julia}
  function Base.show(io::IO, ::CenteredMatrices{m,n}) where {m,n}
      return print(io, "CenteredMatrices($m, $n)")
  end
  ```

  needs to be replaced with

  ```{julia}
  function Base.show(io::IO, ::CenteredMatrices{TypeParameter{Tuple{m,n}}}) where {m,n}
      return print(io, "CenteredMatrices($m, $n)")
  end
  ```

  for statically-sized groups and

  ```{julia}
  function Base.show(io::IO, M::CenteredMatrices{Tuple{Int,Int}})
      m, n = get_parameter(M.size)
      return print(io, "CenteredMatrices($m, $n; parameter=:field)")
  end
  ```

  for groups with size stored in field. Alternatively, you can use a single generic method like this:

  ```{julia}
  function Base.show(io::IO, M::CenteredMatrices{T}) where {T}
      m, n = get_parameter(M)
      if T <: TypeParameter
          return print(io, "CenteredMatrices($m, $n)")
      else
          return print(io, "CenteredMatrices($m, $n; parameter=:field)")
      end
  end
  ```

* Argument order for type aliases `RotationActionOnVector` and `RotationTranslationActionOnVector`: most often dispatched on argument is now first.
* A more consistent handling of action direction was introduced. 4-valued `ActionDirection` was split into 2-valued `ActionDirection` (either left or right action) and `GroupActionSide` (action acting from the left or right side). See [https://github.com/JuliaManifolds/Manifolds.jl/issues/637](https://github.com/JuliaManifolds/Manifolds.jl/issues/637) for a design discussion.

### Removed

* `ProductRepr` is removed; please use `ArrayPartition` instead.
* Default methods throwing "not implemented" `ErrorException` for some group-related operations. Standard `MethodError` is now thrown instead.
* `LinearAffineMetric` was deprecated in a previous release and the symbol is now removed.
  Please use `AffineInvariantMetric` instead.<|MERGE_RESOLUTION|>--- conflicted
+++ resolved
@@ -5,15 +5,12 @@
 The format is based on [Keep a Changelog](https://keepachangelog.com/en/1.0.0/),
 and this project adheres to [Semantic Versioning](https://semver.org/spec/v2.0.0.html).
 
-## [0.10.8] – unreleased
-
-### Changed
-
-<<<<<<< HEAD
-Some methods related to `get_vector` for `GeneralUnitaryMatrices` now have `AbstractVector` upper bound for coefficients.
-=======
+## [0.10.8] – 2024-11-27
+
+### Changed
+
+* Some methods related to `get_vector` for `GeneralUnitaryMatrices` now have `AbstractVector` upper bound for coefficients.
 * Minimum Julia version is now 1.10 (the LTS which replaced 1.6)
->>>>>>> c0a2344e
 
 ## [0.10.7] – 2024-11-16
 
