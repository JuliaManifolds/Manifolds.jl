--- conflicted
+++ resolved
@@ -5,7 +5,6 @@
 The format is based on [Keep a Changelog](https://keepachangelog.com/en/1.0.0/),
 and this project adheres to [Semantic Versioning](https://semver.org/spec/v2.0.0.html).
 
-<<<<<<< HEAD
 ## [Unreleased]
 
 ### Added
@@ -15,14 +14,13 @@
     it follows the structure of the one recently written for `LieGroups.jl`.
   * small test functions like `Manifolds.Test.test_exp(M, p, X; kwargs...)`
     with the goal of providing one test for each individual API function
-=======
+
 ## [0.11.5] 2025-11-13
 
 ### Added
 
 * `rand` for `SkewHermitianMatrices`
 
->>>>>>> bf70d692
 ## [0.11.4] 2025-11-07
 
 ### Changed
