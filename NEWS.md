--- conflicted
+++ resolved
@@ -9,12 +9,9 @@
 
 ### Added
 
-<<<<<<< HEAD
 * the Segre manifold
 * the warped metric
-=======
 * The manifold `HeisenbergMatrices` as the underlying manifold of `HeisenbergGroup`.
->>>>>>> 80541bb5
 
 ### Changed
 
