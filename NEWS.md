--- conflicted
+++ resolved
@@ -5,15 +5,14 @@
 The format is based on [Keep a Changelog](https://keepachangelog.com/en/1.0.0/),
 and this project adheres to [Semantic Versioning](https://semver.org/spec/v2.0.0.html).
 
-<<<<<<< HEAD
-## [0.9.7] - 2023-11-13
+## [0.9.9] - 2023-11-18
 
 ### Changed
 
 - `translate_diff`, `inv_diff` and thus `apply_diff_group`, are available for all the groups
 - `adjoint_action` takes a direction argument
 - `adjoint_action!` is the necessary method to implement in any given group for the above to work properly
-=======
+
 ## [0.9.8] - 2023-11-17
 
 ### Fixed
@@ -25,7 +24,6 @@
 ### Fixed
 
 - Fixed `is_flat` for `CholeskySpace` and `SymmetricPositiveDefinite` with `LogCholeskyMetric` [https://github.com/JuliaManifolds/Manifolds.jl/issues/684](https://github.com/JuliaManifolds/Manifolds.jl/issues/684).
->>>>>>> b2d83b33
 
 ## [0.9.6] - 2023-11-09
 
