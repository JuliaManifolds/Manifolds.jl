module ManifoldsOrdinaryDiffEqDiffEqCallbacksExt

using Manifolds
using Manifolds:
    IntegratorTerminatorNearChartBoundary,
    affine_connection,
    get_chart_index,
    transition_map!,
    transition_map_diff!
import Manifolds: solve_chart_exp_ode, solve_chart_parallel_transport_ode
using ManifoldsBase

using DiffEqCallbacks
using OrdinaryDiffEq: OrdinaryDiffEq, SciMLBase, Rodas5, AutoVern9, ODEProblem, solve

using RecursiveArrayTools: ArrayPartition

"""
    (int_term::IntegratorTerminatorNearChartBoundary)(u, t, integrator)

Terminate integration when integrator goes too closely to chart boundary.
Closeness is determined by `ϵ` value of [`IntegratorTerminatorNearChartBoundary`](@ref)
`int_term`.

# Arguments:

- `int_term`: object containing keyword arguments for `check_chart_switch`, such as
  the desired maximum distance to boundary,
- `u`: parameters of a point at which the integrator is solving a differential equation.
- `t`: time parameter of the integrator
- `integrator`: state of the integrator. Internal parameters are expected to contained
  the manifold on which the equation is solved, the atlas and the current chart index.
"""
function (int_term::IntegratorTerminatorNearChartBoundary)(u, t, integrator)
    (M, A, i) = integrator.p
    if check_chart_switch(M, A, i, u.x[1]; int_term.check_chart_switch_kwargs...)
        # switch charts
        OrdinaryDiffEq.terminate!(integrator)
    end
    return u
end

@doc raw"""
    StitchedChartSolution{Prob,TM<:AbstractManifold,TA<:AbstractAtlas,TChart}

Solution of an ODE on a manifold `M` in charts of an [`AbstractAtlas`](@ref) `A`.

When `StitchedChartSolution{:Exp}` is used as a function with a number `t` as an argument, a
pair `(p, X)` is returned such that $p\in \mathcal{M}$ is the point at time `t` of the
geodesic and $X \in T_p \mathcal{M}$ is the velocity of the geodesic at that point.
Similarly, `StitchedChartSolution{:PT}` called with number `t` returns a triple `(p, X, Y)`
where `(p, X)` corresponds to the geodesic along which the vector is transported
and $Y\in T_p\mathcal{M}$ is the vector transported to `p`.
"""
struct StitchedChartSolution{Prob, TM <: AbstractManifold, TA <: AbstractAtlas, TChart}
    M::TM
    A::TA
    sols::Vector{Tuple{SciMLBase.AbstractODESolution, TChart}}
end

function StitchedChartSolution(
        M::AbstractManifold, A::AbstractAtlas, problem::Symbol, TChart
    )
    return StitchedChartSolution{problem, typeof(M), typeof(A), TChart}(M, A, [])
end

function (scs::StitchedChartSolution{:Exp})(t::Real)
    if t < scs.sols[1][1].t[1]
        throw(DomainError("Time $t is outside of the solution."))
    end
    for (sol, i) in scs.sols
        if t <= sol.t[end]
            B = induced_basis(scs.M, scs.A, i)
            solt = sol(t)
            p = get_point(scs.M, scs.A, i, solt.x[1])
            X = get_vector(scs.M, p, solt.x[2], B)
            return (p, X)
        end
    end
    throw(
        DomainError(
            "Time $t is outside of the solution (solution time range is [$(scs.sols[1][1].t[1]), $(scs.sols[end][1].t[end])]).",
        ),
    )
end
function (scs::StitchedChartSolution{:PT})(t::Real)
    if t < scs.sols[1][1].t[1]
        throw(DomainError("Time $t is outside of the solution."))
    end
    for (sol, i) in scs.sols
        if t <= sol.t[end]
            B = induced_basis(scs.M, scs.A, i)
            solt = sol(t)
            p = get_point(scs.M, scs.A, i, solt.x[1])
            X = get_vector(scs.M, p, solt.x[2], B)
            Y = get_vector(scs.M, p, solt.x[3], B)
            return (p, X, Y)
        end
    end
    throw(
        DomainError(
            "Time $t is outside of the solution (solution time range is [$(scs.sols[1][1].t[1]), $(scs.sols[end][1].t[end])]).",
        ),
    )
end

function (scs::StitchedChartSolution)(t::AbstractArray)
    return map(scs, t)
end

function chart_exp_problem(u, params, t)
    M, A, i = params
    a = u.x[1]
    dx = u.x[2]
    ddx = -affine_connection(M, A, i, a, dx, dx)
    return ArrayPartition(dx, ddx)
end

"""
    solve_chart_exp_ode(
<<<<<<< HEAD
        M::AbstractManifold,
        a,
        Xc,
        A::AbstractAtlas,
        i0;
        solver=AutoVern9(Rodas5()),
        final_time::Real=1.0,
        check_chart_switch_kwargs=NamedTuple(),
        kwargs...,
=======
        M::AbstractManifold, a, Xc, A::AbstractAtlas, i0;
        solver=AutoVern9(Rodas5()), final_time=1.0, check_chart_switch_kwargs=NamedTuple(),
        kwargs...
>>>>>>> b026c2a4
    )

Solve geodesic ODE on a manifold `M` from point of coordinates `a` in chart `i0` from an
[`AbstractAtlas`](@ref) `A` in direction of coordinates `Xc` in the induced basis.
The geodesic is solved up to time `final_time` (by default equal to 1).

## Chart switching

If the solution exceeds the domain of chart `i0` (which is detected using the
`check_chart_switch` function with additional keyword arguments `check_chart_switch_kwargs`),
a new chart is selected using `get_chart_index` on the final point in the old chart.

## Returned value

The function returns an object of type `StitchedChartSolution{:Exp}` to represent the
geodesic.
"""
function solve_chart_exp_ode(
<<<<<<< HEAD
    M::AbstractManifold,
    a,
    Xc,
    A::AbstractAtlas,
    i0;
    solver=AutoVern9(Rodas5()),
    final_time::Real=1.0,
    check_chart_switch_kwargs=NamedTuple(),
    kwargs...,
)
=======
        M::AbstractManifold, a, Xc, A::AbstractAtlas, i0;
        solver = AutoVern9(Rodas5()), final_time = 1.0, check_chart_switch_kwargs = NamedTuple(),
        kwargs...
    )
>>>>>>> b026c2a4
    u0 = ArrayPartition(copy(a), copy(Xc))
    cur_i = i0
    # callback stops solver when we get too close to chart boundary
    cb = FunctionCallingCallback(
        IntegratorTerminatorNearChartBoundary(check_chart_switch_kwargs); func_start = false
    )
    retcode = SciMLBase.ReturnCode.Terminated
    init_time = zero(final_time)
    sols = StitchedChartSolution(M, A, :Exp, typeof(i0))
    while retcode === SciMLBase.ReturnCode.Terminated && init_time < final_time
        params = (M, A, cur_i)
        prob =
            ODEProblem(chart_exp_problem, u0, (init_time, final_time), params; callback = cb)
        sol = solve(prob, solver; kwargs...)
        retcode = sol.retcode
        init_time = sol.t[end]::typeof(final_time)
        push!(sols.sols, (sol, cur_i))
        # here we switch charts
        a_final = sol.u[end].x[1]::typeof(a)
        new_i = get_chart_index(M, A, cur_i, a_final)
        transition_map!(M, u0.x[1], A, cur_i, new_i, a_final)
        transition_map_diff!(
            M, u0.x[2], A, cur_i, a_final, sol.u[end].x[2]::typeof(Xc), new_i
        )
        cur_i = new_i
    end
    return sols
end

function chart_pt_problem(u, params, t)
    M, A, i = params
    a = u.x[1]
    dx = u.x[2]
    dY = u.x[3]

    ddx = -affine_connection(M, A, i, a, dx, dx)
    ddY = -affine_connection(M, A, i, a, dx, dY)
    return ArrayPartition(dx, ddx, ddY)
end

"""
    solve_chart_parallel_transport_ode(
        M::AbstractManifold, a, Xc, A::AbstractAtlas, i0, Yc;
        solver=AutoVern9(Rodas5()), check_chart_switch_kwargs=NamedTuple(), final_time=1.0,
        kwargs...
    )

Parallel transport vector with coordinates `Yc` along geodesic on a manifold `M` from point of
coordinates `a` in a chart `i0` from an [`AbstractAtlas`](@ref) `A` in direction of
coordinates `Xc` in the induced basis.
"""
function solve_chart_parallel_transport_ode(
        M::AbstractManifold, a, Xc, A::AbstractAtlas, i0, Yc;
        solver = AutoVern9(Rodas5()), final_time = 1.0, check_chart_switch_kwargs = NamedTuple(),
        kwargs...
    )
    u0 = ArrayPartition(copy(a), copy(Xc), copy(Yc))
    cur_i = i0
    # callback stops solver when we get too close to chart boundary
    cb = FunctionCallingCallback(
        IntegratorTerminatorNearChartBoundary(check_chart_switch_kwargs); func_start = false
    )
    retcode = SciMLBase.ReturnCode.Terminated
    init_time = zero(final_time)
    sols = StitchedChartSolution(M, A, :PT, typeof(i0))
    while retcode === SciMLBase.ReturnCode.Terminated && init_time < final_time
        params = (M, A, cur_i)
        prob =
            ODEProblem(chart_pt_problem, u0, (init_time, final_time), params; callback = cb)
        sol = solve(prob, solver; kwargs...)
        retcode = sol.retcode
        init_time = sol.t[end]::typeof(final_time)
        push!(sols.sols, (sol, cur_i))
        # here we switch charts
        a_final = sol.u[end].x[1]::typeof(a)
        new_i = get_chart_index(M, A, cur_i, a_final)
        transition_map!(M, u0.x[1], A, cur_i, new_i, a_final)
        transition_map_diff!(
            M, u0.x[2], A, cur_i, a_final, sol.u[end].x[2]::typeof(Xc), new_i
        )
        transition_map_diff!(
            M, u0.x[3], A, cur_i, a_final, sol.u[end].x[3]::typeof(Yc), new_i
        )
        cur_i = new_i
    end
    return sols
end

end<|MERGE_RESOLUTION|>--- conflicted
+++ resolved
@@ -118,21 +118,11 @@
 
 """
     solve_chart_exp_ode(
-<<<<<<< HEAD
-        M::AbstractManifold,
-        a,
-        Xc,
-        A::AbstractAtlas,
-        i0;
+        M::AbstractManifold, a, Xc, A::AbstractAtlas, i0;
         solver=AutoVern9(Rodas5()),
         final_time::Real=1.0,
         check_chart_switch_kwargs=NamedTuple(),
         kwargs...,
-=======
-        M::AbstractManifold, a, Xc, A::AbstractAtlas, i0;
-        solver=AutoVern9(Rodas5()), final_time=1.0, check_chart_switch_kwargs=NamedTuple(),
-        kwargs...
->>>>>>> b026c2a4
     )
 
 Solve geodesic ODE on a manifold `M` from point of coordinates `a` in chart `i0` from an
@@ -151,23 +141,12 @@
 geodesic.
 """
 function solve_chart_exp_ode(
-<<<<<<< HEAD
-    M::AbstractManifold,
-    a,
-    Xc,
-    A::AbstractAtlas,
-    i0;
+    M::AbstractManifold, a, Xc, A::AbstractAtlas, i0;
     solver=AutoVern9(Rodas5()),
     final_time::Real=1.0,
     check_chart_switch_kwargs=NamedTuple(),
     kwargs...,
 )
-=======
-        M::AbstractManifold, a, Xc, A::AbstractAtlas, i0;
-        solver = AutoVern9(Rodas5()), final_time = 1.0, check_chart_switch_kwargs = NamedTuple(),
-        kwargs...
-    )
->>>>>>> b026c2a4
     u0 = ArrayPartition(copy(a), copy(Xc))
     cur_i = i0
     # callback stops solver when we get too close to chart boundary
