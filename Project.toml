name = "Manifolds"
uuid = "1cead3c2-87b3-11e9-0ccd-23c62b72b94e"
authors = ["Seth Axen <seth.axen@gmail.com>", "Mateusz Baran <mateuszbaran89@gmail.com>", "Ronny Bergmann <manopt@ronnybergmann.net>", "Antoine Levitt <antoine.levitt@gmail.com>"]
version = "0.4.11"

[deps]
Distributions = "31c24e10-a181-5473-b8eb-7969acd0382f"
Einsum = "b7d42ee7-0b51-5a75-98ca-779d3107e4c0"
FiniteDifferences = "26cc04aa-876d-5657-8c51-4c34ba976000"
HybridArrays = "1baab800-613f-4b0a-84e4-9cd3431bfbb9"
LightGraphs = "093fc24a-ae57-5d10-9952-331d41423f4d"
LinearAlgebra = "37e2e46d-f89d-539d-b4ee-838fcccc9c8e"
ManifoldsBase = "3362f125-f0bb-47a3-aa74-596ffd7ef2fb"
Markdown = "d6f4376e-aef5-505a-96c1-9c027394607a"
Random = "9a3f8284-a2c9-5f02-9a11-845980a1fd5c"
Requires = "ae029012-a4dd-5104-9daa-d747884805df"
SimpleWeightedGraphs = "47aef6b3-ad0c-573a-a1e2-d07658019622"
SpecialFunctions = "276daf66-3868-5448-9aa4-cd146d93841b"
StaticArrays = "90137ffa-7385-5640-81b9-e52037218182"
Statistics = "10745b16-79ce-11e8-11f9-7d13ad32a3b2"
StatsBase = "2913bbd2-ae8a-5f71-8c99-4fb6c76f3a91"

[compat]
Distributions = "0.22.6, 0.23, 0.24"
Einsum = "0.4"
FiniteDiff = "2"
FiniteDifferences = "0.9, 0.10, 0.11"
HybridArrays = "0.3, 0.4"
LightGraphs = "1"
ManifoldsBase = "0.10.0"
Requires = "0.5, 1"
SimpleWeightedGraphs = "1"
<<<<<<< HEAD
SpecialFunctions = "0.8, 0.9, 0.10"
StaticArrays = "0.12, 1.0"
=======
SpecialFunctions = "0.8, 0.9, 0.10, 1.0"
StaticArrays = "0.12"
>>>>>>> 5e508fe7
StatsBase = "0.32, 0.33"
julia = "1.3"

[extras]
Colors = "5ae59095-9a9b-59fe-a467-6f913c188581"
DoubleFloats = "497a8b3b-efae-58df-a0af-a86822472b78"
FiniteDiff = "6a86dc24-6348-571c-b903-95158fe2bd41"
ForwardDiff = "f6369f11-7733-5829-9624-2563aa707210"
ImageIO = "82e4d734-157c-48bb-816b-45c225c6df19"
ImageMagick = "6218d12a-5da1-5696-b52f-db25d2ecc6d1"
OrdinaryDiffEq = "1dea7af3-3e70-54e6-95c3-0bf5283fa5ed"
Plots = "91a5bcdd-55d7-5caf-9e0b-520d859cae80"
QuartzImageIO = "dca85d43-d64c-5e67-8c65-017450d5d020"
Quaternions = "94ee1d12-ae83-5a48-8b1c-48b8ff168ae0"
RecipesBase = "3cdcf5f2-1ef4-517c-9805-6587b60abb01"
ReverseDiff = "37e2e3b7-166d-5795-8a7a-e32c996b4267"
Test = "8dfed614-e22c-5e08-85e1-65c5234f0b40"
VisualRegressionTests = "34922c18-7c2a-561c-bac1-01e79b2c4c92"

[targets]
test = ["Test", "Colors", "DoubleFloats", "FiniteDiff", "ForwardDiff", "ImageIO", "ImageMagick", "OrdinaryDiffEq", "Plots", "Quaternions", "QuartzImageIO", "RecipesBase", "ReverseDiff", "VisualRegressionTests"]<|MERGE_RESOLUTION|>--- conflicted
+++ resolved
@@ -25,18 +25,13 @@
 Einsum = "0.4"
 FiniteDiff = "2"
 FiniteDifferences = "0.9, 0.10, 0.11"
-HybridArrays = "0.3, 0.4"
+HybridArrays = "0.4"
 LightGraphs = "1"
 ManifoldsBase = "0.10.0"
 Requires = "0.5, 1"
 SimpleWeightedGraphs = "1"
-<<<<<<< HEAD
-SpecialFunctions = "0.8, 0.9, 0.10"
-StaticArrays = "0.12, 1.0"
-=======
 SpecialFunctions = "0.8, 0.9, 0.10, 1.0"
-StaticArrays = "0.12"
->>>>>>> 5e508fe7
+StaticArrays = "1.0"
 StatsBase = "0.32, 0.33"
 julia = "1.3"
 
