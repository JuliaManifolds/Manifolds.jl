--- conflicted
+++ resolved
@@ -129,15 +129,10 @@
                 inverse_retraction_methods=inverse_retraction_methods,
                 basis_types_vecs=basis_types,
                 basis_types_to_from=basis_types,
-<<<<<<< HEAD
                 exp_log_atol_multiplier=1e8,
                 retraction_atol_multiplier=1e8,
-=======
-                exp_log_atol_multiplier=1e7,
-                retraction_atol_multiplier=1e7,
                 test_rand_point=true,
                 test_rand_tvector=true,
->>>>>>> 8a3e4e9e
             )
         end
     end
