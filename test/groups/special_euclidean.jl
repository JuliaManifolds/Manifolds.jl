--- conflicted
+++ resolved
@@ -63,19 +63,11 @@
                 @test isapprox(G, compose(G, g1, g2), g1g2)
                 @test _to_affine(g1g2) ≈ _to_affine(g1) * _to_affine(g2)
 
-<<<<<<< HEAD
                 w = translate_diff(G, pts[1], Identity(G), v_pts[1])
-                w2 = similar(w)
+                w2 = allocate(w)
                 w2.parts[1] .= w.parts[1]
                 w2.parts[2] .= pts[1].parts[2] * w.parts[2]
                 @test _to_affine(w2, true) ≈ _to_affine(pts[1]) * _to_affine(v_pts[1], true)
-=======
-            w = translate_diff(G, pts[1], Identity(G), v_pts[1])
-            w2 = allocate(w)
-            w2.parts[1] .= w.parts[1]
-            w2.parts[2] .= pts[1].parts[2] * w.parts[2]
-            @test _to_affine(w2, true) ≈ _to_affine(pts[1]) * _to_affine(v_pts[1], true)
->>>>>>> ef9487c0
 
                 test_group(G, pts, v_pts, v_pts; test_diff = true, diff_convs = [(), (LeftAction(),)])
             end
