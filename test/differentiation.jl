using Test
using Manifolds
using Manifolds:
    _derivative,
    _derivative!,
    differential,
    differential!,
    gradient,
    gradient!,
    _gradient,
    _gradient!

using FiniteDifferences, FiniteDiff
using LinearAlgebra: Diagonal, dot

@testset "Differentiation backend" begin
    fd51 = Manifolds.FiniteDifferencesBackend()
<<<<<<< HEAD
    @testset "default_differential_backend" begin
        #ForwardDiff is loaded first in utils.
        @test default_differential_backend() === Manifolds.ForwardDiffBackend()
=======
    @testset "diff_backend" begin
        @test diff_backend() isa Manifolds.FiniteDifferencesBackend
        @test length(diff_backends()) == 3
        @test diff_backends()[1] isa Manifolds.FiniteDifferencesBackend
>>>>>>> 2a03fb14

        @test length(fd51.method.grid) == 5
        # check method order
        @test typeof(fd51.method).parameters[2] == 1
        fd71 = Manifolds.FiniteDifferencesBackend(central_fdm(7, 1))
        @test set_default_differential_backend!(fd71) == fd71
        @test default_differential_backend() == fd71
    end

    using ForwardDiff

    fwd_diff = Manifolds.ForwardDiffBackend()
    @testset "ForwardDiff" begin
<<<<<<< HEAD
        @test default_differential_backend() isa Manifolds.FiniteDifferencesBackend

        @test set_default_differential_backend!(fwd_diff) == fwd_diff
        @test default_differential_backend() == fwd_diff
        @test set_default_differential_backend!(fd51) isa Manifolds.FiniteDifferencesBackend
        @test default_differential_backend() isa Manifolds.FiniteDifferencesBackend

        set_default_differential_backend!(fwd_diff)
        @test default_differential_backend() == fwd_diff
        set_default_differential_backend!(fd51)
=======
        @test diff_backend() isa Manifolds.FiniteDifferencesBackend
        @test length(diff_backends()) == 3
        @test diff_backends()[1] isa Manifolds.FiniteDifferencesBackend
        @test diff_backends()[2] == fwd_diff

        @test diff_backend!(fwd_diff) == fwd_diff
        @test diff_backend() == fwd_diff
        @test diff_backend!(fd51) isa Manifolds.FiniteDifferencesBackend
        @test diff_backend() isa Manifolds.FiniteDifferencesBackend

        diff_backend!(fwd_diff)
        @test diff_backend() == fwd_diff
        diff_backend!(fd51)
>>>>>>> 2a03fb14
    end

    using FiniteDiff

    finite_diff = Manifolds.FiniteDiffBackend()
    @testset "FiniteDiff" begin
<<<<<<< HEAD
        @test default_differential_backend() isa Manifolds.FiniteDifferencesBackend

        @test set_default_differential_backend!(finite_diff) == finite_diff
        @test default_differential_backend() == finite_diff
        @test set_default_differential_backend!(fd51) isa Manifolds.FiniteDifferencesBackend
        @test default_differential_backend() isa Manifolds.FiniteDifferencesBackend

        set_default_differential_backend!(finite_diff)
        @test default_differential_backend() == finite_diff
        set_default_differential_backend!(fd51)
    end

    using ReverseDiff

    reverse_diff = Manifolds.ReverseDiffBackend()
    @testset "ReverseDiff" begin
        @test default_differential_backend() isa Manifolds.FiniteDifferencesBackend

        @test set_default_differential_backend!(reverse_diff) == reverse_diff
        @test default_differential_backend() == reverse_diff
        @test set_default_differential_backend!(fd51) isa Manifolds.FiniteDifferencesBackend
        @test default_differential_backend() isa Manifolds.FiniteDifferencesBackend

        set_default_differential_backend!(reverse_diff)
        @test default_differential_backend() == reverse_diff
        set_default_differential_backend!(fd51)
    end

    using Zygote: Zygote

    zygote_diff = Manifolds.ZygoteDiffBackend()
    @testset "Zygote" begin
        @test default_differential_backend() isa Manifolds.FiniteDifferencesBackend

        @test set_default_differential_backend!(zygote_diff) == zygote_diff
        @test default_differential_backend() == zygote_diff
        @test set_default_differential_backend!(fd51) isa Manifolds.FiniteDifferencesBackend
        @test default_differential_backend() isa Manifolds.FiniteDifferencesBackend

        set_default_differential_backend!(zygote_diff)
        @test default_differential_backend() == zygote_diff
        set_default_differential_backend!(fd51)
=======
        @test diff_backend() isa Manifolds.FiniteDifferencesBackend
        @test length(diff_backends()) == 4
        @test diff_backends()[4] == finite_diff

        @test diff_backend!(finite_diff) == finite_diff
        @test diff_backend() == finite_diff
        @test diff_backend!(fd51) isa Manifolds.FiniteDifferencesBackend
        @test diff_backend() isa Manifolds.FiniteDifferencesBackend

        diff_backend!(finite_diff)
        @test diff_backend() == finite_diff
        diff_backend!(fd51)
>>>>>>> 2a03fb14
    end

    using ReverseDiff

    reverse_diff = Manifolds.ReverseDiffBackend()
    @testset "ReverseDiff" begin
        @test diff_backend() isa Manifolds.FiniteDifferencesBackend
        @test length(diff_backends()) == 4
        @test diff_backends()[3] == reverse_diff

        @test diff_backend!(reverse_diff) == reverse_diff
        @test diff_backend() == reverse_diff
        @test diff_backend!(fd51) isa Manifolds.FiniteDifferencesBackend
        @test diff_backend() isa Manifolds.FiniteDifferencesBackend

        diff_backend!(reverse_diff)
        @test diff_backend() == reverse_diff
        diff_backend!(fd51)
    end

    using Zygote: Zygote

    zygote_diff = Manifolds.ZygoteDiffBackend()
    @testset "Zygote" begin
        @test diff_backend() isa Manifolds.FiniteDifferencesBackend
        @test length(diff_backends()) == 5
        @test diff_backends()[5] == zygote_diff

        @test diff_backend!(zygote_diff) == zygote_diff
        @test diff_backend() == zygote_diff
        @test diff_backend!(fd51) isa Manifolds.FiniteDifferencesBackend
        @test diff_backend() isa Manifolds.FiniteDifferencesBackend

        diff_backend!(zygote_diff)
        @test diff_backend() == zygote_diff
        diff_backend!(fd51)
    end

    @testset "gradient" begin
        set_default_differential_backend!(fd51)
        r2 = Euclidean(2)

        c1(t) = [sin(t), cos(t)]
        f1(x) = x[1] + x[2]^2
        f2(x) = 3 * x[1] * x[2] + x[2]^3

        @testset "Inference" begin
            X = [-1.0, -1.0]
            @test (@inferred _derivative(c1, 0.0, Manifolds.ForwardDiffBackend())) ≈
                  [1.0, 0.0]
            @test (@inferred _derivative!(c1, X, 0.0, Manifolds.ForwardDiffBackend())) === X
            @test X ≈ [1.0, 0.0]

            @test (@inferred _derivative(c1, 0.0, finite_diff)) ≈ [1.0, 0.0]
            @test (@inferred _gradient(f1, [1.0, -1.0], finite_diff)) ≈ [1.0, -2.0]
        end

        @testset for backend in [fd51, fwd_diff, finite_diff]
            set_default_differential_backend!(backend)
            @test _derivative(c1, 0.0) ≈ [1.0, 0.0]
            X = [-1.0, -1.0]
            @test _derivative!(c1, X, 0.0) === X
            @test isapprox(X, [1.0, 0.0])
        end
        @testset for backend in [fd51, fwd_diff, finite_diff, reverse_diff, zygote_diff]
<<<<<<< HEAD
            set_default_differential_backend!(backend)
=======
            diff_backend!(backend)
>>>>>>> 2a03fb14
            X = [-1.0, -1.0]
            @test _gradient(f1, [1.0, -1.0]) ≈ [1.0, -2.0]
            @test _gradient!(f1, X, [1.0, -1.0]) === X
            @test X ≈ [1.0, -2.0]
        end
        set_default_differential_backend!(Manifolds.NoneDiffBackend())
        @testset for backend in [fd51, Manifolds.ForwardDiffBackend()]
            @test _derivative(c1, 0.0, backend) ≈ [1.0, 0.0]
            @test _gradient(f1, [1.0, -1.0], backend) ≈ [1.0, -2.0]
        end

        set_default_differential_backend!(fd51)
    end
end

rb_onb_default = TangentDiffBackend(
    default_differential_backend(),
    Manifolds.ExponentialRetraction(),
    Manifolds.LogarithmicInverseRetraction(),
    DefaultOrthonormalBasis(),
)

rb_onb_fd51 = TangentDiffBackend(
    Manifolds.FiniteDifferencesBackend(),
    Manifolds.ExponentialRetraction(),
    Manifolds.LogarithmicInverseRetraction(),
    DefaultOrthonormalBasis(),
)

rb_onb_fwd_diff = TangentDiffBackend(
    Manifolds.ForwardDiffBackend(),
    Manifolds.ExponentialRetraction(),
    Manifolds.LogarithmicInverseRetraction(),
    DefaultOrthonormalBasis(),
)

rb_onb_finite_diff = TangentDiffBackend(
    Manifolds.FiniteDiffBackend(),
    Manifolds.ExponentialRetraction(),
    Manifolds.LogarithmicInverseRetraction(),
    DefaultOrthonormalBasis(),
)

rb_onb_default2 = TangentDiffBackend(
    default_differential_backend(),
    Manifolds.ExponentialRetraction(),
    Manifolds.LogarithmicInverseRetraction(),
    CachedBasis(
        DefaultOrthonormalBasis(),
        [[0.0, -1.0, 0.0], [sqrt(2) / 2, 0.0, -sqrt(2) / 2]],
    ),
)

rb_proj = Manifolds.RiemannianProjectionBackend(default_differential_backend())

@testset "Riemannian differentials" begin
    s2 = Sphere(2)
    p = [0.0, 0.0, 1.0]
    q = [1.0, 0.0, 0.0]
    c1(t) = geodesic(s2, q, p, t)

    Xval = [-sqrt(2) / 2, 0.0, sqrt(2) / 2]
    @test isapprox(s2, c1(π / 4), differential(s2, c1, π / 4, rb_onb_default), Xval)
    X = similar(p)
    differential!(s2, c1, X, π / 4, rb_onb_default)
    @test isapprox(s2, c1(π / 4), X, Xval)

    @testset for backend in [rb_onb_fd51, rb_onb_fwd_diff, rb_onb_finite_diff]
        @test isapprox(s2, c1(π / 4), differential(s2, c1, π / 4, backend), Xval)
        X = similar(p)
        differential!(s2, c1, X, π / 4, backend)
        @test isapprox(s2, c1(π / 4), X, Xval)
    end
end

@testset "Riemannian gradients" begin
    s2 = Sphere(2)
    f1(p) = p[1]

    q = [sqrt(2) / 2, 0, sqrt(2) / 2]
    for backend in [rb_onb_default, rb_proj]
        @test isapprox(s2, q, gradient(s2, f1, q, backend), [0.5, 0.0, -0.5])
    end
    X = similar(q)
    for backend in [rb_onb_default, rb_proj]
        gradient!(s2, f1, X, q, backend)
        @test isapprox(s2, q, X, [0.5, 0.0, -0.5])
    end
end<|MERGE_RESOLUTION|>--- conflicted
+++ resolved
@@ -15,16 +15,9 @@
 
 @testset "Differentiation backend" begin
     fd51 = Manifolds.FiniteDifferencesBackend()
-<<<<<<< HEAD
     @testset "default_differential_backend" begin
         #ForwardDiff is loaded first in utils.
         @test default_differential_backend() === Manifolds.ForwardDiffBackend()
-=======
-    @testset "diff_backend" begin
-        @test diff_backend() isa Manifolds.FiniteDifferencesBackend
-        @test length(diff_backends()) == 3
-        @test diff_backends()[1] isa Manifolds.FiniteDifferencesBackend
->>>>>>> 2a03fb14
 
         @test length(fd51.method.grid) == 5
         # check method order
@@ -38,7 +31,6 @@
 
     fwd_diff = Manifolds.ForwardDiffBackend()
     @testset "ForwardDiff" begin
-<<<<<<< HEAD
         @test default_differential_backend() isa Manifolds.FiniteDifferencesBackend
 
         @test set_default_differential_backend!(fwd_diff) == fwd_diff
@@ -49,28 +41,12 @@
         set_default_differential_backend!(fwd_diff)
         @test default_differential_backend() == fwd_diff
         set_default_differential_backend!(fd51)
-=======
-        @test diff_backend() isa Manifolds.FiniteDifferencesBackend
-        @test length(diff_backends()) == 3
-        @test diff_backends()[1] isa Manifolds.FiniteDifferencesBackend
-        @test diff_backends()[2] == fwd_diff
-
-        @test diff_backend!(fwd_diff) == fwd_diff
-        @test diff_backend() == fwd_diff
-        @test diff_backend!(fd51) isa Manifolds.FiniteDifferencesBackend
-        @test diff_backend() isa Manifolds.FiniteDifferencesBackend
-
-        diff_backend!(fwd_diff)
-        @test diff_backend() == fwd_diff
-        diff_backend!(fd51)
->>>>>>> 2a03fb14
     end
 
     using FiniteDiff
 
     finite_diff = Manifolds.FiniteDiffBackend()
     @testset "FiniteDiff" begin
-<<<<<<< HEAD
         @test default_differential_backend() isa Manifolds.FiniteDifferencesBackend
 
         @test set_default_differential_backend!(finite_diff) == finite_diff
@@ -113,20 +89,6 @@
         set_default_differential_backend!(zygote_diff)
         @test default_differential_backend() == zygote_diff
         set_default_differential_backend!(fd51)
-=======
-        @test diff_backend() isa Manifolds.FiniteDifferencesBackend
-        @test length(diff_backends()) == 4
-        @test diff_backends()[4] == finite_diff
-
-        @test diff_backend!(finite_diff) == finite_diff
-        @test diff_backend() == finite_diff
-        @test diff_backend!(fd51) isa Manifolds.FiniteDifferencesBackend
-        @test diff_backend() isa Manifolds.FiniteDifferencesBackend
-
-        diff_backend!(finite_diff)
-        @test diff_backend() == finite_diff
-        diff_backend!(fd51)
->>>>>>> 2a03fb14
     end
 
     using ReverseDiff
@@ -192,11 +154,7 @@
             @test isapprox(X, [1.0, 0.0])
         end
         @testset for backend in [fd51, fwd_diff, finite_diff, reverse_diff, zygote_diff]
-<<<<<<< HEAD
             set_default_differential_backend!(backend)
-=======
-            diff_backend!(backend)
->>>>>>> 2a03fb14
             X = [-1.0, -1.0]
             @test _gradient(f1, [1.0, -1.0]) ≈ [1.0, -2.0]
             @test _gradient!(f1, X, [1.0, -1.0]) === X
