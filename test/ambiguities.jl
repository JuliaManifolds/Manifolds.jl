@testset "Ambiguities" begin
    if VERSION.prerelease == () && !Sys.iswindows() && VERSION < v"1.8.0"
        mbs = Test.detect_ambiguities(ManifoldsBase)
        # Interims solution until we follow what was proposed in
        # https://discourse.julialang.org/t/avoid-ambiguities-with-individual-number-element-identity/62465/2
        fmbs = filter(x -> !any(has_type_in_signature.(x, Identity)), mbs)
<<<<<<< HEAD
        FMBS_LIMIT = 17
=======
        FMBS_LIMIT = 21
>>>>>>> e016386c
        println("Number of ManifoldsBase.jl ambiguities: $(length(fmbs))")
        @test length(fmbs) <= FMBS_LIMIT
        if length(fmbs) > FMBS_LIMIT
            for amb in fmbs
                println(amb)
                println()
            end
        end
        ms = Test.detect_ambiguities(Manifolds)
        # Interims solution until we follow what was proposed in
        # https://discourse.julialang.org/t/avoid-ambiguities-with-individual-number-element-identity/62465/2
        fms = filter(x -> !any(has_type_in_signature.(x, Identity)), ms)
<<<<<<< HEAD
        FMS_LIMIT = 27
=======
        FMS_LIMIT = 35
>>>>>>> e016386c
        println("Number of Manifolds.jl ambiguities: $(length(fms))")
        if length(fms) > FMS_LIMIT
            for amb in fms
                println(amb)
                println()
            end
        end
        @test length(fms) <= FMS_LIMIT
        # this test takes way too long to perform regularly
        # @test length(our_base_ambiguities()) <= 4
    else
        @info "Skipping Ambiguity tests for pre-release versions"
    end
end<|MERGE_RESOLUTION|>--- conflicted
+++ resolved
@@ -4,11 +4,7 @@
         # Interims solution until we follow what was proposed in
         # https://discourse.julialang.org/t/avoid-ambiguities-with-individual-number-element-identity/62465/2
         fmbs = filter(x -> !any(has_type_in_signature.(x, Identity)), mbs)
-<<<<<<< HEAD
-        FMBS_LIMIT = 17
-=======
         FMBS_LIMIT = 21
->>>>>>> e016386c
         println("Number of ManifoldsBase.jl ambiguities: $(length(fmbs))")
         @test length(fmbs) <= FMBS_LIMIT
         if length(fmbs) > FMBS_LIMIT
@@ -21,11 +17,7 @@
         # Interims solution until we follow what was proposed in
         # https://discourse.julialang.org/t/avoid-ambiguities-with-individual-number-element-identity/62465/2
         fms = filter(x -> !any(has_type_in_signature.(x, Identity)), ms)
-<<<<<<< HEAD
-        FMS_LIMIT = 27
-=======
         FMS_LIMIT = 35
->>>>>>> e016386c
         println("Number of Manifolds.jl ambiguities: $(length(fms))")
         if length(fms) > FMS_LIMIT
             for amb in fms
