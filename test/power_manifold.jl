--- conflicted
+++ resolved
@@ -222,7 +222,6 @@
         )
     end
 
-<<<<<<< HEAD
     @testset "Basis printing" begin
         p = hcat([[1.0, 0.0, 0.0] for i in 1:5]...)
         Bc = get_basis(Ms1, p, DefaultOrthonormalBasis())
@@ -290,7 +289,7 @@
            1
         """
     end
-=======
+
     @testset "Power manifold of Circle" begin
         pts_t = [[0.0, 1.0, 2.0], [1.0, 1.0, 2.4], [0.0, 2.0, 1.0]]
         MT = PowerManifold(Circle(), 3)
@@ -310,5 +309,4 @@
         )
     end
 
->>>>>>> 1771ae65
 end