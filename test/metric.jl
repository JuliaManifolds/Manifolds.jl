--- conflicted
+++ resolved
@@ -182,16 +182,12 @@
     end
     @testset "Local Metric Error message" begin
         M = MetricManifold(BaseManifold{2}(), NotImplementedMetric())
-<<<<<<< HEAD
         A = Manifolds.get_default_atlas(M)
         p = [3, 4]
         i = get_chart_index(M, A, p)
 
         B = induced_basis(M, A, i, TangentSpace)
-        @test_throws ErrorException local_metric(M, p, B)
-=======
-        @test_throws MethodError local_metric(M, [3, 4])
->>>>>>> 4c6cb43b
+        @test_throws MethodError local_metric(M, p, B)
     end
     @testset "scaled Euclidean metric" begin
         n = 3
@@ -210,19 +206,10 @@
         @test base_manifold(M) === E
         @test metric(M) === g
 
-<<<<<<< HEAD
         i_zeros = get_chart_index(M, A, zeros(3))
         B_i_zeros = induced_basis(M, A, i_zeros, TangentSpace)
-        @test_throws ErrorException local_metric_jacobian(E, zeros(3), B_i_zeros)
-        @test_throws ErrorException christoffel_symbols_second_jacobian(
-            E,
-            zeros(3),
-            B_i_zeros,
-        )
-=======
-        @test_throws MethodError local_metric_jacobian(E, zeros(3))
-        @test_throws MethodError christoffel_symbols_second_jacobian(E, zeros(3))
->>>>>>> 4c6cb43b
+        @test_throws MethodError local_metric_jacobian(E, zeros(3), B_i_zeros)
+        @test_throws MethodError christoffel_symbols_second_jacobian(E, zeros(3), B_i_zeros)
 
         for vtype in (Vector, MVector{n})
             p, X, Y = vtype(randn(n)), vtype(randn(n)), vtype(randn(n))
@@ -461,18 +448,12 @@
         @test is_point(MM, p) === is_point(M, p)
         @test is_vector(MM, p, X) === is_vector(M, p, X)
 
-<<<<<<< HEAD
         A = Manifolds.get_default_atlas(MM2)
         chart_p = get_chart_index(MM2, A, p)
         B_p = induced_basis(MM2, A, chart_p, TangentSpace)
-        @test_throws ErrorException local_metric(MM2, p, B_p)
-        @test_throws ErrorException local_metric_jacobian(MM2, p, B_p)
-        @test_throws ErrorException christoffel_symbols_second_jacobian(MM2, p, B_p)
-=======
-        @test_throws MethodError local_metric(MM2, x)
-        @test_throws MethodError local_metric_jacobian(MM2, x)
-        @test_throws MethodError christoffel_symbols_second_jacobian(MM2, x)
->>>>>>> 4c6cb43b
+        @test_throws MethodError local_metric(MM2, p, B_p)
+        @test_throws MethodError local_metric_jacobian(MM2, p, B_p)
+        @test_throws MethodError christoffel_symbols_second_jacobian(MM2, p, B_p)
         # MM falls back to nondefault error
         @test_throws MethodError projected_distribution(MM, 1, p)
         @test_throws MethodError projected_distribution(MM, 1)
