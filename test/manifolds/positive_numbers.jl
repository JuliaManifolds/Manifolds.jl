--- conflicted
+++ resolved
@@ -77,7 +77,6 @@
             )
         end
     end
-<<<<<<< HEAD
     @testset "Weingarten & Hessian" begin
         M = PositiveNumbers()
         p = 1.0
@@ -86,7 +85,7 @@
         X = 4.0
         rH = riemannian_Hessian(M, p, G, H, X)
         @test rH == p * H * p + X * G * p
-=======
+    end
 
     @testset "Manifold volume" begin
         M5 = PositiveVectors(3)
@@ -94,6 +93,5 @@
         @test isinf(manifold_volume(M5))
         @test volume_density(M, 0.5, 2.0) ≈ exp(4.0)
         @test volume_density(M5, [0.5, 1.0, 2.0], [1.0, -1.0, 2.0]) ≈ exp(2.0)
->>>>>>> a0c70ace
     end
 end