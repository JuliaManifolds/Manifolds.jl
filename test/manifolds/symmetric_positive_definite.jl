include("../utils.jl")

@testset "Symmetric Positive Definite Matrices" begin
    M1 = SymmetricPositiveDefinite(3)
    @test repr(M1) == "SymmetricPositiveDefinite(3)"
    M2 = MetricManifold(SymmetricPositiveDefinite(3), Manifolds.AffineInvariantMetric())
    M3 = MetricManifold(SymmetricPositiveDefinite(3), Manifolds.LogCholeskyMetric())
    M4 = MetricManifold(SymmetricPositiveDefinite(3), Manifolds.LogEuclideanMetric())
    M5 = MetricManifold(SymmetricPositiveDefinite(3), Manifolds.BuresWassersteinMetric())
    M6 = MetricManifold(
        SymmetricPositiveDefinite(3),
        Manifolds.GeneralizedBuresWassersteinMetric(
            [2.0 1.0 0.0; 1.0 2.0 1.0; 0.0 1.0 2.0],
        ),
    )

    @test !is_flat(M4)
    @test injectivity_radius(M1) == Inf
    @test injectivity_radius(M1, one(zeros(3, 3))) == Inf
    @test injectivity_radius(M1, ExponentialRetraction()) == Inf
    @test injectivity_radius(M1, one(zeros(3, 3)), ExponentialRetraction()) == Inf
    @test zero_vector(M1, one(zeros(3, 3))) == zero_vector(M2, one(zeros(3, 3)))
    @test zero_vector(M1, one(zeros(3, 3))) == zero_vector(M3, one(zeros(3, 3)))
    metrics = [M1, M2, M3, M5, M6]
    types = [Matrix{Float64}, SPDPoint]
    TEST_FLOAT32 && push!(types, Matrix{Float32})
    TEST_STATIC_SIZED && push!(types, MMatrix{3,3,Float64,9})

    for M in metrics
        basis_types = if (M == M1 || M == M2)
            (DefaultOrthonormalBasis(),)
        else
            ()
        end
        @testset "$(typeof(M))" begin
            @test representation_size(M) == (3, 3)
            @test !is_flat(M)
            for T in types
                exp_log_atol_multiplier = 8.0
                if T <: MMatrix{3,3,Float64}
                    # eigendecomposition of 3x3 SPD matrices from StaticArrays is not very accurate
                    exp_log_atol_multiplier = 5.0e7
                end
                if M == M6
                    # we have to raise this slightly for the nondiagonal case.
                    exp_log_atol_multiplier = 5e1
                end
                if T == SPDPoint && (M != M1 && M != M2)
                    # SPDPoint only meant for Affine metric
                    continue
                end
                if M == M3 && T <: MMatrix
                    # Cholesky or something does not work in vector_transport yet for MMatrix
                    continue
                end
                A(α) = [1.0 0.0 0.0; 0.0 cos(α) sin(α); 0.0 -sin(α) cos(α)]
                ptsF = [#
                    [1.0 0.0 0.0; 0.0 1.0 0.0; 0.0 0.0 1],
                    [2.0 0.0 0.0; 0.0 2.0 0.0; 0.0 0.0 1],
                    A(π / 6) * [1.0 0.0 0.0; 0.0 2.0 0.0; 0.0 0.0 1] * transpose(A(π / 6)),
                ]
                pts = [convert(T, a) for a in ptsF]
                test_manifold(
                    M,
                    pts;
                    vector_transport_methods=typeof(M) == SymmetricPositiveDefinite{3} ?
                                             [ParallelTransport()] : [],
                    test_vee_hat=M === M2,
                    exp_log_atol_multiplier=exp_log_atol_multiplier,
                    basis_types_vecs=basis_types,
                    basis_types_to_from=basis_types,
                    is_tangent_atol_multiplier=1,
                    test_inplace=true,
                    test_rand_point=M === M1,
                    test_rand_tvector=M === M1,
                    test_default_vector_transport=!(M === M5 || M === M6),
                )
            end
            @testset "Test Error cases in is_point and is_vector" begin
                pt1f = zeros(2, 3) # wrong size
                pt2f = [1.0 0.0 0.0; 0.0 0.0 0.0; 0.0 0.0 1.0] # not positive Definite
                pt3f = [2.0 0.0 1.0; 0.0 1.0 0.0; 0.0 0.0 4.0] # not symmetric
                pt4 = [2.0 1.0 0.0; 1.0 2.0 0.0; 0.0 0.0 4.0]
                @test !is_point(M, pt1f)
                @test !is_point(M, pt2f)
                @test !is_point(M, pt3f)
                @test is_point(M, pt4)
                @test !is_vector(M, pt4, pt1f)
                @test is_vector(M, pt4, pt2f)
                @test !is_vector(M, pt4, pt3f)
            end
        end
    end
    p = [1.0 0.0 0.0; 0.0 1.0 0.0; 0.0 0.0 1]
    q = [2.0 0.0 0.0; 0.0 2.0 0.0; 0.0 0.0 1]
    @testset "Convert Eucl/Emb to (Generalised) BW" begin
        Z = ones(3, 3)
        em = EuclideanMetric()
        x = 2 .* (Z * p + p * Z)
        X = change_representer(M5, em, p, Z)
        @test isapprox(x, X)
        y = 2 .* (Z * p * M6.metric.M + M6.metric.M * p' * Z)
        Y = change_representer(M6, em, p, Z)
        @test isapprox(y, Y)
    end
    @testset "Convert SPD to Cholesky" begin
        v = log(M1, p, q)
        (l, w) = Manifolds.spd_to_cholesky(p, v)
        (xs, vs) = Manifolds.cholesky_to_spd(l, w)
        @test isapprox(xs, p)
        @test isapprox(vs, v)
    end
    @testset "Preliminary tests for LogEuclidean" begin
        @test representation_size(M4) == (3, 3)
        @test isapprox(distance(M4, p, q), sqrt(2) * log(2))
        @test manifold_dimension(M4) == manifold_dimension(M1)
    end
    @testset "Test for tangent ONB on AffineInvariantMetric" begin
        v = log(M2, p, q)
        donb = get_basis(base_manifold(M2), p, DiagonalizingOrthonormalBasis(v))
        Xs = get_vectors(base_manifold(M2), p, donb)
        k = donb.data.eigenvalues
        @test isapprox(0.0, first(k))
        for i in 1:length(Xs)
            @test isapprox(1.0, norm(M2, p, Xs[i]))
            for j in (i + 1):length(Xs)
                @test isapprox(0.0, inner(M2, p, Xs[i], Xs[j]))
            end
        end
        d2onb = get_basis(M2, p, DiagonalizingOrthonormalBasis(v))
        @test donb.data.eigenvalues == d2onb.data.eigenvalues
        @test get_vectors(base_manifold(M2), p, donb) == get_vectors(M2, p, d2onb)
    end
    @testset "Vector transport and transport along with Schild and Pole ladder" begin
        A(α) = [1.0 0.0 0.0; 0.0 cos(α) sin(α); 0.0 -sin(α) cos(α)]
        M = SymmetricPositiveDefinite(3)
        p1 = [1.0 0.0 0.0; 0.0 1.0 0.0; 0.0 0.0 1]
        p2 = [2.0 0.0 0.0; 0.0 2.0 0.0; 0.0 0.0 1]
        p3 = A(π / 6) * [1.0 0.0 0.0; 0.0 2.0 0.0; 0.0 0.0 1] * transpose(A(π / 6))
        X1 = log(M, p1, p3)
        Y1 = vector_transport_to(M, p1, X1, p2)
        @test is_vector(M, p2, Y1)
        Y2 = vector_transport_to(M, p1, X1, p2, PoleLadderTransport())
        @test is_vector(M, p2, Y2, atol=10^-16)
        Y3 = vector_transport_to(M, p1, X1, p2, SchildsLadderTransport())
        @test is_vector(M, p2, Y3)
        @test isapprox(M, p2, Y1, Y2) # pole is exact on SPDs, i.e. identical to parallel transport
        @test norm(M, p1, X1) ≈ norm(M, p2, Y1) # parallel transport is length preserving
        # test isometry
        X2 = log(M, p1, p2)
        Y4 = vector_transport_to(M, p1, X2, p2)
        @test norm(M, p1, X2) ≈ norm(M, p2, Y4)
        @test is_vector(M, p2, Y4)
        Y5 = vector_transport_to(M, p1, X2, p2, PoleLadderTransport())
        @test inner(M, p1, X1, X2) ≈ inner(M, p2, Y1, Y4) # parallel transport isometric
        @test inner(M, p1, X1, X2) ≈ inner(M, p2, Y2, Y5) # pole ladder transport isometric
    end
    @testset "Metric change for Linear Affine Metric" begin
        X = log(M1, p, q)
        Y = change_metric(M1, EuclideanMetric(), p, X)
        @test Y == p * X
        Z = change_representer(M1, EuclideanMetric(), p, X)
        @test Z == p * X * p
    end
    @testset "Projection on Tangent space" begin
        p = Matrix{Float64}(I, 3, 3)
        X = [1.0 2.0 1.0; 0.0 1.0 0.0; 0.0 0.0 1.0]
        Y = project(M1, p, X)
        @test is_vector(M1, p, Y)
    end
    @testset "Tangent ONB" begin
        q = [2.0 0.0 0.0; 0.0 2.0 0.0; 0.0 0.0 1]
        b = DefaultOrthonormalBasis()
        B = get_basis(M1, q, b)
        for i in 1:length(B.data)
            @test norm(M1, q, B.data[i]) ≈ 1
            for j in (i + 1):length(B.data)
                @test inner(M1, q, B.data[i], B.data[j]) ≈ 0
            end
        end
        X = [1.0 1.0 0.5; 1.0 1.0 0.0; 0.5 0.0 1.0]
        c = get_coordinates(M1, q, X, b)
        X2 = get_vector(M1, q, c, b)
        @test isapprox(M1, q, X, X2)
    end
    @testset "rand()" begin
        p = rand(M1)
        @test is_point(M1, p)
        @test is_vector(M1, p, rand(M1; vector_at=p, tangent_distr=:Rician))
        @test is_vector(
            M1,
            p,
            rand(MersenneTwister(123), M1; vector_at=p, tangent_distr=:Rician),
        )
    end
    @testset "metric" begin
        p = [
            1.3996531703810995 -0.050757455076129054 0.012468338878281887
            -0.050757455076129054 1.4934536968479577 -0.1322157270710227
            0.012468338878281887 -0.1322157270710227 1.1406534894519493
        ]
        X1 = [
            -0.040154529852424355 0.0940975617218614 -0.14399681300759132
            0.0940975617218614 -0.07959493647453719 0.039521032486382335
            -0.14399681300759132 0.039521032486382335 -0.08077209831531029
        ]
        X2 = [
            0.22320202697960773 0.1294383854675894 -0.15402580371166136
            0.1294383854675894 0.23251725583184363 0.13919342694607098
            -0.15402580371166136 0.139193426946071 0.4493904218883048
        ]
        X3 = [
            0.14955817329734716 0.04874731541620811 0.16142208646317371
            0.048747315416208095 0.4135413163173373 0.0813738001379617
            0.16142208646317371 0.0813738001379617 0.5381987409318881
        ]
        X_rt = [
            0.0026845159609378074 0.0008609241226852796 0.003549384063443887
            0.0008609241226852785 -0.0010229969873821812 -0.0014137071858029112
            0.003549384063443888 -0.0014137071858029105 -0.0011418891263384548
        ]

        @test isapprox(M1, p, riemann_tensor(M1, p, X1, X2, X3), X_rt)
    end
    @testset "SPDPoint functions" begin
        p = SPDPoint(2 * Matrix{Float64}(I, 3, 3))
        p2 = copy(p)
        @test SPDPoint(p2) === p2
        @test p2.eigen == p.eigen
        pS = SPDPoint(
            2 * Matrix{Float64}(I, 3, 3);
            store_p=false,
            store_sqrt=false,
            store_sqrt_inv=false,
        )
        m = missing
        s = "$(typeof(pS))\np:\n $m\np^{1/2}:\n $m\np^{-1/2}:\n $m"
        @test sprint(show, "text/plain", pS) == s
        pF = SPDPoint(Matrix{Float64}(I, 3, 3))
        copyto!(pF, pS) # fill values in F
        @test pF == p
        pF2 = SPDPoint(Matrix{Float64}(I, 3, 3))
        copyto!(pF2, pF) # copy alues in F
        @test !ismissing(pF2.p)
        @test !ismissing(pF2.sqrt)
        @test !ismissing(pF2.sqrt_inv)
        pF3 = SPDPoint(
            Matrix{Float64}(I, 3, 3);
            store_p=false,
            store_sqrt=false,
            store_sqrt_inv=false,
        )
        copyto!(pF3, pF2) # do not fill values from F
        @test ismissing(pF3.p)
        @test ismissing(pF3.sqrt)
        @test ismissing(pF3.sqrt_inv)
        @test isapprox(Manifolds.spd_sqrt(pS), pF.sqrt) # recreate
        @test isapprox(Manifolds.spd_sqrt_inv(pF), pF.sqrt_inv) #identity
        pF4 = SPDPoint(2 * Matrix{Float64}(I, 3, 3); store_sqrt_inv=false)
        pF5 = SPDPoint(2 * Matrix{Float64}(I, 3, 3); store_sqrt=false)
        ssi = (pF.sqrt, pF.sqrt_inv)
        @test Manifolds.spd_sqrt_and_sqrt_inv(pF4) == ssi # comp sqrt inv
        @test Manifolds.spd_sqrt_and_sqrt_inv(pF5) == ssi # comp sqrt
        @test Manifolds.spd_sqrt_and_sqrt_inv(pS) == ssi # com both
        M = SymmetricPositiveDefinite(3)
        @test isapprox(exp!(M, pS, p, zero_vector(M, p)), p)
        @test ismissing(pS.sqrt)
        @test ismissing(pS.sqrt_inv)
    end

    @testset "test BigFloat" begin
        M = SymmetricPositiveDefinite(2)
        p1 = BigFloat[
            1.6590891025248637458133771360735408961772918701171875 -2.708777790960681386422947980463504791259765625e-07
            -2.708777790960681386422947980463504791259765625e-07 1.6590893171834280028775765458703972399234771728515625
        ]
        @test is_point(M, p1)
    end

<<<<<<< HEAD
    @testset "Riemannian Hessian Conversion" begin
        M = SymmetricPositiveDefinite(2)
        p = [2.0 1.0; 1.0 1.0]
        G = [1.0 0.0; 1.0 0.1]
        H = [2.0 1.0; 0.0 0.0]
        X = [0.0 3.0; 3.0 0.0]
        Y = X * 1 / 2 * (G' + G) * p
        Y = 1 / 2 * p * (H' + H) * p + 1 / 2 * (Y' + Y)
        @test riemannian_Hessian(M, p, G, H, X) == Y
=======
    @testset "Volume density" begin
        M = SymmetricPositiveDefinite(3)
        @test manifold_volume(M) == Inf
        p = [
            1.680908185710701 -0.030208936760309613 -0.284402826783584
            -0.030208936760309613 1.7199740873691465 -0.0066638025832747305
            -0.284402826783584 -0.0066638025832747305 1.6842441059901379
        ]
        X = [
            -1.3447374559982306 0.2591587910302816 0.9739140395169474
            0.2591587910302816 0.3649975914025044 -0.2888865063584093
            0.9739140395169474 -0.2888865063584093 -0.9564259306801289
        ]
        @test volume_density(M, p, X) ≈ 5.141867280770719
>>>>>>> a0c70ace
    end
end<|MERGE_RESOLUTION|>--- conflicted
+++ resolved
@@ -277,7 +277,6 @@
         @test is_point(M, p1)
     end
 
-<<<<<<< HEAD
     @testset "Riemannian Hessian Conversion" begin
         M = SymmetricPositiveDefinite(2)
         p = [2.0 1.0; 1.0 1.0]
@@ -287,7 +286,8 @@
         Y = X * 1 / 2 * (G' + G) * p
         Y = 1 / 2 * p * (H' + H) * p + 1 / 2 * (Y' + Y)
         @test riemannian_Hessian(M, p, G, H, X) == Y
-=======
+    end
+
     @testset "Volume density" begin
         M = SymmetricPositiveDefinite(3)
         @test manifold_volume(M) == Inf
@@ -302,6 +302,5 @@
             0.9739140395169474 -0.2888865063584093 -0.9564259306801289
         ]
         @test volume_density(M, p, X) ≈ 5.141867280770719
->>>>>>> a0c70ace
     end
 end