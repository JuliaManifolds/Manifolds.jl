--- conflicted
+++ resolved
@@ -366,7 +366,6 @@
         ) === 2.0
     end
 
-<<<<<<< HEAD
     @testset "Weingarten & Hessian" begin
         M = Euclidean(2)
         p = [1.0, 2.0]
@@ -375,10 +374,9 @@
         X = [7.0, 8.0]
         rH = riemannian_Hessian(M, p, G, H, X)
         @test rH == H
-=======
+    end
     @testset "Volume" begin
         @test manifold_volume(Euclidean(2)) == Inf
         @test volume_density(E, p, X) == 1.0
->>>>>>> a0c70ace
     end
 end