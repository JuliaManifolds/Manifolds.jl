include("../header.jl")

@testset "Symmetric Positive Semidefinite Matrices of Fixed Rank" begin
    @testset "Real Matrices" begin
        M = SymmetricPositiveSemidefiniteFixedRank(4, 2)
        @test repr(M) == "SymmetricPositiveSemidefiniteFixedRank(4, 2, ℝ)"
        @test manifold_dimension(M) == 7
        @test !is_flat(M)
        q = [1.0 0.0; 0.0 1.0; 0.0 0.0; 0.0 0.0]
        @test is_point(M, q)
        Y = [1.0 0.0; 0.0 0.0; 0.0 0.0; 0.0 0.0]
        @test_throws DomainError is_point(M, Y; error = :error)
        @test is_vector(M, q, Y)
        q2 = [2.0 1.0; 0.0 0.0; 0.0 1.0; 0.0 0.0]
        q3 = [0.0 0.0; 1.0 0.0; 0.0 1.0; 0.0 0.0]
        X = log(M, q, q2)
        X3 = vector_transport_to(M, q, X, q3, ProjectionTransport())
        X3t = project(M, q3, X)
        @test is_vector(M, q3, X3)
        @test isapprox(M, q3, X3, X3t)

        types = [Matrix{Float64}]
        TEST_FLOAT32 && push!(types, Matrix{Float32})
        TEST_STATIC_SIZED && push!(types, MMatrix{4, 2, Float64, 8})
        for T in types
            pts = [convert(T, q), convert(T, q2), convert(T, q3)]
            @testset "Type $T" begin
                test_manifold(
                    M,
                    pts,
<<<<<<< HEAD
                    exp_log_atol_multiplier=5,
                    is_tangent_atol_multiplier=5,
                    test_project_tangent=true,
                    test_inplace=true,
                    test_injectivity_radius=false,
=======
                    exp_log_atol_multiplier = 5,
                    is_tangent_atol_multiplier = 5,
                    test_project_tangent = true,
                    test_inplace = true,
>>>>>>> b026c2a4
                )
            end
        end
    end
    @testset "Complex Matrices" begin
        M = SymmetricPositiveSemidefiniteFixedRank(4, 2, ℂ)
        @test repr(M) == "SymmetricPositiveSemidefiniteFixedRank(4, 2, ℂ)"
        @test manifold_dimension(M) == 12
    end
    @testset "field parameter" begin
        M = SymmetricPositiveSemidefiniteFixedRank(4, 2; parameter = :field)
        @test typeof(get_embedding(M)) === Euclidean{Tuple{Int, Int}, ℝ}
        @test repr(M) == "SymmetricPositiveSemidefiniteFixedRank(4, 2, ℝ; parameter=:field)"
    end
end<|MERGE_RESOLUTION|>--- conflicted
+++ resolved
@@ -28,18 +28,11 @@
                 test_manifold(
                     M,
                     pts,
-<<<<<<< HEAD
                     exp_log_atol_multiplier=5,
                     is_tangent_atol_multiplier=5,
                     test_project_tangent=true,
                     test_inplace=true,
                     test_injectivity_radius=false,
-=======
-                    exp_log_atol_multiplier = 5,
-                    is_tangent_atol_multiplier = 5,
-                    test_project_tangent = true,
-                    test_inplace = true,
->>>>>>> b026c2a4
                 )
             end
         end
