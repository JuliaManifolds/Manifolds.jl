--- conflicted
+++ resolved
@@ -339,7 +339,6 @@
         @test dpX[2][1] == -1.0
         @test dpX[2][2].X == 2 * normalize(X)
     end
-<<<<<<< HEAD
     @testset "Riemannian Hessian" begin
         M = Hyperbolic(2)
         p = [0.0, 0.0, 1.0]
@@ -349,7 +348,7 @@
         D = diagm([1.0, 1.0, -1.0])
         rH = project(M, p, D * H + dot(p, D * G) .* X)
         @test riemannian_Hessian(M, p, G, H, X) == rH
-=======
+    end
     @testset "Manifold volume" begin
         M = Hyperbolic(2)
         @test manifold_volume(M) == Inf
@@ -357,6 +356,5 @@
         X = [1.0, 2.0, sqrt(3)]
         @test volume_density(M, p, X) ≈ 2.980406103535168
         @test volume_density(M, p, [0.0, 0.0, 0.0]) ≈ 1.0
->>>>>>> a0c70ace
     end
 end