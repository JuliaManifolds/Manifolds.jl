include("../utils.jl")

@testset "Grassmann" begin
    @testset "Real" begin
        M = Grassmann(3, 2)
        @testset "Basics" begin
            @test repr(M) == "Grassmann(3, 2, ℝ)"
            @test representation_size(M) == (3, 2)
            @test manifold_dimension(M) == 2
            @test !is_flat(M)
            @test is_flat(Grassmann(2, 1))
            @test default_retraction_method(M) == PolarRetraction()
            @test default_retraction_method(M, typeof(zeros(3, 2))) == PolarRetraction()
            @test default_retraction_method(M, ProjectorPoint) == ExponentialRetraction()
            @test default_retraction_method(M) == PolarRetraction()
            @test default_vector_transport_method(M) == ProjectionTransport()
            @test get_total_space(M) == Stiefel(3, 2, ℝ)
            @test get_orbit_action(M) ==
                  Manifolds.RowwiseMultiplicationAction(M, Orthogonal(2))
            @test !is_point(M, [1.0, 0.0, 0.0, 0.0])
            @test !is_vector(M, [1.0 0.0; 0.0 1.0; 0.0 0.0], [0.0, 0.0, 1.0, 0.0])
            @test_throws ManifoldDomainError is_point(M, [2.0 0.0; 0.0 1.0; 0.0 0.0], true)
            @test_throws ManifoldDomainError is_vector(
                M,
                [2.0 0.0; 0.0 1.0; 0.0 0.0],
                zeros(3, 2),
                true,
            )
            @test_throws ManifoldDomainError is_vector(
                M,
                [1.0 0.0; 0.0 1.0; 0.0 0.0],
                ones(3, 2),
                true,
            )
            @test is_point(M, [1.0 0.0; 0.0 1.0; 0.0 0.0], true)
            @test_throws ManifoldDomainError is_point(
                M,
                1im * [1.0 0.0; 0.0 1.0; 0.0 0.0],
                true,
            )
            @test is_vector(
                M,
                [1.0 0.0; 0.0 1.0; 0.0 0.0],
                zero_vector(M, [1.0 0.0; 0.0 1.0; 0.0 0.0]),
                true,
            )
            @test_throws ManifoldDomainError is_vector(
                M,
                [1.0 0.0; 0.0 1.0; 0.0 0.0],
                1im * zero_vector(M, [1.0 0.0; 0.0 1.0; 0.0 0.0]),
                true,
            )
            @test injectivity_radius(M) == π / 2
            @test injectivity_radius(M, ExponentialRetraction()) == π / 2
            @test injectivity_radius(M, [1.0 0.0; 0.0 1.0; 0.0 0.0]) == π / 2
            @test injectivity_radius(
                M,
                [1.0 0.0; 0.0 1.0; 0.0 0.0],
                ExponentialRetraction(),
            ) == π / 2
        end
        types = [Matrix{Float64}]
        TEST_STATIC_SIZED && push!(types, MMatrix{3,2,Float64,6})

        TEST_FLOAT32 && push!(types, Matrix{Float32})
        basis_types = (ProjectedOrthonormalBasis(:gram_schmidt),)
        @testset "Type $T" for T in types
            p1 = [1.0 0.0; 0.0 1.0; 0.0 0.0]
            X = [0.0 0.0; 0.0 0.0; 0.0 1.0]
            p2 = exp(M, p1, X)
            Y = [0.0 1.0; -1.0 0.0; 1.0 0.0]
            p3 = exp(M, p1, Y)
            pts = convert.(T, [p1, p2, p3])
            test_manifold(
                M,
                pts,
                test_injectivity_radius=false,
                test_project_tangent=true,
                test_project_point=true,
                test_default_vector_transport=false,
                point_distributions=[Manifolds.uniform_distribution(M, pts[1])],
                test_vee_hat=false,
                test_rand_point=true,
                test_rand_tvector=true,
                retraction_methods=[PolarRetraction(), QRRetraction()],
                inverse_retraction_methods=[
                    PolarInverseRetraction(),
                    QRInverseRetraction(),
                ],
                #basis_types_vecs = basis_types,
                # investigate why this is so large on dev
                exp_log_atol_multiplier=10.0 * (VERSION >= v"1.6-DEV" ? 10.0^8 : 1.0),
                is_tangent_atol_multiplier=20.0,
                is_point_atol_multiplier=10.0,
                projection_atol_multiplier=10.0,
                retraction_atol_multiplier=1e2,
            )

            @testset "inner/norm" begin
                X1 = inverse_retract(M, pts[1], pts[2], PolarInverseRetraction())
                X2 = inverse_retract(M, pts[1], pts[3], PolarInverseRetraction())

                @test real(inner(M, pts[1], X1, X2)) ≈ real(inner(M, pts[1], X2, X1))
                @test imag(inner(M, pts[1], X1, X2)) ≈ -imag(inner(M, pts[1], X2, X1))
                @test imag(inner(M, pts[1], X1, X1)) ≈ 0

                @test norm(M, pts[1], X1) isa Real
                @test norm(M, pts[1], X1) ≈ sqrt(inner(M, pts[1], X1, X1))
            end
            @test riemann_tensor(M, p1, X, Y, 2 * X + Y) ≈ [0 -2; 0 1; 2 0]
            @testset "gradient and metric conversion" begin
                Y = change_metric(M, EuclideanMetric(), p1, X)
                @test Y == X
                Z = change_representer(M, EuclideanMetric(), p1, X)
                @test Z == X
            end
        end

        @testset "Distribution tests" begin
            ugd_mmatrix = Manifolds.uniform_distribution(M, @MMatrix [
                1.0 0.0
                0.0 1.0
                0.0 0.0
            ])
            @test isa(rand(ugd_mmatrix), MMatrix)
        end

        @testset "vector transport" begin
            p1 = [1.0 0.0; 0.0 1.0; 0.0 0.0]
            X = [0.0 0.0; 0.0 0.0; 0.0 1.0]
            p2 = exp(M, p1, X)
            @test vector_transport_to(M, p1, X, p2, ProjectionTransport()) ==
                  project(M, p2, X)
            @test is_vector(
                M,
                p2,
                vector_transport_to(M, p1, X, p2, ProjectionTransport()),
                true;
                atol=10^-15,
            )
        end

        @testset "default_* functions" begin
            p = [1.0 0.0; 0.0 1.0; 0.0 0.0]
            pS = StiefelPoint(p)
            @test default_vector_transport_method(M, typeof(p)) == ProjectionTransport()
            @test default_vector_transport_method(M, typeof(pS)) == ProjectionTransport()
        end
    end

    @testset "Complex" begin
        M = Grassmann(3, 2, ℂ)
        @testset "Basics" begin
            @test repr(M) == "Grassmann(3, 2, ℂ)"
            @test representation_size(M) == (3, 2)
            @test manifold_dimension(M) == 4
            @test !is_flat(M)
            @test !is_point(M, [1.0, 0.0, 0.0, 0.0])
            @test !is_vector(M, [1.0 0.0; 0.0 1.0; 0.0 0.0], [0.0, 0.0, 1.0, 0.0])
            @test Manifolds.allocation_promotion_function(M, exp!, (1,)) == complex
            @test_throws ManifoldDomainError is_point(M, [2.0 0.0; 0.0 1.0; 0.0 0.0], true)
            @test_throws ManifoldDomainError is_vector(
                M,
                [2.0 0.0; 0.0 1.0; 0.0 0.0],
                zeros(3, 2),
                true,
            )
            @test_throws ManifoldDomainError is_vector(
                M,
                [1.0 0.0; 0.0 1.0; 0.0 0.0],
                ones(3, 2),
                true,
            )
            @test is_vector(
                M,
                [1.0 0.0; 0.0 1.0; 0.0 0.0],
                1im * zero_vector(M, [1.0 0.0; 0.0 1.0; 0.0 0.0]),
            )
            @test is_point(M, [1.0 0.0; 0.0 1.0; 0.0 0.0])
            @test injectivity_radius(M) == π / 2
        end
        types = [Matrix{ComplexF64}]
        @testset "Type $T" for T in types
            p1 = [0.5+0.5im 0.5+0.5im; 0.5+0.5im -0.5-0.5im; 0.0 0.0]
            X = [0.0 0.0; 0.0 0.0; 0.0 1.0]
            p2 = exp(M, p1, X)
            Y = [0.0 1.0; -1.0 0.0; 1.0 0.0]
            p3 = exp(M, p1, Y)
            pts = convert.(T, [p1, p2, p3])
            test_manifold(
                M,
                pts,
                test_injectivity_radius=false,
                test_project_tangent=true,
                test_project_point=true,
                test_default_vector_transport=false,
                test_vee_hat=false,
                retraction_methods=[PolarRetraction(), QRRetraction()],
                inverse_retraction_methods=[
                    PolarInverseRetraction(),
                    QRInverseRetraction(),
                ],
<<<<<<< HEAD
                exp_log_atol_multiplier=1e4,
=======
                exp_log_atol_multiplier=10.0^3,
                is_point_atol_multiplier=20.0,
>>>>>>> 369eef74
                is_tangent_atol_multiplier=20.0,
                projection_atol_multiplier=10.0,
                retraction_atol_multiplier=10.0,
                test_inplace=true,
                test_rand_point=true,
            )

            @testset "inner/norm" begin
                X1 = inverse_retract(M, pts[1], pts[2], PolarInverseRetraction())
                X2 = inverse_retract(M, pts[1], pts[3], PolarInverseRetraction())

                @test real(inner(M, pts[1], X1, X2)) ≈ real(inner(M, pts[1], X2, X1))
                @test imag(inner(M, pts[1], X1, X2)) ≈ -imag(inner(M, pts[1], X2, X1))
                @test isapprox(imag(inner(M, pts[1], X1, X1)), 0; atol=1e-30)

                @test norm(M, pts[1], X1) isa Real
                @test norm(M, pts[1], X1) ≈ sqrt(inner(M, pts[1], X1, X1))
            end
        end
    end

    @testset "Complex and conjugate" begin
        G = Grassmann(3, 1, ℂ)
        p = reshape([im, 0.0, 0.0], 3, 1)
        @test is_point(G, p)
        X = reshape([-0.5; 0.5; 0], 3, 1)
        @test_throws ManifoldDomainError is_vector(G, p, X, true)
        Y = project(G, p, X)
        @test is_vector(G, p, Y)
    end

    @testset "Projector representation" begin
        M = Grassmann(3, 2)
        p = ProjectorPoint([1.0 0.0 0.0; 0.0 1.0 0.0; 0.0 0.0 0.0])
        X = ProjectorTVector([0.0 0.0 1.0; 0.0 0.0 1.0; 1.0 1.0 0.0])
        pS = StiefelPoint([1.0 0.0; 0.0 1.0; 0.0 0.0])
        Xs = StiefelTVector([0.0 1.0; -1.0 0.0; 0.0 0.0])
        @test representation_size(M, p) == (3, 3)

        q = embed(M, p)
        @test q == p.value
        q2 = similar(q)
        embed!(M, q2, p)
        @test q2 == p.value
        q3 = similar(q)
        embed!(M, q3, p.value)
        @test q3 == p.value
        Y = embed(M, p, X)
        @test Y == X.value
        Y2 = similar(Y)
        embed!(M, Y2, p, X)
        @test Y2 == X.value
        Y3 = similar(Y)
        embed!(M, Y3, p.value, X.value)
        @test Y3 == X.value

        pSe = similar(pS.value)
        embed!(M, pSe, pS)
        @test pSe == pS.value
        Xse = similar(Xs.value)
        embed!(M, Xse, pS, Xs)
        Xse == Xs.value

        p2 = ProjectorPoint(similar(p.value))
        pC = pS.value * pS.value'
        canonical_project!(M, p2, pS)
        @test p2.value == pC
        p3 = ProjectorPoint(similar(p.value))
        canonical_project!(M, p2, pS.value)
        @test p2.value == pC
        p3 = canonical_project(M, pS)
        @test p3.value == pC

        Y = ProjectorTVector(similar(X.value))
        Yc = Xs.value * pS.value' + pS.value * Xs.value'
        differential_canonical_project!(M, Y, pS, Xs)
        @test Y.value == Yc
        Y2 = ProjectorTVector(similar(X.value))
        differential_canonical_project!(M, Y2, pS.value, Xs.value)
        @test Y2.value == Yc
        Y3 = differential_canonical_project(M, pS, Xs)
        @test Y3.value == Yc
        Y4 = differential_canonical_project(M, pS.value, Xs.value)
        @test Y4.value == Yc

        @test horizontal_lift(Stiefel(3, 2), pS.value, X) == X.value[:, 1:2]

        exppx = exp(X.value * p.value - p.value * X.value)
        qc = exppx * p.value / exppx
        q = exp(M, p, X)
        @test qc == q.value

        d = -X
        edppd = exp(d.value * p.value - p.value * d.value)
        Yc2 = edppd * X.value / edppd
        Xp = parallel_transport_direction(M, p, X, d)
        @test Xp.value == Yc2
    end

    @testset "is_point & convert & show" begin
        M = Grassmann(3, 2)
        p = StiefelPoint([1.0 0.0; 0.0 1.0; 0.0 0.0])
        X = StiefelTVector([0.0 1.0; -1.0 0.0; 0.0 0.0])
        @test is_point(M, p, true)
        @test is_vector(M, p, X, true)
        @test repr(p) == "StiefelPoint($(p.value))"
        @test repr(X) == "StiefelTVector($(X.value))"
        M2 = Stiefel(3, 2)
        @test is_point(M2, p, true)
        @test is_vector(M2, p, X, true)

        p2 = convert(ProjectorPoint, p)
        @test is_point(M, p2, true)
        p3 = convert(ProjectorPoint, p.value)
        @test p2.value == p3.value
        X2 = ProjectorTVector([0.0 0.0 1.0; 0.0 0.0 1.0; 1.0 1.0 0.0])
        @test is_vector(M, p2, X2)
        @test repr(p2) == "ProjectorPoint($(p2.value))"
        @test repr(X2) == "ProjectorTVector($(X2.value))"

        # rank just 1
        pF1 = ProjectorPoint([1.0 0.0 0.0; 0.0 0.0 0.0; 0.0 0.0 0.0])
        @test_throws DomainError is_point(M, pF1, true)
        # not equal to its square
        pF2 = ProjectorPoint([1.0 0.0 0.0; 0.0 0.0 0.0; 0.0 1.0 0.0])
        @test_throws DomainError is_point(M, pF2, true)
        # not symmetric
        pF3 = ProjectorPoint([0.0 1.0 0.0; 0.0 1.0 0.0; 0.0 0.0 0.0])
        @test_throws DomainError is_point(M, pF3, true)

        # not symmetric
        XF1 = ProjectorTVector([0.0 0.0 1.0; 0.0 0.0 1.0; 1.0 0.0 0.0])
        @test_throws DomainError is_vector(M, p2, XF1, true)
        # XF2 is not p2*XF2 + XF2*p2
        XF2 = ProjectorTVector(ones(3, 3))
        @test_throws DomainError is_vector(M, p2, XF2, true)

        # embed for Stiefel with its point
        M2 = Stiefel(3, 2)
        q = embed(M2, p)
        @test q == p.value
        q2 = similar(q)
        embed!(M2, q2, p)
        q3 = similar(q)
        @test q2 == p.value
        embed!(M2, q3, p.value)
        @test q3 == p.value
        Y = embed(M2, p, X)
        @test Y == X.value
        Y2 = similar(Y)
        embed!(M2, Y2, p, X)
        @test Y2 == X.value
        Y3 = similar(Y)
        embed!(M2, Y3, p.value, X.value)
        @test Y3 == X.value
    end

    @testset "small distance tests" begin
        n, k = 5, 3
        @testset for fT in (Float32, Float64), T in (fT, Complex{fT})
            𝔽 = T isa Complex ? ℂ : ℝ
            M = Grassmann(n, k, 𝔽)
            U = Unitary(k, 𝔽)
            rT = real(T)
            atol = rtol = sqrt(eps(rT))
            @testset for t in (zero(rT), eps(rT)^(1 // 4) / 8, eps(rT)^(1 // 4)),
                z in (I, rand(U))

                p = project(M, randn(T, representation_size(M)))
                X = project(M, p, randn(T, representation_size(M)))
                X ./= norm(M, p, X)
                project!(M, X, p, X)
                @test distance(M, p, exp(M, p, t * X) * z) ≈ t atol = atol rtol = rtol
            end
        end
    end
end<|MERGE_RESOLUTION|>--- conflicted
+++ resolved
@@ -200,12 +200,8 @@
                     PolarInverseRetraction(),
                     QRInverseRetraction(),
                 ],
-<<<<<<< HEAD
                 exp_log_atol_multiplier=1e4,
-=======
-                exp_log_atol_multiplier=10.0^3,
                 is_point_atol_multiplier=20.0,
->>>>>>> 369eef74
                 is_tangent_atol_multiplier=20.0,
                 projection_atol_multiplier=10.0,
                 retraction_atol_multiplier=10.0,
