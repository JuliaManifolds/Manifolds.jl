include("../header.jl")

@testset "Grassmann" begin
    @testset "Real" begin
        M = Grassmann(3, 2)
        @testset "Basics" begin
            @test repr(M) == "Grassmann(3, 2, ℝ)"
            @test representation_size(M) == (3, 2)
            @test manifold_dimension(M) == 2
            @test !is_flat(M)
            @test is_flat(Grassmann(2, 1))
            @test default_retraction_method(M) == ExponentialRetraction()
            @test default_retraction_method(M, typeof(zeros(3, 2))) ==
                ExponentialRetraction()
            @test default_retraction_method(M, ProjectorPoint) == ExponentialRetraction()
            @test default_vector_transport_method(M) == ParallelTransport()
            @test get_total_space(M) == Stiefel(3, 2, ℝ)
<<<<<<< HEAD
=======
            @test get_orbit_action(M) ==
                Manifolds.RowwiseMultiplicationAction(M, Orthogonal(2))
>>>>>>> b026c2a4
            @test !is_point(M, [1.0, 0.0, 0.0, 0.0])
            @test !is_vector(M, [1.0 0.0; 0.0 1.0; 0.0 0.0], [0.0, 0.0, 1.0, 0.0])
            @test_throws ManifoldDomainError is_point(
                M,
                [2.0 0.0; 0.0 1.0; 0.0 0.0];
                error = :error,
            )
            @test_throws ManifoldDomainError is_vector(
                M,
                [2.0 0.0; 0.0 1.0; 0.0 0.0],
                zeros(3, 2);
                error = :error,
            )
            @test_throws ManifoldDomainError is_vector(
                M,
                [1.0 0.0; 0.0 1.0; 0.0 0.0],
                ones(3, 2);
                error = :error,
            )
            @test is_point(M, [1.0 0.0; 0.0 1.0; 0.0 0.0]; error = :error)
            @test_throws ManifoldDomainError is_point(
                M,
                1im * [1.0 0.0; 0.0 1.0; 0.0 0.0];
                error = :error,
            )
            @test is_vector(
                M,
                [1.0 0.0; 0.0 1.0; 0.0 0.0],
                zero_vector(M, [1.0 0.0; 0.0 1.0; 0.0 0.0]);
                error = :error,
            )
            @test_throws ManifoldDomainError is_vector(
                M,
                [1.0 0.0; 0.0 1.0; 0.0 0.0],
                1im * zero_vector(M, [1.0 0.0; 0.0 1.0; 0.0 0.0]);
                error = :error,
            )
            @test injectivity_radius(M) == π / 2
            @test injectivity_radius(M, ExponentialRetraction()) == π / 2
            @test injectivity_radius(M, [1.0 0.0; 0.0 1.0; 0.0 0.0]) == π / 2
            @test injectivity_radius(
                M,
                [1.0 0.0; 0.0 1.0; 0.0 0.0],
                ExponentialRetraction(),
            ) == π / 2
        end
        types = [Matrix{Float64}]
        TEST_STATIC_SIZED && push!(types, MMatrix{3, 2, Float64, 6})

        TEST_FLOAT32 && push!(types, Matrix{Float32})
        basis_types = (ProjectedOrthonormalBasis(:gram_schmidt),)
        @testset "Type $T" for T in types
            p1 = [1.0 0.0; 0.0 1.0; 0.0 0.0]
            X = [0.0 0.0; 0.0 0.0; 0.0 1.0]
            p2 = exp(M, p1, X)
            Y = [0.0 1.0; -1.0 0.0; 1.0 0.0]
            p3 = exp(M, p1, Y)
            pts = convert.(T, [p1, p2, p3])
            test_manifold(
                M,
                pts,
                test_exp_log = true,
                test_injectivity_radius = false,
                test_project_tangent = true,
                test_project_point = true,
                test_default_vector_transport = true,
                vector_transport_methods = [ParallelTransport(), ProjectionTransport()],
                point_distributions = [Manifolds.uniform_distribution(M, pts[1])],
                test_vee_hat = false,
                test_rand_point = true,
                test_rand_tvector = true,
                retraction_methods = [PolarRetraction(), QRRetraction()],
                inverse_retraction_methods = [
                    PolarInverseRetraction(),
                    QRInverseRetraction(),
                ],
                #basis_types_vecs = basis_types,
                # investigate why this is so large on dev
<<<<<<< HEAD
                exp_log_atol_multiplier=1.0,
                is_tangent_atol_multiplier=20.0,
                is_point_atol_multiplier=10.0,
                projection_atol_multiplier=10.0,
                retraction_atol_multiplier=10.0,
=======
                exp_log_atol_multiplier = 10.0 * (VERSION >= v"1.6-DEV" ? 10.0^8 : 1.0),
                is_tangent_atol_multiplier = 20.0,
                is_point_atol_multiplier = 10.0,
                projection_atol_multiplier = 10.0,
                retraction_atol_multiplier = 10.0,
>>>>>>> b026c2a4
            )

            @testset "inner/norm" begin
                X1 = inverse_retract(M, pts[1], pts[2], PolarInverseRetraction())
                X2 = inverse_retract(M, pts[1], pts[3], PolarInverseRetraction())

                @test real(inner(M, pts[1], X1, X2)) ≈ real(inner(M, pts[1], X2, X1))
                @test imag(inner(M, pts[1], X1, X2)) ≈ -imag(inner(M, pts[1], X2, X1))
                @test imag(inner(M, pts[1], X1, X1)) ≈ 0

                @test norm(M, pts[1], X1) isa Real
                @test norm(M, pts[1], X1) ≈ sqrt(inner(M, pts[1], X1, X1))
            end
            @test riemann_tensor(M, p1, X, Y, 2 * X + Y) ≈ [0 -2; 0 1; 2 0]
            @testset "gradient and metric conversion" begin
                Y = change_metric(M, EuclideanMetric(), p1, X)
                @test Y == X
                Z = change_representer(M, EuclideanMetric(), p1, X)
                @test Z == X
            end
        end

        @testset "Distribution tests" begin
            ugd_mmatrix = Manifolds.uniform_distribution(
                M, @MMatrix [
                    1.0 0.0
                    0.0 1.0
                    0.0 0.0
                ]
            )
            @test isa(rand(ugd_mmatrix), MMatrix)
        end

        @testset "vector transport" begin
            p1 = [1.0 0.0; 0.0 1.0; 0.0 0.0]
            X = [0.0 0.0; 0.0 0.0; 0.0 1.0]
            p2 = exp(M, p1, X)
            @test vector_transport_to(M, p1, X, p2, ProjectionTransport()) ==
                project(M, p2, X)
            @test is_vector(
                M,
                p2,
                vector_transport_to(M, p1, X, p2, ProjectionTransport());
                error = :error,
                atol = 10^-15,
            )
        end

        @testset "default_* functions" begin
            p = [1.0 0.0; 0.0 1.0; 0.0 0.0]
            pS = StiefelPoint(p)
            @test default_vector_transport_method(M, typeof(p)) == ParallelTransport()
            @test default_vector_transport_method(M, typeof(pS)) == ParallelTransport()
        end
    end

    @testset "Complex" begin
        M = Grassmann(3, 2, ℂ)
        @testset "Basics" begin
            @test repr(M) == "Grassmann(3, 2, ℂ)"
            @test representation_size(M) == (3, 2)
            @test manifold_dimension(M) == 4
            @test !is_flat(M)
            @test !is_point(M, [1.0, 0.0, 0.0, 0.0])
            @test !is_vector(M, [1.0 0.0; 0.0 1.0; 0.0 0.0], [0.0, 0.0, 1.0, 0.0])
            @test Manifolds.allocation_promotion_function(M, exp!, (1,)) == complex
            @test_throws ManifoldDomainError is_point(
                M,
                [2.0 0.0; 0.0 1.0; 0.0 0.0];
                error = :error,
            )
            @test_throws ManifoldDomainError is_vector(
                M,
                [2.0 0.0; 0.0 1.0; 0.0 0.0],
                zeros(3, 2);
                error = :error,
            )
            @test_throws ManifoldDomainError is_vector(
                M,
                [1.0 0.0; 0.0 1.0; 0.0 0.0],
                ones(3, 2);
                error = :error,
            )
            @test is_vector(
                M,
                [1.0 0.0; 0.0 1.0; 0.0 0.0],
                1im * zero_vector(M, [1.0 0.0; 0.0 1.0; 0.0 0.0]),
            )
            @test is_point(M, [1.0 0.0; 0.0 1.0; 0.0 0.0])
            @test injectivity_radius(M) == π / 2
        end
        types = [Matrix{ComplexF64}]
        @testset "Type $T" for T in types
            p1 = [0.5 + 0.5im 0.5 + 0.5im; 0.5 + 0.5im -0.5 - 0.5im; 0.0 0.0]
            X = [0.0 0.0; 0.0 0.0; 0.0 1.0]
            p2 = exp(M, p1, X)
            Y = [0.0 1.0; -1.0 0.0; 1.0 0.0]
            p3 = exp(M, p1, Y)
            pts = convert.(T, [p1, p2, p3])
            test_manifold(
                M,
                pts,
                test_exp_log = true,
                test_injectivity_radius = false,
                test_project_tangent = true,
                test_project_point = true,
                test_default_vector_transport = false,
                test_vee_hat = false,
                retraction_methods = [PolarRetraction(), QRRetraction()],
                inverse_retraction_methods = [
                    PolarInverseRetraction(),
                    QRInverseRetraction(),
                ],
<<<<<<< HEAD
                exp_log_atol_multiplier=10.0^4,
                is_point_atol_multiplier=20.0,
                is_tangent_atol_multiplier=20.0,
                projection_atol_multiplier=10.0,
                retraction_atol_multiplier=10.0,
                test_inplace=true,
                test_rand_point=true,
=======
                exp_log_atol_multiplier = 10.0^3,
                is_point_atol_multiplier = 20.0,
                is_tangent_atol_multiplier = 20.0,
                projection_atol_multiplier = 10.0,
                retraction_atol_multiplier = 10.0,
                test_inplace = true,
                test_rand_point = true,
>>>>>>> b026c2a4
            )

            @testset "inner/norm" begin
                X1 = inverse_retract(M, pts[1], pts[2], PolarInverseRetraction())
                X2 = inverse_retract(M, pts[1], pts[3], PolarInverseRetraction())

                @test real(inner(M, pts[1], X1, X2)) ≈ real(inner(M, pts[1], X2, X1))
                @test imag(inner(M, pts[1], X1, X2)) ≈ -imag(inner(M, pts[1], X2, X1))
                @test isapprox(imag(inner(M, pts[1], X1, X1)), 0; atol = 1.0e-30)

                @test norm(M, pts[1], X1) isa Real
                @test norm(M, pts[1], X1) ≈ sqrt(inner(M, pts[1], X1, X1))
            end
        end
    end

    @testset "Complex and conjugate" begin
        G = Grassmann(3, 1, ℂ)
        p = reshape([im, 0.0, 0.0], 3, 1)
        @test is_point(G, p)
        X = reshape([-0.5; 0.5; 0], 3, 1)
        @test_throws ManifoldDomainError is_vector(G, p, X; error = :error)
        Y = project(G, p, X)
        @test is_vector(G, p, Y)
    end

    @testset "Projector representation" begin
        M = Grassmann(3, 2)
        p = ProjectorPoint([1.0 0.0 0.0; 0.0 1.0 0.0; 0.0 0.0 0.0])
        X = ProjectorTangentVector([0.0 0.0 1.0; 0.0 0.0 1.0; 1.0 1.0 0.0])
        pS = StiefelPoint([1.0 0.0; 0.0 1.0; 0.0 0.0])
        Xs = StiefelTangentVector([0.0 1.0; -1.0 0.0; 0.0 0.0])
        @test representation_size(M, p) == (3, 3)

        q = embed(M, p)
        @test q == p.value
        q2 = similar(q)
        embed!(M, q2, p)
        @test q2 == p.value
        q3 = similar(q)
        embed!(M, q3, p.value)
        @test q3 == p.value
        Y = embed(M, p, X)
        @test Y == X.value
        Y2 = similar(Y)
        embed!(M, Y2, p, X)
        @test Y2 == X.value
        Y3 = similar(Y)
        embed!(M, Y3, p.value, X.value)
        @test Y3 == X.value

        pSe = similar(pS.value)
        embed!(M, pSe, pS)
        @test pSe == pS.value
        Xse = similar(Xs.value)
        embed!(M, Xse, pS, Xs)
        Xse == Xs.value

        p2 = ProjectorPoint(similar(p.value))
        pC = pS.value * pS.value'
        canonical_project!(M, p2, pS)
        @test p2.value == pC
        p3 = ProjectorPoint(similar(p.value))
        canonical_project!(M, p2, pS.value)
        @test p2.value == pC
        p3 = canonical_project(M, pS)
        @test p3.value == pC

        Y = ProjectorTangentVector(similar(X.value))
        Yc = Xs.value * pS.value' + pS.value * Xs.value'
        differential_canonical_project!(M, Y, pS, Xs)
        @test Y.value == Yc
        Y2 = ProjectorTangentVector(similar(X.value))
        differential_canonical_project!(M, Y2, pS.value, Xs.value)
        @test Y2.value == Yc
        Y3 = differential_canonical_project(M, pS, Xs)
        @test Y3.value == Yc
        Y4 = differential_canonical_project(M, pS.value, Xs.value)
        @test Y4.value == Yc

        @test horizontal_lift(Stiefel(3, 2), pS.value, X) == X.value[:, 1:2]

        exppx = exp(X.value * p.value - p.value * X.value)
        qc = exppx * p.value / exppx
        q = exp(M, p, X)
        @test qc == q.value

        d = -X
        edppd = exp(d.value * p.value - p.value * d.value)
        Yc2 = edppd * X.value / edppd
        Xp = parallel_transport_direction(M, p, X, d)
        @test Xp.value == Yc2
    end

    @testset "is_point & convert & show" begin
        M = Grassmann(3, 2)
        p = StiefelPoint([1.0 0.0; 0.0 1.0; 0.0 0.0])
        X = StiefelTangentVector([0.0 1.0; -1.0 0.0; 0.0 0.0])
        @test is_point(M, p; error = :error)
        @test is_vector(M, p, X; error = :error)
        @test repr(p) == "StiefelPoint($(p.value))"
        @test repr(X) == "StiefelTangentVector($(X.value))"
        M2 = Stiefel(3, 2)
        @test is_point(M2, p; error = :error)
        @test is_vector(M2, p, X; error = :error)

        p2 = convert(ProjectorPoint, p)
        @test is_point(M, p2; error = :error)
        p3 = convert(ProjectorPoint, p.value)
        @test p2.value == p3.value
        X2 = ProjectorTangentVector([0.0 0.0 1.0; 0.0 0.0 1.0; 1.0 1.0 0.0])
        @test is_vector(M, p2, X2)
        @test repr(p2) == "ProjectorPoint($(p2.value))"
        @test repr(X2) == "ProjectorTangentVector($(X2.value))"

        # rank just 1
        pF1 = ProjectorPoint([1.0 0.0 0.0; 0.0 0.0 0.0; 0.0 0.0 0.0])
        @test_throws DomainError is_point(M, pF1; error = :error)
        # not equal to its square
        pF2 = ProjectorPoint([1.0 0.0 0.0; 0.0 0.0 0.0; 0.0 1.0 0.0])
        @test_throws DomainError is_point(M, pF2; error = :error)
        # not symmetric
        pF3 = ProjectorPoint([0.0 1.0 0.0; 0.0 1.0 0.0; 0.0 0.0 0.0])
        @test_throws DomainError is_point(M, pF3; error = :error)

        # not symmetric
        XF1 = ProjectorTangentVector([0.0 0.0 1.0; 0.0 0.0 1.0; 1.0 0.0 0.0])
        @test_throws DomainError is_vector(M, p2, XF1; error = :error)
        # XF2 is not p2*XF2 + XF2*p2
        XF2 = ProjectorTangentVector(ones(3, 3))
        @test_throws DomainError is_vector(M, p2, XF2; error = :error)

        # embed for Stiefel with its point
        M2 = Stiefel(3, 2)
        q = embed(M2, p)
        @test q == p.value
        q2 = similar(q)
        embed!(M2, q2, p)
        q3 = similar(q)
        @test q2 == p.value
        embed!(M2, q3, p.value)
        @test q3 == p.value
        Y = embed(M2, p, X)
        @test Y == X.value
        Y2 = similar(Y)
        embed!(M2, Y2, p, X)
        @test Y2 == X.value
        Y3 = similar(Y)
        embed!(M2, Y3, p.value, X.value)
        @test Y3 == X.value
    end

    @testset "small distance tests" begin
        n, k = 5, 3
        @testset for fT in (Float32, Float64), T in (fT, Complex{fT})
            𝔽 = T isa Complex ? ℂ : ℝ
            M = Grassmann(n, k, 𝔽)
            U = UnitaryMatrices(k, 𝔽)
            rT = real(T)
            atol = rtol = sqrt(eps(rT))
            @testset for t in (zero(rT), eps(rT)^(1 // 4) / 8, eps(rT)^(1 // 4)),
                    z in (I, rand(U))

                p = project(M, randn(T, representation_size(M)))
                X = project(M, p, randn(T, representation_size(M)))
                X ./= norm(M, p, X)
                project!(M, X, p, X)
                @test distance(M, p, exp(M, p, t * X) * z) ≈ t atol = atol rtol = rtol
            end
        end
    end
    @testset "Riemannian Hessian" begin
        M = Grassmann(3, 2)
        p = [1.0 0.0; 0.0 1.0; 0.0 0.0]
        X = [0.0 0.0; 0.0 0.0; 0.0 1.0]
        Y = [0.0 1.0; -1.0 0.0; 1.0 0.0]
        Z = [0.0 -1.0; 1.0 0.0; 1.0 0.0]
        @test riemannian_Hessian(M, p, Y, Z, X) == [0.0 0.0; 0.0 0.0; 2.0 0.0]
    end
    @testset "field parameter" begin
        M = Grassmann(3, 2; parameter = :field)
        @test repr(M) == "Grassmann(3, 2, ℝ; parameter=:field)"
        @test get_total_space(M) == Stiefel(3, 2; parameter = :field)
        @test typeof(get_embedding(M)) === Stiefel{Tuple{Int64, Int64}, ℝ}

        p = StiefelPoint([1.0 0.0; 0.0 1.0; 0.0 0.0])
        p2 = convert(ProjectorPoint, p)
        @test get_embedding(M, p2) == Euclidean(3, 3; parameter = :field)
    end
end<|MERGE_RESOLUTION|>--- conflicted
+++ resolved
@@ -15,11 +15,6 @@
             @test default_retraction_method(M, ProjectorPoint) == ExponentialRetraction()
             @test default_vector_transport_method(M) == ParallelTransport()
             @test get_total_space(M) == Stiefel(3, 2, ℝ)
-<<<<<<< HEAD
-=======
-            @test get_orbit_action(M) ==
-                Manifolds.RowwiseMultiplicationAction(M, Orthogonal(2))
->>>>>>> b026c2a4
             @test !is_point(M, [1.0, 0.0, 0.0, 0.0])
             @test !is_vector(M, [1.0 0.0; 0.0 1.0; 0.0 0.0], [0.0, 0.0, 1.0, 0.0])
             @test_throws ManifoldDomainError is_point(
@@ -98,19 +93,11 @@
                 ],
                 #basis_types_vecs = basis_types,
                 # investigate why this is so large on dev
-<<<<<<< HEAD
                 exp_log_atol_multiplier=1.0,
                 is_tangent_atol_multiplier=20.0,
                 is_point_atol_multiplier=10.0,
                 projection_atol_multiplier=10.0,
                 retraction_atol_multiplier=10.0,
-=======
-                exp_log_atol_multiplier = 10.0 * (VERSION >= v"1.6-DEV" ? 10.0^8 : 1.0),
-                is_tangent_atol_multiplier = 20.0,
-                is_point_atol_multiplier = 10.0,
-                projection_atol_multiplier = 10.0,
-                retraction_atol_multiplier = 10.0,
->>>>>>> b026c2a4
             )
 
             @testset "inner/norm" begin
@@ -224,7 +211,6 @@
                     PolarInverseRetraction(),
                     QRInverseRetraction(),
                 ],
-<<<<<<< HEAD
                 exp_log_atol_multiplier=10.0^4,
                 is_point_atol_multiplier=20.0,
                 is_tangent_atol_multiplier=20.0,
@@ -232,15 +218,6 @@
                 retraction_atol_multiplier=10.0,
                 test_inplace=true,
                 test_rand_point=true,
-=======
-                exp_log_atol_multiplier = 10.0^3,
-                is_point_atol_multiplier = 20.0,
-                is_tangent_atol_multiplier = 20.0,
-                projection_atol_multiplier = 10.0,
-                retraction_atol_multiplier = 10.0,
-                test_inplace = true,
-                test_rand_point = true,
->>>>>>> b026c2a4
             )
 
             @testset "inner/norm" begin
