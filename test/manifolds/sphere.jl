include("../utils.jl")

using Manifolds: induced_basis
using ManifoldsBase: TFVector

@testset "Sphere" begin
    M = Sphere(2)
    @testset "Sphere Basics" begin
        @test repr(M) == "Sphere(2, ℝ)"
        @test typeof(get_embedding(M)) === Euclidean{Tuple{3},ℝ}
        @test representation_size(M) == (3,)
        @test !is_flat(M)
        @test is_flat(Sphere(1))
        @test injectivity_radius(M) == π
        @test injectivity_radius(M, ExponentialRetraction()) == π
        @test injectivity_radius(M, ProjectionRetraction()) == π / 2
        @test base_manifold(M) === M
        @test is_default_metric(M, EuclideanMetric())
        @test !is_default_metric(M, AffineInvariantMetric())
        @test !is_point(M, [1.0, 0.0, 0.0, 0.0])
        @test !is_vector(M, [1.0, 0.0, 0.0], [0.0, 0.0, 1.0, 0.0])
        @test_throws DomainError is_point(M, [2.0, 0.0, 0.0], true)
        @test !is_point(M, [2.0, 0.0, 0.0])
        @test !is_vector(M, [1.0, 0.0, 0.0], [1.0, 0.0, 0.0])
        @test_throws DomainError is_vector(M, [1.0, 0.0, 0.0], [1.0, 0.0, 0.0], true)
        @test injectivity_radius(M, [1.0, 0.0, 0.0], ProjectionRetraction()) == π / 2
    end
    types = [Vector{Float64}]
    TEST_FLOAT32 && push!(types, Vector{Float32})
    TEST_STATIC_SIZED && push!(types, MVector{3,Float64})

    basis_types = (DefaultOrthonormalBasis(), ProjectedOrthonormalBasis(:svd))
    test_atlases = (Manifolds.StereographicAtlas(), Manifolds.RetractionAtlas())
    for T in types
        @testset "Type $T" begin
            pts = [
                convert(T, [1.0, 0.0, 0.0]),
                convert(T, [0.0, 1.0, 0.0]),
                convert(T, [0.0, 0.0, 1.0]),
            ]
            test_manifold(
                M,
                pts,
                test_project_tangent=true,
                test_musical_isomorphisms=true,
                test_default_vector_transport=true,
                vector_transport_methods=[
                    ParallelTransport(),
                    SchildsLadderTransport(),
                    PoleLadderTransport(),
                ],
                test_mutating_rand=isa(T, Vector),
                point_distributions=[Manifolds.uniform_distribution(M, pts[1])],
                tvector_distributions=[
                    Manifolds.normal_tvector_distribution(M, pts[1], 1.0),
                ],
                basis_types_vecs=(DiagonalizingOrthonormalBasis([0.0, 1.0, 2.0]),),
                basis_types_to_from=basis_types,
                test_vee_hat=false,
                retraction_methods=[ProjectionRetraction(), ExponentialRetraction()],
                inverse_retraction_methods=[ProjectionInverseRetraction()],
                is_tangent_atol_multiplier=1,
                test_atlases=test_atlases,
                test_inplace=true,
                test_rand_point=true,
                test_rand_tvector=true,
            )
            @test isapprox(-pts[1], exp(M, pts[1], log(M, pts[1], -pts[1])))
        end
    end

    @testset "small and large distance tests" begin
        p = [-0.18337624444127734, 0.8345313166281056, 0.5195484910396462]
        q = [-0.18337624444127681, 0.8345313166281058, 0.5195484910396464]
        @test isapprox(distance(M, p, q), 5.828670879282073e-16)
        @test isapprox(distance(M, p, -q), 3.1415926535897927; atol=eps())
    end

    @testset "Distribution tests" begin
        usd_mvector = Manifolds.uniform_distribution(M, @MVector [1.0, 0.0, 0.0])
        @test isa(rand(usd_mvector), MVector)

        gtsd_mvector =
            Manifolds.normal_tvector_distribution(M, (@MVector [1.0, 0.0, 0.0]), 1.0)
        @test isa(rand(gtsd_mvector), MVector)
    end

    @testset "Embedding test" begin
        p = [1.0, 0.0, 0.0]
        X = [0.0, 1.0, 1.0]
        @test embed(M, p) == p
        q = similar(p)
        embed!(M, q, p)
        @test q == p
        @test embed(M, p, X) == X
        Y = similar(X)
        embed!(M, Y, p, X)
        @test Y == X
    end

    @testset "DefaultOrthonormalBasis edge cases" begin
        B = DefaultOrthonormalBasis(ℝ)
        n = manifold_dimension(M)
        p = [1; zeros(n)]
        for i in 1:n  # p'x ± 1
            vcoord = [j == i for j in 1:n]
            v = [0; vcoord]
            @test get_coordinates(M, p, v, B) ≈ vcoord
            @test get_vector(M, p, vcoord, B) ≈ v
            @test get_coordinates(M, -p, v, B) ≈ vcoord
            @test get_vector(M, -p, vcoord, B) ≈ v
        end
        p = [0; 1; zeros(n - 1)] # p'x = 0
        for i in 1:n
            vcoord = [j == i for j in 1:n]
            v = get_vector(M, p, vcoord, B)
            @test is_vector(M, p, v)
            @test get_coordinates(M, p, v, B) ≈ vcoord
        end
    end

    @testset "log edge case" begin
        n = manifold_dimension(M)
        x = normalize(randn(n + 1))
        v = log(M, x, -x)
        @test norm(v) ≈ π
        @test isapprox(dot(x, v), 0; atol=1e-12)
        vexp = normalize(project(M, x, [1, zeros(n)...]))
        @test v ≈ π * vexp

        x = [1, zeros(n)...]
        v = log(M, x, -x)
        @test norm(v) ≈ π
        @test isapprox(dot(x, v), 0; atol=1e-12)
        vexp = normalize(project(M, x, [0, 1, zeros(n - 1)...]))
        @test v ≈ π * vexp
    end

    @testset "Complex Sphere" begin
        M = Sphere(2, ℂ)
        @test repr(M) == "Sphere(2, ℂ)"
        @test typeof(get_embedding(M)) === Euclidean{Tuple{3},ℂ}
        @test representation_size(M) == (3,)
        p = [1.0, 1.0im, 1.0]
        q = project(M, p)
        @test is_point(M, q)
        Y = [2.0, 1.0im, 20.0]
        X = project(M, q, Y)
        @test is_vector(M, q, X, true; atol=10^(-14))
        Random.seed!(42)
        r = rand(M)
        @test is_point(M, r)
        @test norm(imag.(r)) != 0
    end

    @testset "Quaternion Sphere" begin
        M = Sphere(2, ℍ)
        @test repr(M) == "Sphere(2, ℍ)"
        @test typeof(get_embedding(M)) === Euclidean{Tuple{3},ℍ}
        @test representation_size(M) == (3,)
        p = [Quaternion(1.0), Quaternion(0, 1.0, 0, 0), Quaternion(0.0, 0.0, -1.0, 0.0)]
        q = project(M, p)
        @test is_point(M, q)
        Y = [Quaternion(2.0), Quaternion(0, 1.0, 0, 0), Quaternion(0.0, 0.0, 20.0, 0.0)]
        X = project(M, q, Y)
        @test is_vector(M, q, X, true; atol=10^(-14))
    end

    @testset "Array Sphere" begin
        M = ArraySphere(2, 2; field=ℝ)
        @test repr(M) == "ArraySphere(2, 2; field = ℝ)"
        @test typeof(get_embedding(M)) === Euclidean{Tuple{2,2},ℝ}
        @test representation_size(M) == (2, 2)
        p = ones(2, 2)
        q = project(M, p)
        @test is_point(M, q)
        Y = [1.0 0.0; 0.0 1.1]
        X = project(M, q, Y)
        @test is_vector(M, q, X)
        M = ArraySphere(2, 2; field=ℂ)

        @test repr(M) == "ArraySphere(2, 2; field = ℂ)"
        @test typeof(get_embedding(M)) === Euclidean{Tuple{2,2},ℂ}
        @test representation_size(M) == (2, 2)
    end

    @testset "StereographicAtlas" begin
        M = Sphere(2)
        A = Manifolds.StereographicAtlas()
        p = randn(3)
        p ./= norm(p)
        for k in [1, -1]
            p *= k
            i = Manifolds.get_chart_index(M, A, p)
            @test i === (p[1] < 0 ? :south : :north)
            a = get_parameters(M, A, i, p)
            q = get_point(M, A, i, a)
            @test isapprox(M, p, q)

            p2 = randn(3)
            p2 ./= norm(p2)
            p3 = randn(3)
            p3 ./= norm(p3)
            X2 = log(M, p, p2)
            X3 = log(M, p, p3)
            B = induced_basis(M, A, i, TangentSpace)

            X2B = get_coordinates(M, p, X2, B)
            X3B = get_coordinates(M, p, X3, B)

            @test inner(M, p, X2, X3) ≈ dot(X2B, local_metric(M, p, B) * X3B)

            X2back = get_vector(M, p, X2B, B)
            X3back = get_vector(M, p, X3B, B)
            @test isapprox(M, p, X2, X2back)
            @test isapprox(M, p, X3, X3back)

            @testset "transition_map" begin
                other_chart = i === :south ? :north : :south
                a_other = Manifolds.transition_map(M, A, i, other_chart, a)
                @test isapprox(M, p, get_point(M, A, other_chart, a_other))

                a_other2 = allocate(a_other)
                Manifolds.transition_map!(M, a_other2, A, i, A, other_chart, a)
                @test isapprox(M, p, get_point(M, A, other_chart, a_other2))

                a_other2 = allocate(a_other)
                Manifolds.transition_map!(M, a_other2, A, i, other_chart, a)
                @test isapprox(M, p, get_point(M, A, other_chart, a_other2))
            end
        end
    end

    @testset "Metric conversion is the identity" begin
        p = [1.0, 0.0, 0.0]
        X = [0.0, 1.0, 1.0]
        Y = change_representer(M, EuclideanMetric(), p, X)
        @test Y == X
        Z = change_metric(M, EuclideanMetric(), p, X)
        @test Z == X
        @test local_metric(M, p, DefaultOrthonormalBasis()) == Diagonal([1.0, 1.0])
    end

    @testset "Distributions" begin
        sphere = Sphere(2)
        haar_measure = uniform_distribution(sphere)
        pts = rand(haar_measure, 5)
        @test all(p -> is_point(sphere, p), pts)
    end

    @testset "other metric" begin
        M = Sphere(2)
        @test riemann_tensor(M, [0, 1, 0], [1, 0, 0], [1, 0, 4], [0, 0, 1]) == [4, 0, 0]
    end

    @testset "ManifoldDiff" begin
        # ManifoldDiff
        M = Sphere(2)
        p = [1.0, 0.0, 0.0]
        X = [0.0, 2.0, -1.0]
        dpX = ManifoldDiff.diagonalizing_projectors(M, p, X)
        @test dpX[1][1] == 0.0
        @test dpX[1][2].X == normalize(X)
        @test dpX[2][1] == 1.0
        @test dpX[2][2].X == normalize(X)
    end
<<<<<<< HEAD
    @testset "Weingarten" begin
        M = Sphere(2)
        p = [1.0, 0.0, 0.0]
        X = [0.0, 2.0, 0.0]
        V = [0.3, 0.0, 0.0]
        Y = -X * (p'V)
        @test Weingarten(M, p, X, V) == Y
=======

    @testset "Volume density" begin
        M = Sphere(2)
        p = [1.0, 0.0, 0.0]
        @test manifold_volume(Sphere(0)) ≈ 2
        @test manifold_volume(Sphere(1)) ≈ 2 * π
        @test manifold_volume(Sphere(2)) ≈ 4 * π
        @test manifold_volume(Sphere(3)) ≈ 2 * π * π
        @test volume_density(M, p, [0.0, 0.5, 0.5]) ≈ 0.9187253698655684
>>>>>>> a0c70ace
    end
end<|MERGE_RESOLUTION|>--- conflicted
+++ resolved
@@ -264,7 +264,6 @@
         @test dpX[2][1] == 1.0
         @test dpX[2][2].X == normalize(X)
     end
-<<<<<<< HEAD
     @testset "Weingarten" begin
         M = Sphere(2)
         p = [1.0, 0.0, 0.0]
@@ -272,7 +271,7 @@
         V = [0.3, 0.0, 0.0]
         Y = -X * (p'V)
         @test Weingarten(M, p, X, V) == Y
-=======
+    end
 
     @testset "Volume density" begin
         M = Sphere(2)
@@ -282,6 +281,5 @@
         @test manifold_volume(Sphere(2)) ≈ 4 * π
         @test manifold_volume(Sphere(3)) ≈ 2 * π * π
         @test volume_density(M, p, [0.0, 0.5, 0.5]) ≈ 0.9187253698655684
->>>>>>> a0c70ace
     end
 end