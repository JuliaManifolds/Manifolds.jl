include("../utils.jl")

struct TestVectorSpaceType <: VectorSpaceType end

@testset "Tangent bundle" begin
    M = Sphere(2)

    @testset "Nice access to vector bundle components" begin
        TB = TangentBundle(M)
        p = ProductRepr([1.0, 0.0, 0.0], [0.0, 2.0, 4.0])
        @test p[TB, :point] === p.parts[1]
        @test p[TB, :vector] === p.parts[2]
        p[TB, :vector] = [0.0, 3.0, 1.0]
        @test p.parts[2] == [0.0, 3.0, 1.0]
        p[TB, :point] = [0.0, 1.0, 0.0]
        @test p.parts[1] == [0.0, 1.0, 0.0]
        @test_throws DomainError p[TB, :error]
        @test_throws DomainError p[TB, :error] = [1, 2, 3]
    end

    types = [Vector{Float64}]
    TEST_FLOAT32 && push!(types, Vector{Float32})
    TEST_STATIC_SIZED && push!(types, MVector{3,Float64})

    for T in types
        p = convert(T, [1.0, 0.0, 0.0])
        TB = TangentBundle(M)
        TpM = TangentSpaceAtPoint(M, p)
        @test sprint(show, TB) == "TangentBundle(Sphere(2, ℝ))"
        @test base_manifold(TB) == M
        @test manifold_dimension(TB) == 2 * manifold_dimension(M)
        @test representation_size(TB) === nothing
        CTB = CotangentBundle(M)
        @test sprint(show, CTB) == "CotangentBundle(Sphere(2, ℝ))"
        @test sprint(show, VectorBundle(TestVectorSpaceType(), M)) ==
              "VectorBundle(TestVectorSpaceType(), Sphere(2, ℝ))"
        @testset "Type $T" begin
            pts_tb = [
                ProductRepr(convert(T, [1.0, 0.0, 0.0]), convert(T, [0.0, -1.0, -1.0])),
                ProductRepr(convert(T, [0.0, 1.0, 0.0]), convert(T, [2.0, 0.0, 1.0])),
                ProductRepr(convert(T, [1.0, 0.0, 0.0]), convert(T, [0.0, 2.0, -1.0])),
            ]
            @inferred ProductRepr(
                convert(T, [1.0, 0.0, 0.0]),
                convert(T, [0.0, -1.0, -1.0]),
            )
            for pt in pts_tb
                @test bundle_projection(TB, pt) ≈ pt.parts[1]
            end
            diag_basis = DiagonalizingOrthonormalBasis(log(TB, pts_tb[1], pts_tb[2]))
            basis_types = (
                DefaultOrthonormalBasis(),
                get_basis(TB, pts_tb[1], DefaultOrthonormalBasis()),
                diag_basis,
                get_basis(TB, pts_tb[1], diag_basis),
            )
            test_manifold(
                TB,
                pts_tb,
                test_injectivity_radius=false,
                test_reverse_diff=isa(T, Vector),
                test_forward_diff=isa(T, Vector),
                test_tangent_vector_broadcasting=false,
                test_vee_hat=true,
                test_project_tangent=true,
                test_project_point=true,
                test_default_vector_transport=true,
                vector_transport_methods=[ParallelTransport()],
                basis_types_vecs=basis_types,
                projection_atol_multiplier=4,
                test_inplace=true,
<<<<<<< HEAD
                test_representation_size=false,
=======
                test_rand_point=true,
                test_rand_tvector=true,
>>>>>>> 921d2f3b
            )

            # tangent space at point
            pts_TpM = map(
                p -> convert(T, p),
                [[0.0, 0.0, 1.0], [0.0, 2.0, 0.0], [0.0, -1.0, 1.0]],
            )
            basis_types = (
                DefaultOrthonormalBasis(),
                get_basis(TpM, pts_TpM[1], DefaultOrthonormalBasis()),
            )
            @test get_basis(TpM, pts_TpM[1], basis_types[2]) === basis_types[2]
            test_manifold(
                TpM,
                pts_TpM,
                test_injectivity_radius=true,
                test_reverse_diff=isa(T, Vector),
                test_forward_diff=isa(T, Vector),
                test_tangent_vector_broadcasting=true,
                test_vee_hat=false,
                test_project_tangent=true,
                test_project_point=true,
                test_default_vector_transport=true,
                basis_types_vecs=basis_types,
                projection_atol_multiplier=4,
                test_inplace=true,
                test_rand_point=true,
                test_rand_tvector=true,
            )
        end
    end

    @test TangentBundle{ℝ,Sphere{2,ℝ}} ==
          VectorBundle{ℝ,Manifolds.TangentSpaceType,Sphere{2,ℝ}}
    @test CotangentBundle{ℝ,Sphere{2,ℝ}} ==
          VectorBundle{ℝ,Manifolds.CotangentSpaceType,Sphere{2,ℝ}}

    @test base_manifold(TangentBundle(M)) == M
    @testset "spaces at point" begin
        p = [1.0, 0.0, 0.0]
        t_p = TangentSpaceAtPoint(M, p)
        t_p2 = TangentSpace(M, p)
        @test t_p == t_p2
        ct_p = CotangentSpaceAtPoint(M, p)
        t_ps = sprint(show, "text/plain", t_p)
        sp = sprint(show, "text/plain", p)
        sp = replace(sp, '\n' => "\n ")
        t_ps_test = "Tangent space to the manifold $(M) at point:\n $(sp)"
        @test t_ps == t_ps_test
        @test base_manifold(t_p) == M
        @test base_manifold(ct_p) == M
        @test t_p.fiber.manifold == M
        @test ct_p.fiber.manifold == M
        @test t_p.fiber.fiber == TangentSpace
        @test ct_p.fiber.fiber == CotangentSpace
        @test t_p.point == p
        @test ct_p.point == p
        @test injectivity_radius(t_p) == Inf
        @test representation_size(t_p) == representation_size(M)
        v = [0.0, 0.0, 1.0]
        @test embed(t_p, v) == v
        @test embed(t_p, v, v) == v
        # generic vector space at
        fiber = VectorBundleFibers(TestVectorSpaceType(), M)
        v_p = VectorSpaceAtPoint(fiber, p)
        v_ps = sprint(show, "text/plain", v_p)
        fiber_s = sprint(show, "text/plain", fiber)
        v_ps_test = "$(typeof(v_p))\nFiber:\n $(fiber_s)\nBase point:\n $(sp)"
        @test v_ps == v_ps_test
    end

    @testset "tensor product" begin
        TT = Manifolds.TensorProductType(TangentSpace, TangentSpace)
        @test sprint(show, TT) == "TensorProductType(TangentSpace, TangentSpace)"
        @test vector_space_dimension(VectorBundleFibers(TT, Sphere(2))) == 4
        @test vector_space_dimension(VectorBundleFibers(TT, Sphere(3))) == 9
        @test base_manifold(VectorBundleFibers(TT, Sphere(2))) == M
        @test sprint(show, VectorBundleFibers(TT, Sphere(2))) ==
              "VectorBundleFibers(TensorProductType(TangentSpace, TangentSpace), Sphere(2, ℝ))"
    end

    @testset "Error messages" begin
        vbf = VectorBundleFibers(TestVectorSpaceType(), Euclidean(3))
        @test_throws ErrorException inner(vbf, [1, 2, 3], [1, 2, 3], [1, 2, 3])
        @test_throws ErrorException Manifolds.project!(vbf, [1, 2, 3], [1, 2, 3], [1, 2, 3])
        @test_throws ErrorException zero_vector!(vbf, [1, 2, 3], [1, 2, 3])
        @test_throws MethodError vector_space_dimension(vbf)
    end

    @testset "log and exp on tangent bundle for power and product manifolds" begin
        M = PowerManifold(Circle(ℝ), 2)
        N = TangentBundle(M)
        p1 = ProductRepr([0.0, 0.0], [0.0, 0.0])
        p2 = ProductRepr([-1.047, -1.047], [0.0, 0.0])
        X1 = log(N, p1, p2)
        @test isapprox(N, p2, exp(N, p1, X1))
        @test is_vector(N, p2, vector_transport_to(N, p1, X1, p2))

        M2 = ProductManifold(Circle(ℝ), Euclidean(2))
        N2 = TangentBundle(M2)
        p1_2 = ProductRepr(ProductRepr([0.0], [0.0, 0.0]), ProductRepr([0.0], [0.0, 0.0]))
        p2_2 = ProductRepr(
            ProductRepr([-1.047], [1.0, 0.0]),
            ProductRepr([-1.047], [0.0, 1.0]),
        )
        @test isapprox(N2, p2_2, exp(N2, p1_2, log(N2, p1_2, p2_2)))

        ppt = ParallelTransport()
        tbvt = Manifolds.VectorBundleVectorTransport(ppt, ppt)
        @test TangentBundle(M, tbvt).vector_transport === tbvt
        @test CotangentBundle(M, tbvt).vector_transport === tbvt
        @test VectorBundle(TangentSpace, M, tbvt).vector_transport === tbvt
    end
end<|MERGE_RESOLUTION|>--- conflicted
+++ resolved
@@ -69,12 +69,9 @@
                 basis_types_vecs=basis_types,
                 projection_atol_multiplier=4,
                 test_inplace=true,
-<<<<<<< HEAD
                 test_representation_size=false,
-=======
                 test_rand_point=true,
                 test_rand_tvector=true,
->>>>>>> 921d2f3b
             )
 
             # tangent space at point
